//
//  AppDelegate.swift
//  Network Share Mounter
//
//  Created by Gregor Longariva on 24.11.21.
//  Copyright © 2024 Regionales Rechenzentrum Erlangen. All rights reserved.
//

import Cocoa
import Network
import LaunchAtLogin
import OSLog
import Sparkle
import Sentry
import dogeADAuth

/// A delegate that manages the application lifecycle and network share mounting functionality.
///
/// The `AppDelegate` class is responsible for:
/// - Managing the app's menu bar item and context menu
/// - Monitoring network connectivity and enabling/disabling share mounting
/// - Handling authentication with Kerberos (when enabled)
/// - Mounting and unmounting network shares
/// - Managing user preferences
///
/// It serves as the central coordinator for all major app functions, connecting the UI elements
/// with the underlying mounting and authentication logic.
///
/// ## Menu Bar Integration
/// The app appears as an icon in the macOS menu bar, with a context menu allowing users to:
/// - Mount and unmount network shares
/// - Access mounted shares through Finder
/// - Configure app preferences
/// - Check for updates (if enabled)
///
/// ## Authentication Support
/// The app supports different authentication methods:
/// - Standard macOS credentials
/// - Kerberos Single Sign-On (when configured)
///
/// ## Menu States
/// The menu bar icon changes color to indicate various states:
/// - Default: Standard icon when operating normally
/// - Green: Kerberos authentication successful
/// - Yellow: Authentication issue (non-Kerberos)
/// - Red: Kerberos authentication failure
@main
class AppDelegate: NSObject, NSApplicationDelegate {

    /// The status item displayed in the system menu bar.
    /// This provides the app's primary user interface through a context menu.
    let statusItem = NSStatusBar.system.statusItem(withLength: NSStatusItem.squareLength)
    
    /// The path where network shares are mounted.
    /// This path is used as the default location for all mounted shares.
    var mountpath = ""
    
    /// The object responsible for mounting network shares.
    /// This handles all operations related to connecting, authenticating, and mounting shares.
    var mounter: Mounter?
    
    /// Manages user preferences for the application.
    /// Provides access to stored settings like auto-mount configuration, menu behavior, etc.
    var prefs = PreferenceManager()
    
    /// Flag indicating whether Kerberos authentication is enabled.
    /// When true, the app will attempt to use Kerberos for Single Sign-On authentication.
    var enableKerberos = false
    
    /// Flag indicating if authentication has completed successfully.
    /// This helps track the authentication state throughout the app lifecycle.
    var authDone = false
    
    /// Handles automatic sign-in functionality.
    /// Manages credential storage and retrieval for network shares.
    var automaticSignIn = AutomaticSignIn.shared
    
    /// Monitors network changes to trigger appropriate mount/unmount operations.
    /// Detects when the network becomes available or unavailable.
    let monitor = Monitor.shared
    
    /// Timer for scheduling periodic mount operations.
    /// Triggers mount attempts at regular intervals defined by `Defaults.mountTriggerTimer`.
    var mountTimer = Timer()
    
    /// Timer for scheduling periodic authentication operations.
    /// Triggers authentication checks at regular intervals defined by `Defaults.authTriggerTimer`.
    var authTimer = Timer()
    
    /// Dispatch source for handling unmount signals from external sources.
    /// Responds to SIGUSR1 signals to unmount all shares.
    var unmountSignalSource: DispatchSourceSignal?
    
    /// Dispatch source for handling mount signals from external sources.
    /// Responds to SIGUSR2 signals to mount configured shares.
    var mountSignalSource: DispatchSourceSignal?
    
    /// Controller for managing application updates.
    /// Handles checking for, downloading, and installing app updates when enabled.
    var updaterController: SPUStandardUpdaterController?
    
    /// Controller for monitoring system activity.
    /// Tracks user activity to optimize mount/unmount operations.
    var activityController: ActivityController?
    
    /// Initializes the AppDelegate and sets up the auto-updater if enabled.
    ///
    /// This method:
    /// - Checks if the auto-updater is enabled in user preferences
    /// - Initializes the Sparkle updater controller if updates are enabled
    /// - Configures Sparkle settings based on preferences before starting
    ///
    /// The updater controller is configured with default settings, which can be
    /// customized for more specific control over the update process.
    override init() {
        super.init()
        
        // First check if auto-updater is enabled
        if prefs.bool(for: .disableAutoUpdateFramework) == false {
            // Configure Sparkle defaults before initializing the controller
            let sparkleDefaults = UserDefaults.standard
            
            // Set SUEnableAutomaticChecks from preferences or default to true
            let enableChecks = prefs.bool(for: .SUEnableAutomaticChecks)
            sparkleDefaults.set(enableChecks, forKey: "SUEnableAutomaticChecks")
            
            // Set SUAutomaticallyUpdate from preferences or default to true
            let autoUpdate = prefs.bool(for: .SUAutomaticallyUpdate)
            sparkleDefaults.set(autoUpdate, forKey: "SUAutomaticallyUpdate")
            
            // Only initialize the updater controller if auto-updater is enabled
            updaterController = SPUStandardUpdaterController(
                startingUpdater: enableChecks, // Only start updater if checks are enabled
                updaterDelegate: nil,
                userDriverDelegate: nil)
            
            Logger.app.debug("Sparkle initialized with: checks=\(enableChecks, privacy: .public), auto-update=\(autoUpdate, privacy: .public)")
        } else {
            // Explicitly disable Sparkle in defaults when auto-updater is disabled
            UserDefaults.standard.set(false, forKey: "SUEnableAutomaticChecks")
            Logger.app.debug("Auto-updater disabled via preferences")
        }
    }
    
    /// Performs initial setup when the application launches.
    ///
    /// This method:
    /// 1. Configures diagnostic reporting (if enabled)
    /// 2. Initializes the application window
    /// 3. Sets up the menu bar status item
    /// 4. Configures login item status
    /// 5. Initializes the network share mounter
    /// 6. Sets up signal handlers for external command support
    ///
    /// - Parameter aNotification: The notification object sent when the app finishes launching
    func applicationDidFinishLaunching(_ aNotification: Notification) {
        
        // --- Preference Migration Logic for Sparkle --- 
        migrateSparklePreference()
        // --- End Migration Logic ---
        
#if DEBUG
        Logger.appStatistics.debug("🐛 Debugging app, not reporting anything to sentry server ...")
#else
        if prefs.bool(for: .sendDiagnostics) == true {
            Logger.app.debug("Initializing sentry SDK...")
            SentrySDK.start { options in
                options.dsn = Defaults.sentryDSN
                options.debug = false
                
                // Set tracesSampleRate to 1.0 to capture 100% of transactions for tracing.
                // We recommend adjusting this value in production.
                options.tracesSampleRate = 0.1
                // When enabled, the SDK reports SIGTERM signals to Sentry.
                //options.enableSigtermReporting = true
            }
            // Manually call startProfiler and stopProfiler
            // to profile the code in between
            //SentrySDK.startProfiler()
            // this code will be profiled
            //
            // Calls to stopProfiler are optional - if you don't stop the profiler, it will keep profiling
            // your application until the process exits or stopProfiler is called.
            //SentrySDK.stopProfiler()
        }
#endif
        
        // Synchronize Sparkle settings with current preferences
        synchronizeSparkleSettings()
        
        // Initialize the Mounter instance
        mounter = Mounter()
        
        // Set up the status item in the menu bar
        if let button = statusItem.button {
            button.image = NSImage(named: NSImage.Name(MenuImageName.normal.imageName))
        }
        
        // Asynchronously initialize the app
        Task {
            await initializeApp()
        }
        
        // Set up signal handlers for the app
        setupSignalHandlers()
        
        activityController = ActivityController(appDelegate: self)

        Task.detached(priority: .background) { [weak self] in
            guard let self = self else { return }
            Logger.app.debug("Setting LaunchAtLogin state asynchronously via Task...")
            // Der eigentliche Aufruf, der blockieren kann
            LaunchAtLogin.isEnabled = self.prefs.bool(for: .autostart)
            Logger.app.debug("LaunchAtLogin state set via Task.")
        }
    }
    
    /// Migrates the old Sparkle enable preference to the new disable preference if necessary.
    /// The new key `.disableAutoUpdateFramework` takes precedence.
    private func migrateSparklePreference() {
        let defaults = UserDefaults.standard
        let newKey = PreferenceKeys.disableAutoUpdateFramework.rawValue
        let oldKey = PreferenceKeys.enableAutoUpdater.rawValue

        // Check if the new key is already set (by user or MDM)
        if defaults.object(forKey: newKey) != nil {
            Logger.app.info("New preference key '\(newKey)' found. Ignoring old key '\(oldKey)'.")
            // New key exists, no migration needed, its value takes precedence.
        } 
        // Check if the old key exists and the new one doesn't
        else if defaults.object(forKey: oldKey) != nil {
            let oldValue = defaults.bool(forKey: oldKey) // Read the old value
            let newValue = !oldValue // Invert the logic for the new key
            prefs.set(for: .disableAutoUpdateFramework, value: newValue)
            Logger.app.warning("Old preference key '\(oldKey)' found and migrated to '\(newKey)=\(newValue)'. Please update configuration profiles.")
        } else {
            Logger.app.info("Neither new ('\(newKey)') nor old ('\(oldKey)') Sparkle preference key found. Using default value.")
            // Neither key exists, rely on the default registered for disableAutoUpdateFramework (likely false).
        }
    }
    
    /// Synchronizes Sparkle settings with current preferences.
    ///
    /// This method ensures that Sparkle respects the MDM configuration settings
    /// by explicitly setting all Sparkle-related defaults based on the current
    /// preferences. This is especially important when MDM configurations change
    /// without the app being restarted.
    ///
    /// The method:
    /// 1. Checks if auto-updater is enabled overall
    /// 2. Sets all Sparkle-specific keys accordingly
    /// 3. Logs the current configuration for debugging
    private func synchronizeSparkleSettings() {
        let sparkleDefaults = UserDefaults.standard
        // Use the new preference key to determine if the framework is globally disabled
        let autoUpdaterFrameworkDisabled = prefs.bool(for: .disableAutoUpdateFramework)
        
        // If framework is disabled, ensure all Sparkle settings reflect this
        if autoUpdaterFrameworkDisabled {
            sparkleDefaults.set(false, forKey: "SUEnableAutomaticChecks")
            sparkleDefaults.set(false, forKey: "SUAutomaticallyUpdate")
            sparkleDefaults.set(true, forKey: "SUHasLaunchedBefore")
            Logger.app.info("Sparkle framework disabled via 'disableAutoUpdateFramework': Setting all Sparkle settings to false")
            return
        }
        
        // Otherwise, apply the specific settings
        let enableChecks = prefs.bool(for: .SUEnableAutomaticChecks)
        let autoUpdate = prefs.bool(for: .SUAutomaticallyUpdate)
        let hasLaunchedBefore = prefs.bool(for: .SUHasLaunchedBefore)
        
        sparkleDefaults.set(enableChecks, forKey: "SUEnableAutomaticChecks")
        sparkleDefaults.set(autoUpdate, forKey: "SUAutomaticallyUpdate")
        sparkleDefaults.set(hasLaunchedBefore, forKey: "SUHasLaunchedBefore")
        
        Logger.app.info("Sparkle settings synchronized: ")
        Logger.app.info("     enableChecks=\(enableChecks, privacy: .public)")
        Logger.app.info("     autoUpdate=\(autoUpdate, privacy: .public)")
        Logger.app.info("     hasLaunchedBefore=\(hasLaunchedBefore, privacy: .public)")
    }
    
    /// Performs asynchronous initialization tasks for the application.
    ///
    /// This method:
    /// 1. Initializes the mounter component
    /// 2. Sets up the menu
    /// 3. Configures Kerberos if needed
    /// 4. Reports installation statistics
    /// 5. Sets up notification observers
    /// 6. Configures timers for periodic operations
    /// 7. Starts network monitoring
    ///
    /// This method is called asynchronously after the app finishes launching.
    /// It handles tasks that may take longer to complete and should not block
    /// the main application launch sequence.
    private func initializeApp() async {
        Task { @MainActor in
            Logger.app.debug("🔄 Starting asynchronous app initialization")
            
            // Perform one-time migration from legacy credentials to profiles BEFORE mounter init
            let migrationKey = "AuthProfileMigrationCompleted_v3.0"
            if !UserDefaults.standard.bool(forKey: migrationKey) {
                do {
                    try await AuthProfileManager.shared.migrateFromLegacyCredentials()
                    UserDefaults.standard.set(true, forKey: migrationKey)
                    Logger.app.info("✅ Profile migration completed successfully")
                } catch {
                    Logger.app.error("❌ Profile migration failed: \(error)")
                }
            } else {
                Logger.app.debug("Profile migration already completed, skipping")
            }
            
            // Initialize the mounter AFTER migration
            await mounter?.asyncInit()
            Logger.app.debug("✅ Mounter successfully initialized")
            
            // Always build the menu, regardless of the mounter status
            await self.constructMenu(withMounter: self.mounter)
            Logger.app.debug("✅ Initial menu constructed")
            
            // Check if a kerberos domain/realm is set and is not empty
            if let krbRealm = self.prefs.string(for: .kerberosRealm), !krbRealm.isEmpty {
                Logger.app.info("Enabling Kerberos Realm \(krbRealm, privacy: .public).")
                self.enableKerberos = true
                
                // Check for existing valid Kerberos tickets
                let klist = KlistUtil()
                let principals = await klist.klist()
                if !principals.isEmpty {
                    Logger.app.info("Found existing Kerberos tickets, updating menu icon.")
                    DispatchQueue.main.async {
                        if let button = self.statusItem.button {
                            button.image = NSImage(named: NSImage.Name(MenuImageName.green.imageName))
                        }
                    }
                }
            } else {
                Logger.app.info("No Kerberos Realm found.")
            }
            
            // Initialize statistics reporting
            let stats = AppStatistics.init()
            await stats.reportAppInstallation()
            Logger.app.debug("✅ App installation statistics reported")
            
            await AccountsManager.shared.initialize()
            Logger.app.debug("✅ Account manager initialized")
            
            // Create default realm profile if needed (always check on startup)
            do {
                try await AuthProfileManager.shared.createDefaultRealmProfileIfNeeded()
                Logger.app.debug("✅ Default realm profile check completed")
            } catch {
                Logger.app.error("❌ Default realm profile creation failed: \(error)")
            }
            
            // Set up notification observer for error handling
            if mounter != nil {
                NotificationCenter.default.addObserver(self, selector: #selector(handleErrorNotification(_:)), name: .nsmNotification, object: nil)
                Logger.app.debug("✅ Error notification observer registered")
            } else {
                Logger.app.error("Could not initialize mounter class, this should never happen.")
            }
            
            // Trigger user authentication on app start
            Logger.app.debug("Trigger user authentication on app startup.")
            NotificationCenter.default.post(name: Defaults.nsmAuthTriggerNotification, object: nil)
            
            // Set up periodic mount timer
            self.mountTimer = Timer.scheduledTimer(withTimeInterval: Defaults.mountTriggerTimer, repeats: true, block: { _ in
                Logger.app.debug("Passed \(Defaults.mountTriggerTimer, privacy: .public) seconds, performing operartions:")
                NotificationCenter.default.post(name: Defaults.nsmTimeTriggerNotification, object: nil)
            })
            
            // Set up periodic authentication timer
            self.authTimer = Timer.scheduledTimer(withTimeInterval: Defaults.authTriggerTimer, repeats: true, block: { _ in
                Logger.app.debug("Passed \(Defaults.authTriggerTimer, privacy: .public) seconds, performing operartions:")
                NotificationCenter.default.post(name: Defaults.nsmAuthTriggerNotification, object: nil)
            })
            
            // Debug log to confirm timers were initialized
            Logger.app.info("Timer actualized on main thread - Mount: \(self.mountTimer.isValid, privacy: .public), Auth: \(self.authTimer.isValid, privacy: .public)")
            
            // Start network connectivity monitoring
            monitor.startMonitoring { [weak self] connection, reachable in
                guard let self = self else { return }
                
                if reachable.rawValue == "yes" {
                    Logger.app.debug("Network is reachable, firing nsmNetworkChangeTriggerNotification and nsmAuthTriggerNotification.")
                    // Network is available - trigger connection and authentication
                    NotificationCenter.default.post(name: Defaults.nsmNetworkChangeTriggerNotification, object: nil)
                    NotificationCenter.default.post(name: Defaults.nsmAuthTriggerNotification, object: nil)
                } else {
                    // Network is unavailable - unmount shares and reset status
                    // Using a long-lasting task with @MainActor
                    let networkTask = Task { @MainActor in
                        Logger.app.debug("🔄 Network monitoring callback - unmounting shares")
                        NotificationCenter.default.post(name: Defaults.nsmAuthTriggerNotification, object: nil)
                        // Since the mount status after a network change is unknown it will be set
                        // to undefined so it can be tested and maybe remounted if the network connects again
                        Logger.app.debug("Got network monitoring callback, unmount shares.")
                        if let mounter = self.mounter {
                            await mounter.setAllMountStatus(to: MountStatus.undefined)
                            // Trying to unmount all shares
                            NotificationCenter.default.post(name: Defaults.nsmUnmountTriggerNotification, object: nil)
                            await mounter.unmountAllMountedShares()
                            Logger.app.debug("✅ Network monitoring - shares unmounted successfully")
                        } else {
                            Logger.app.error("Could not initialize mounter class, this should never happen.")
                        }
                    }
                    _ = networkTask
                }
            }
            
            // Trigger initial mount operation
            NotificationCenter.default.post(name: Defaults.nsmTimeTriggerNotification, object: nil)
            Logger.app.debug("🎉 App initialization completed successfully")
        }
    }

    /// Performs cleanup when the application is about to terminate.
    ///
    /// This method:
    /// 1. Stops network monitoring
    /// 2. Unmounts all shares if configured to do so in preferences
    ///
    /// - Parameter aNotification: The notification object sent when the app is terminating
    func applicationWillTerminate(_ aNotification: Notification) {
        // End network monitoring
        monitor.monitor.cancel()
        
        // Unmount all shares before exiting if configured in preferences
        if prefs.bool(for: .unmountOnExit) == true {
            Logger.app.debug("Exiting app, unmounting shares...")
            unmountShares(self)
            // Wait briefly to allow unmount operations to complete
            // This ensures shares are properly unmounted before the app exits
            sleep(3)
        }
    }
    
    /// Handles various error notifications and updates the menu bar icon accordingly.
    ///
    /// This method processes notifications related to authentication and connectivity status,
    /// updating the menu bar icon color to reflect the current state:
    /// - Red: Kerberos authentication error
    /// - Yellow: General authentication error
    /// - Green: Successful Kerberos authentication
    /// - Default: Normal operation or error cleared
    ///
    /// It also updates the menu structure based on the current error state.
    ///
    /// - Parameter notification: The notification containing error information.
    @objc func handleErrorNotification(_ notification: NSNotification) {
        // Handle Kerberos authentication error
        if notification.userInfo?["KrbAuthError"] is Error {
<<<<<<< HEAD
            DispatchQueue.main.async {
                if let button = self.statusItem.button, self.enableKerberos {
                    button.image = NSImage(named: NSImage.Name(MenuImageName.red.imageName))
                    Task { @MainActor in
                        await self.constructMenu(withMounter: self.mounter, andStatus: .krbAuthenticationError)
=======
            Logger.app.debug("🔔 [DEBUG] Processing KrbAuthError path")
            
            // Check if we have successfully mounted shares before setting error status
            Task { @MainActor in
                let hasMountedShares = await mounter?.shareManager.allShares.contains { $0.mountStatus == .mounted } ?? false
                
                if hasMountedShares {
                    Logger.app.debug("🔔 [DEBUG] Shares are mounted - ignoring Kerberos error to prevent status override")
                    return
                }
                
                Logger.app.debug("🔔 [DEBUG] No mounted shares - proceeding with Kerberos error handling")
                DispatchQueue.main.async {
                    if let button = self.statusItem.button, self.enableKerberos {
                        button.image = NSImage(named: NSImage.Name("networkShareMounterMenuRed"))
                        Task { @MainActor in
                            self.mounter?.setErrorStatus(.krbAuthenticationError)
                            await self.constructMenu(withMounter: self.mounter, andStatus: .krbAuthenticationError)
                        }
>>>>>>> 4371c21e
                    }
                }
            }
        }
        // Handle general authentication error
        else if notification.userInfo?["AuthError"] is Error {
            Logger.app.debug("🔔 [DEBUG] Processing AuthError path")
            
            // Check if we have successfully mounted shares before setting error status
            Task { @MainActor in
                let hasMountedShares = await mounter?.shareManager.allShares.contains { $0.mountStatus == .mounted } ?? false
                
                if hasMountedShares {
                    Logger.app.debug("🔔 [DEBUG] Shares are mounted - ignoring Auth error to prevent status override")
                    return
                }
                
                // No mounted shares, proceed with error handling
                if let button = self.statusItem.button {
<<<<<<< HEAD
                    button.image = NSImage(named: NSImage.Name(MenuImageName.yellow.imageName))
                    Task { @MainActor in
                        await self.constructMenu(withMounter: self.mounter, andStatus: .authenticationError)
                    }
=======
                    button.image = NSImage(named: NSImage.Name("networkShareMounterMenuYellow"))
                    await self.mounter?.setErrorStatus(.authenticationError)
                    await self.constructMenu(withMounter: self.mounter, andStatus: .authenticationError)
>>>>>>> 4371c21e
                }
            }
        }
        // Handle error clearance
        else if notification.userInfo?["ClearError"] is Error {
            Logger.app.debug("🔔 [DEBUG] Processing ClearError path")
            DispatchQueue.main.async {
                // Change the color of the menu symbol to default
                if let button = self.statusItem.button {
                    button.image = NSImage(named: NSImage.Name(MenuImageName.normal.imageName))
                    Task { @MainActor in
                        self.mounter?.setErrorStatus(.noError)
                        await self.constructMenu(withMounter: self.mounter)
                    }
                }
            }
        }
        // Handle successful Kerberos authentication
        else if notification.userInfo?["krbAuthenticated"] is Error {
            Logger.app.debug("🔔 [DEBUG] Processing krbAuthenticated path")
            DispatchQueue.main.async {
                if let button = self.statusItem.button, self.enableKerberos {
<<<<<<< HEAD
                    button.image = NSImage(named: NSImage.Name(MenuImageName.green.imageName))
=======
                    button.image = NSImage(named: NSImage.Name("networkShareMounterMenuGreen"))
                    Task { @MainActor in
                        self.mounter?.setErrorStatus(.noError)
                        await self.constructMenu(withMounter: self.mounter)
                    }
>>>>>>> 4371c21e
                }
            }
        }
        // Handle general failure
        else if notification.userInfo?["FailError"] is Error {
            DispatchQueue.main.async {
                if let button = self.statusItem.button {
<<<<<<< HEAD
                    button.image = NSImage(named: NSImage.Name(MenuImageName.red.imageName))
                    // button.image = NSImage(named: NSImage.Name("networkShareMounterMenuFail"))
=======
                    button.image = NSImage(named: NSImage.Name("networkShareMounterMenuFail"))
                    Task { @MainActor in
                        self.mounter?.setErrorStatus(.otherError)
                        await self.constructMenu(withMounter: self.mounter)
                    }
>>>>>>> 4371c21e
                }
            }
        }
        // Handle Kerberos off-domain status
        else if notification.userInfo?["krbOffDomain"] is Error {
            DispatchQueue.main.async {
                // Change the color of the menu symbol to default when off domain
                if let button = self.statusItem.button, self.enableKerberos {
<<<<<<< HEAD
                    button.image = NSImage(named: NSImage.Name(MenuImageName.normal.imageName))
=======
                    button.image = NSImage(named: NSImage.Name("networkShareMounter"))
                    Task { @MainActor in
                        self.mounter?.setErrorStatus(.offDomain)
                        await self.constructMenu(withMounter: self.mounter)
                    }
>>>>>>> 4371c21e
                }
            }
        }
    }

    /// Indicates whether the application supports secure restorable state.
    ///
    /// This method always returns true, indicating that the application
    /// supports secure state restoration in macOS.
    ///
    /// - Parameter app: The NSApplication instance.
    /// - Returns: Always returns true for this application.
    func applicationSupportsSecureRestorableState(_ app: NSApplication) -> Bool {
        return true
    }

    /// Displays information about the Network Share Mounter.
    ///
    /// Currently a placeholder that logs an informational message.
    /// In the future, this could be implemented to show detailed information
    /// about the application, such as version number, configuration, etc.
    ///
    /// - Parameter sender: The object that initiated this action.
    @objc func showInfo(_ sender: Any?) {
        Logger.app.info("Some day maybe show some useful information about Network Share Mounter")
    }

    /// Opens the specified directory in Finder
    ///
    /// This method extracts a directory path from a menu item's `representedObject` property
    /// and opens it in Finder. It's typically used to open mounted network shares.
    ///
    /// - Parameter sender: Menu item containing the directory path to open
    ///
    /// The directory path is stored in the menu item's `representedObject` as a String.
    /// This method attempts to:
    /// 1. Extract the directory path from the menu item
    /// 2. Convert it to a URL
    /// 3. Open it in Finder using NSWorkspace
    ///
    /// - Note: Directory path must be a valid file URL that can be opened by Finder
    /// - Important: Logs error if directory path cannot be extracted or is invalid
    @objc func openDirectory(_ sender: NSMenuItem) {
        // Extract directory path from menu item and convert to URL
        if let openMountedDir = sender.representedObject as? String,
           let mountDirectory = URL(string: openMountedDir) {
            // Open directory in Finder
            Logger.app.info("Trying to open \(mountDirectory, privacy: .public) in Finder...")
            NSWorkspace.shared.selectFile(nil, inFileViewerRootedAtPath: mountDirectory.path)
        } else {
            // Log error if path extraction fails
            Logger.app.error("Could not initialize mounter class, this should never happen.")
        }
    }
    
    /// Manually triggers the mounting of all configured shares.
    ///
    /// This method is typically called when the user selects "Mount shares" from the menu.
    /// It posts notifications to:
    /// 1. Trigger authentication if needed
    /// 2. Start the mounting process for all configured shares
    ///
    /// - Parameter sender: The object that triggered the action
    @objc func mountManually(_ sender: Any?) {
        Logger.app.debug("User triggered mount all shares")
        NotificationCenter.default.post(name: Defaults.nsmAuthTriggerNotification, object: nil)
        NotificationCenter.default.post(name: Defaults.nsmMountManuallyTriggerNotification, object: nil)
    }

    /// Unmounts all currently mounted network shares.
    ///
    /// This method is typically called when the user selects "Unmount shares" from the menu.
    /// It instructs the mounter to safely disconnect all mounted shares.
    ///
    /// - Parameter sender: The object that triggered the action
    @objc func unmountShares(_ sender: Any?) {
        Logger.app.debug("User triggered unmount all shares")
        Task {
            if let mounter = mounter {
                await mounter.unmountAllMountedShares(userTriggered: true)
            } else {
                Logger.app.error("Could not initialize mounter class, this should never happen.")
                // TODO: Implement proper error handling and user feedback
            }
        }
    }
    
    /// Mounts a specific network share when selected from the menu.
    ///
    /// This method is called when the user selects a specific unmounted share from the menu.
    /// It attempts to mount only that share and then refreshes Finder to show the new mount.
    ///
    /// - Parameter sender: Menu item containing the share ID to mount
    @objc func mountSpecificShare(_ sender: NSMenuItem) {
        if let shareID = sender.representedObject as? String {
            Logger.app.debug("User triggered to mount share with id \(shareID, privacy: .public)")
            Task {
                if let mounter = mounter {
                    await mounter.mountGivenShares(userTriggered: true, forShare: shareID)
                    let finderController = FinderController()
                    await finderController.restartFinder()
                } else {
                    Logger.app.error("Could not initialize mounter class, this should never happen.")
                }
            }
        }
    }

    /// Opens the help URL in the default web browser.
    ///
    /// This method opens the help URL configured in preferences in the system's default browser.
    /// The URL is retrieved from preferences using the `.helpURL` key.
    ///
    /// - Parameter sender: The object that triggered the action
    @objc func openHelpURL(_ sender: Any?) {
        guard let url = prefs.string(for: .helpURL), let openURL = URL(string: url) else {
            // TODO: Consider adding error logging or user feedback if URL is invalid
            return
        }
        NSWorkspace.shared.open(openURL)
    }

    /// Shows the new SwiftUI settings window.
    @objc func showSettingsWindowSwiftUI(_ sender: Any?) {
        SettingsWindowManager.shared.showSettingsWindow()
    }
    
    /// Sets up signal handlers for mounting and unmounting shares.
    ///
    /// This method configures the application to respond to UNIX signals:
    /// - SIGUSR1: Unmount all shares
    /// - SIGUSR2: Mount all configured shares
    ///
    /// These signals allow external processes to trigger mount/unmount operations.
    func setupSignalHandlers() {
        // Define custom signals for unmounting and mounting
        let unmountSignal = SIGUSR1
        let mountSignal = SIGUSR2

        // Ignore the signals at the process level
        signal(unmountSignal, SIG_IGN)
        signal(mountSignal, SIG_IGN)

        // Create dispatch sources for the signals on the main queue
        unmountSignalSource = DispatchSource.makeSignalSource(signal: unmountSignal, queue: .main)
        mountSignalSource = DispatchSource.makeSignalSource(signal: mountSignal, queue: .main)

        // Set up event handler for unmount signal
        unmountSignalSource?.setEventHandler { [weak self] in
            guard let self = self else { return }
            
            Logger.app.debug("🚦Received unmount signal.")
            
            let signalTask = Task { @MainActor in
                Logger.app.debug("🔄 Processing unmount signal")
                await self.mounter?.unmountAllMountedShares(userTriggered: false)
                Logger.app.debug("✅ Unmount signal processing completed")
            }
            
            _ = signalTask
        }

        // Set up event handler for mount signal
        mountSignalSource?.setEventHandler { [weak self] in
            guard let self = self else { return }
            
            Logger.app.debug("🚦Received mount signal.")
            
            let signalTask = Task { @MainActor in
                Logger.app.debug("🔄 Processing mount signal")
                await self.mounter?.mountGivenShares(userTriggered: true)
                Logger.app.debug("✅ Mount signal processing completed")
            }
            
            _ = signalTask
        }

        // Activate the signal sources
        unmountSignalSource?.resume()
        mountSignalSource?.resume()
        
        Logger.app.debug("✅ Signal handlers configured successfully")
    }
    
    /// Constructs the app's menu based on configured profiles and current status.
    ///
    /// This method builds the context menu that appears when the user clicks
    /// the app's menu bar icon. The menu adapts based on:
    /// - The current error state (if any)
    /// - Available network shares
    /// - User preferences
    /// - Auto-updater availability
    ///
    /// The menu is built dynamically each time it's shown, reflecting the
    /// current state of network shares and app configuration.
    ///
    /// - Parameters:
    ///   - mounter: The Mounter object responsible for mounting/unmounting shares
    ///   - andStatus: Optional MounterError indicating any current error state
    @MainActor func constructMenu(withMounter mounter: Mounter?, andStatus: MounterError? = nil) async {
        let menu = NSMenu()
        menu.autoenablesItems = false
        
        // Determine the status to use: explicit parameter or mounter's current error status
        let statusToUse = andStatus ?? mounter?.errorStatus
        
        // Handle different error states and construct appropriate menu items
        if let mounter = mounter {
            switch statusToUse {
            case .krbAuthenticationError:
                Logger.app.debug("🏗️ Constructing Kerberos authentication problem menu.")
//                mounter.setErrorStatus(.authenticationError)
                menu.addItem(NSMenuItem(title: NSLocalizedString("⚠️ Kerberos SSO Authentication problem...", comment: "Kerberos Authentication problem"),
                                        action: #selector(AppDelegate.showSettingsWindowSwiftUI(_:)), keyEquivalent: ""))
                menu.addItem(NSMenuItem.separator())
            case .authenticationError:
                Logger.app.debug("🏗️ Constructing authentication problem menu.")
//                mounter.setErrorStatus(.authenticationError)
                menu.addItem(NSMenuItem(title: NSLocalizedString("⚠️ Authentication problem...", comment: "Authentication problem"),
                                        action: #selector(AppDelegate.showSettingsWindowSwiftUI(_:)), keyEquivalent: ""))
                menu.addItem(NSMenuItem.separator())
                
            default:
                await mounter.setErrorStatus(.noError)
                Logger.app.debug("🏗️ Constructing default menu.")
            }
        } else {
            Logger.app.debug("🏗️ Constructing basic menu without mounter.")
        }
        
        // Add "About" menu item if help URL is valid
        if let urlString = prefs.string(for: .helpURL), URL(string: urlString) != nil {
            if let newMenuItem = createMenuItem(title: "About Network Share Mounter",
                                                  comment: "About Network Share Mounter",
                                                  action: #selector(AppDelegate.openHelpURL(_:)),
                                                  keyEquivalent: "",
                                                  preferenceKey: .menuAbout,
                                                  prefs: prefs) {
                menu.addItem(newMenuItem)
            }
        }
        
        // Add core functionality menu items only if mounter is available
        if mounter != nil {
            // Add "mount shares" menu item
            if let newMenuItem = createMenuItem(title: "Mount shares",
                                                  comment: "Mount share",
                                                  action: #selector(AppDelegate.mountManually(_:)),
                                                  keyEquivalent: "m",
                                                  preferenceKey: .menuConnectShares,
                                                  prefs: prefs) {
                menu.addItem(newMenuItem)
            }
            // Add "unmount shares" menu item
            if let newMenuItem = createMenuItem(title: "Unmount shares",
                                                  comment: "Unmount shares",
                                                  action: #selector(AppDelegate.unmountShares(_:)),
                                                  keyEquivalent: "u",
                                                  preferenceKey: .menuDisconnectShares,
                                                  prefs: prefs) {
                menu.addItem(newMenuItem)
            }
            // Add "Show mounted shares" menu item
            if let newMenuItem = createMenuItem(title: "Show mounted shares",
                                                  comment: "Show mounted shares",
                                                  action: #selector(AppDelegate.openDirectory(_:)),
                                                  keyEquivalent: "f",
                                                  preferenceKey: .menuShowSharesMountDir,
                                                  prefs: prefs) {
                newMenuItem.representedObject = mounter?.defaultMountPath
                menu.addItem(newMenuItem)
            }
        }
        
        // Add "Check for Updates" menu item if auto-updater is enabled
        if prefs.bool(for: .enableAutoUpdater) == true && updaterController != nil {
            if let newMenuItem = createMenuItem(title: "Check for Updates...",
                                                comment: "Check for Updates",
                                                action: #selector(SPUStandardUpdaterController.checkForUpdates(_:)),
                                                keyEquivalent: "",
                                                preferenceKey: .menuCheckUpdates,
                                                prefs: prefs) {
                menu.addItem(NSMenuItem.separator())
                newMenuItem.target = updaterController
                menu.addItem(newMenuItem)
            }
        }
        
        // Add share-specific menu items only if mounter is available and shares exist
        if let mounter = mounter {
            let menuShowSharesValue = prefs.string(for: .menuShowShares) ?? ""
            // Only add separator and share entries if shares exist
            if await !mounter.shareManager.getAllShares().isEmpty {
                menu.addItem(NSMenuItem.separator())
                for share in await mounter.shareManager.allShares {
                    var menuItem: NSMenuItem
                    
                    // If share is mounted, use the mountpoint icon
                    if let mountpoint = share.actualMountPoint {
                        let mountDir = (mountpoint as NSString).lastPathComponent
                        Logger.app.debug("  Menu: 🍰 Adding mountpoint \(mountDir, privacy: .public) for \(share.networkShare, privacy: .public) to menu.")
                        
                        let menuIcon = createMenuIcon(withIcon: "externaldrive.connected.to.line.below.fill", backgroundColor: .systemBlue, symbolColor: .white)
                        menuItem = NSMenuItem(title: NSLocalizedString(mountDir, comment: ""),
                                              action: #selector(AppDelegate.openDirectory(_:)),
                                              keyEquivalent: "")
                        menuItem.representedObject = mountpoint
                        menuItem.image = menuIcon
                    } else {
                        // If share is not mounted, use the standard icon
                        Logger.app.debug("  Menu: 🍰 Adding remote share \(share.networkShare, privacy: .public).")
                        let menuIcon = createMenuIcon(withIcon: "externaldrive.connected.to.line.below", backgroundColor: .systemGray, symbolColor: .white)
                        // Use shareDisplayName if available, otherwise networkShare
                        let menuItemTitle = share.shareDisplayName ?? share.networkShare
                        menuItem = NSMenuItem(title: NSLocalizedString(menuItemTitle, comment: "Menu item title for a specific share"),
                                              action: #selector(AppDelegate.mountSpecificShare(_:)),
                                              keyEquivalent: "")
                        menuItem.representedObject = share.id
                        menuItem.image = menuIcon
                    }
                    
                    // Configure menu item based on preference value
                    switch menuShowSharesValue {
                    case "hidden":
                        // Skip adding this menu item
                        continue
                    case "disabled":
                        // Add menu item but disable it
                        menuItem.isEnabled = false
                    default:
                        // Add menu item normally and enable it
                        menuItem.isEnabled = true
                    }
                    
                    // Add the configured menu item
                    menu.addItem(menuItem)
                }
            }
        }
        
        // Add "Preferences" menu item
        if let newMenuItem = createMenuItem(title: "Preferences ...",
                                              comment: "Preferences",
                                              action: #selector(AppDelegate.showSettingsWindowSwiftUI(_:)),
                                              keyEquivalent: ",",
                                              preferenceKey: .menuSettings,
                                              prefs: prefs) {
            menu.addItem(NSMenuItem.separator())
            menu.addItem(newMenuItem)
        }
        
        // Add "Quit" menu item if allowed by preferences
        if prefs.bool(for: .canQuit) != false {
            if let newMenuItem = createMenuItem(title: "Quit Network Share Mounter",
                                                comment: "Quit Network Share Mounter",
                                                action: #selector(NSApplication.terminate(_:)),
                                                keyEquivalent: "q",
                                                preferenceKey: .menuQuit,
                                                prefs: prefs) {
                menu.addItem(NSMenuItem.separator())
                menu.addItem(newMenuItem)
            }
        }
        
        // Set the constructed menu to the statusItem
        statusItem.menu = menu
    }
    
    /// Creates and configures a menu item based on user preferences.
    ///
    /// This factory method creates menu items that respect user preferences for
    /// visibility and enabled/disabled state. Menu items can be:
    /// - Hidden (not added to menu)
    /// - Disabled (shown but not clickable)
    /// - Enabled (normal operation)
    ///
    /// - Parameters:
    ///   - title: The localized title text for the menu item
    ///   - comment: A comment for localization context
    ///   - action: The selector to be called when menu item is clicked
    ///   - keyEquivalent: The keyboard shortcut for the menu item
    ///   - preferenceKey: The preference key to check the menu item's state
    ///   - prefs: The preference manager instance to retrieve settings
    ///
    /// - Returns: A configured NSMenuItem instance, or nil if the menu item should be hidden
    func createMenuItem(title: String, comment: String, action: Selector, keyEquivalent: String, preferenceKey: PreferenceKeys, prefs: PreferenceManager) -> NSMenuItem? {
        // Get preference value for the specified key
        let preferenceValue = prefs.string(for: preferenceKey) ?? ""
        // localize menu title
        let localizedTitle = NSLocalizedString(title, comment: "")
        // Create menu item with localized title
        let menuItem = NSMenuItem(title: NSLocalizedString(localizedTitle, comment: comment),
                                  action: action,
                                  keyEquivalent: keyEquivalent)
        
        // Configure menu item state based on preference value
        switch preferenceValue {
        case "hidden":
            // Don't add menu item
            return nil
        case "disabled":
            // Add menu item but disable it
            menuItem.isEnabled = false
        default:
            // Add menu item normally and enable it
            menuItem.isEnabled = true
        }
        return menuItem
    }
    
    /// Creates a custom menu bar icon with a colored background circle and SF Symbol.
    ///
    /// This method generates custom icons for the menu, particularly for network shares
    /// with different statuses (mounted/unmounted).
    ///
    /// - Parameters:
    ///   - withIcon: The name of the SF Symbol to use
    ///   - backgroundColor: The background color of the circular icon
    ///   - symbolColor: The color of the SF Symbol
    ///
    /// - Returns: An NSImage containing the composed icon
    func createMenuIcon(withIcon: String, backgroundColor: NSColor, symbolColor: NSColor) -> NSImage {
        
        // Create NSImage from SF Symbol
        let symbolImage = NSImage(systemSymbolName: "externaldrive.connected.to.line.below.fill", accessibilityDescription: nil)!
        
        // Convert symbol to template image for colorization
        // swiftlint:disable force_cast
        let templateImage = symbolImage.copy() as! NSImage
        // swiftlint:enable force_cast
        templateImage.isTemplate = true
        
        // Configure symbol appearance with 12pt regular weight
        let symbolConfig = NSImage.SymbolConfiguration(pointSize: 12, weight: .regular)
        let configuredSymbolImage = templateImage.withSymbolConfiguration(symbolConfig)
        
        // Create base image for colored circle background
        let circleSize = NSSize(width: 24, height: 24)
        let circleImage = NSImage(size: circleSize)
        circleImage.lockFocus()
        
        // Draw colored circle background
        let circlePath = NSBezierPath(ovalIn: NSRect(origin: .zero, size: circleSize))
        backgroundColor.setFill()
        circlePath.fill()
        
        // Center and draw the symbol on top of circle
        if let configuredSymbolImage = configuredSymbolImage {
            let symbolRect = NSRect(
                x: (circleSize.width - configuredSymbolImage.size.width) / 2,
                y: (circleSize.height - configuredSymbolImage.size.height) / 2,
                width: configuredSymbolImage.size.width,
                height: configuredSymbolImage.size.height
            )
            
            // Apply symbol color and draw
            symbolColor.set()
            configuredSymbolImage.draw(in: symbolRect)
        }
        
        circleImage.unlockFocus()
        
        return circleImage
    }
}<|MERGE_RESOLUTION|>--- conflicted
+++ resolved
@@ -456,13 +456,6 @@
     @objc func handleErrorNotification(_ notification: NSNotification) {
         // Handle Kerberos authentication error
         if notification.userInfo?["KrbAuthError"] is Error {
-<<<<<<< HEAD
-            DispatchQueue.main.async {
-                if let button = self.statusItem.button, self.enableKerberos {
-                    button.image = NSImage(named: NSImage.Name(MenuImageName.red.imageName))
-                    Task { @MainActor in
-                        await self.constructMenu(withMounter: self.mounter, andStatus: .krbAuthenticationError)
-=======
             Logger.app.debug("🔔 [DEBUG] Processing KrbAuthError path")
             
             // Check if we have successfully mounted shares before setting error status
@@ -482,7 +475,6 @@
                             self.mounter?.setErrorStatus(.krbAuthenticationError)
                             await self.constructMenu(withMounter: self.mounter, andStatus: .krbAuthenticationError)
                         }
->>>>>>> 4371c21e
                     }
                 }
             }
@@ -502,16 +494,9 @@
                 
                 // No mounted shares, proceed with error handling
                 if let button = self.statusItem.button {
-<<<<<<< HEAD
-                    button.image = NSImage(named: NSImage.Name(MenuImageName.yellow.imageName))
-                    Task { @MainActor in
-                        await self.constructMenu(withMounter: self.mounter, andStatus: .authenticationError)
-                    }
-=======
                     button.image = NSImage(named: NSImage.Name("networkShareMounterMenuYellow"))
                     await self.mounter?.setErrorStatus(.authenticationError)
                     await self.constructMenu(withMounter: self.mounter, andStatus: .authenticationError)
->>>>>>> 4371c21e
                 }
             }
         }
@@ -534,15 +519,11 @@
             Logger.app.debug("🔔 [DEBUG] Processing krbAuthenticated path")
             DispatchQueue.main.async {
                 if let button = self.statusItem.button, self.enableKerberos {
-<<<<<<< HEAD
-                    button.image = NSImage(named: NSImage.Name(MenuImageName.green.imageName))
-=======
                     button.image = NSImage(named: NSImage.Name("networkShareMounterMenuGreen"))
                     Task { @MainActor in
                         self.mounter?.setErrorStatus(.noError)
                         await self.constructMenu(withMounter: self.mounter)
                     }
->>>>>>> 4371c21e
                 }
             }
         }
@@ -550,16 +531,11 @@
         else if notification.userInfo?["FailError"] is Error {
             DispatchQueue.main.async {
                 if let button = self.statusItem.button {
-<<<<<<< HEAD
-                    button.image = NSImage(named: NSImage.Name(MenuImageName.red.imageName))
-                    // button.image = NSImage(named: NSImage.Name("networkShareMounterMenuFail"))
-=======
                     button.image = NSImage(named: NSImage.Name("networkShareMounterMenuFail"))
                     Task { @MainActor in
                         self.mounter?.setErrorStatus(.otherError)
                         await self.constructMenu(withMounter: self.mounter)
                     }
->>>>>>> 4371c21e
                 }
             }
         }
@@ -568,15 +544,11 @@
             DispatchQueue.main.async {
                 // Change the color of the menu symbol to default when off domain
                 if let button = self.statusItem.button, self.enableKerberos {
-<<<<<<< HEAD
-                    button.image = NSImage(named: NSImage.Name(MenuImageName.normal.imageName))
-=======
                     button.image = NSImage(named: NSImage.Name("networkShareMounter"))
                     Task { @MainActor in
                         self.mounter?.setErrorStatus(.offDomain)
                         await self.constructMenu(withMounter: self.mounter)
                     }
->>>>>>> 4371c21e
                 }
             }
         }
