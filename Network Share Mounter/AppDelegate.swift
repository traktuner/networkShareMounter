//
//  AppDelegate.swift
//  Network Share Mounter
//
//  Created by Gregor Longariva on 24.11.21.
//  Copyright © 2024 Regionales Rechenzentrum Erlangen. All rights reserved.
//

import Cocoa
import Network
import LaunchAtLogin
import OSLog
import Sparkle
import Sentry
import dogeADAuth

/// A delegate that manages the application lifecycle and network share mounting functionality.
///
/// The `AppDelegate` class is responsible for:
/// - Managing the app's menu bar item and context menu
/// - Monitoring network connectivity and enabling/disabling share mounting
/// - Handling authentication with Kerberos (when enabled)
/// - Mounting and unmounting network shares
/// - Managing user preferences
///
/// It serves as the central coordinator for all major app functions, connecting the UI elements
/// with the underlying mounting and authentication logic.
///
/// ## Menu Bar Integration
/// The app appears as an icon in the macOS menu bar, with a context menu allowing users to:
/// - Mount and unmount network shares
/// - Access mounted shares through Finder
/// - Configure app preferences
/// - Check for updates (if enabled)
///
/// ## Authentication Support
/// The app supports different authentication methods:
/// - Standard macOS credentials
/// - Kerberos Single Sign-On (when configured)
///
/// ## Menu States
/// The menu bar icon changes color to indicate various states:
/// - Default: Standard icon when operating normally
/// - Green: Kerberos authentication successful
/// - Yellow: Authentication issue (non-Kerberos)
/// - Red: Kerberos authentication failure
@main
class AppDelegate: NSObject, NSApplicationDelegate {

    /// The status item displayed in the system menu bar.
    /// This provides the app's primary user interface through a context menu.
    let statusItem = NSStatusBar.system.statusItem(withLength: NSStatusItem.squareLength)
    
    /// The path where network shares are mounted.
    /// This path is used as the default location for all mounted shares.
    var mountpath = ""
    
    /// The object responsible for mounting network shares.
    /// This handles all operations related to connecting, authenticating, and mounting shares.
    var mounter: Mounter?
    
    /// Manages user preferences for the application.
    /// Provides access to stored settings like auto-mount configuration, menu behavior, etc.
    var prefs = PreferenceManager()
    
    /// Flag indicating whether Kerberos authentication is enabled.
    /// When true, the app will attempt to use Kerberos for Single Sign-On authentication.
    var enableKerberos = false
    
    /// Flag indicating if authentication has completed successfully.
    /// This helps track the authentication state throughout the app lifecycle.
    var authDone = false
    
    /// Handles automatic sign-in functionality.
    /// Manages credential storage and retrieval for network shares.
    var automaticSignIn = AutomaticSignIn.shared
    
    /// Monitors network changes to trigger appropriate mount/unmount operations.
    /// Detects when the network becomes available or unavailable.
    let monitor = Monitor.shared
    
    /// Timer for scheduling periodic mount operations.
    /// Triggers mount attempts at regular intervals defined by `Defaults.mountTriggerTimer`.
    var mountTimer = Timer()
    
    /// Timer for scheduling periodic authentication operations.
    /// Triggers authentication checks at regular intervals defined by `Defaults.authTriggerTimer`.
    var authTimer = Timer()
    
    /// Dispatch source for handling unmount signals from external sources.
    /// Responds to SIGUSR1 signals to unmount all shares.
    var unmountSignalSource: DispatchSourceSignal?
    
    /// Dispatch source for handling mount signals from external sources.
    /// Responds to SIGUSR2 signals to mount configured shares.
    var mountSignalSource: DispatchSourceSignal?
    
    /// Controller for managing application updates.
    /// Handles checking for, downloading, and installing app updates when enabled.
    var updaterController: SPUStandardUpdaterController?
    
    /// Controller for monitoring system activity.
    /// Tracks user activity to optimize mount/unmount operations.
    var activityController: ActivityController?
    
    // MARK: - Reentrancy/Debounce for SIGUSR2 mount runs
    /// Indicates whether a SIGUSR2-triggered mount is currently running.
    /// Used to guard against parallel mount runs when multiple signals arrive quickly.
    private var isMountInProgress: Bool = false
    
    /// Stores the last mount run ID for logging purposes.
    private var lastMountRunID: String?

    /// Initializes the AppDelegate and sets up the auto-updater if enabled.
    ///
    /// This method:
    /// - Checks if the auto-updater is enabled in user preferences
    /// - Initializes the Sparkle updater controller if updates are enabled
    /// - Configures Sparkle settings based on preferences before starting
    ///
    /// The updater controller is configured with default settings, which can be
    /// customized for more specific control over the update process.
    override init() {
        super.init()
        
        // First check if auto-updater is enabled
        if prefs.bool(for: .disableAutoUpdateFramework) == false {
            // Configure Sparkle defaults before initializing the controller
            let sparkleDefaults = UserDefaults.standard
            
            // Set SUEnableAutomaticChecks from preferences or default to true
            let enableChecks = prefs.bool(for: .SUEnableAutomaticChecks)
            sparkleDefaults.set(enableChecks, forKey: "SUEnableAutomaticChecks")
            
            // Set SUAutomaticallyUpdate from preferences or default to true
            let autoUpdate = prefs.bool(for: .SUAutomaticallyUpdate)
            sparkleDefaults.set(autoUpdate, forKey: "SUAutomaticallyUpdate")
            
            // Only initialize the updater controller if auto-updater is enabled
            updaterController = SPUStandardUpdaterController(
                startingUpdater: enableChecks, // Only start updater if checks are enabled
                updaterDelegate: nil,
                userDriverDelegate: nil)
            
            Logger.app.debug("Sparkle initialized with: checks=\(enableChecks, privacy: .public), auto-update=\(autoUpdate, privacy: .public)")
        } else {
            // Explicitly disable Sparkle in defaults when auto-updater is disabled
            UserDefaults.standard.set(false, forKey: "SUEnableAutomaticChecks")
            Logger.app.debug("Auto-updater disabled via preferences")
        }
    }
    
    func applicationDidFinishLaunching(_ aNotification: Notification) {
        
        // --- Preference Migration Logic for Sparkle --- 
        migrateSparklePreference()
        // --- End Migration Logic ---
        
#if DEBUG
        Logger.appStatistics.debug("🐛 Debugging app, not reporting anything to sentry server ...")
#else
        if prefs.bool(for: .sendDiagnostics) == true {
            Logger.app.debug("Initializing sentry SDK...")
            SentrySDK.start { options in
                options.dsn = Defaults.sentryDSN
                options.debug = false
                options.tracesSampleRate = 0.1
            }
        }
#endif
        
        // Synchronize Sparkle settings with current preferences
        synchronizeSparkleSettings()
        
        // Initialize the Mounter instance
        mounter = Mounter()
        
        // Set up the status item in the menu bar
        if let button = statusItem.button {
            button.image = NSImage(named: NSImage.Name(MenuImageName.normal.imageName))
        }
        
        // Asynchronously initialize the app
        Task {
            await initializeApp()
        }
        
        // Set up signal handlers for the app
        setupSignalHandlers()
        
        activityController = ActivityController(appDelegate: self)

        Task.detached(priority: .background) { [weak self] in
            guard let self = self else { return }
            Logger.app.debug("Setting LaunchAtLogin state asynchronously via Task...")
            LaunchAtLogin.isEnabled = self.prefs.bool(for: .autostart)
            Logger.app.debug("LaunchAtLogin state set via Task.")
        }
    }
    
<<<<<<< HEAD
    /// Migrates the old Sparkle enable preference to the new disable preference if necessary.
    /// The new key `.disableAutoUpdateFramework` takes precedence.
    private func migrateSparklePreference() {
        let defaults = UserDefaults.standard
        let newKey = PreferenceKeys.disableAutoUpdateFramework.rawValue
        let oldKey = PreferenceKeys.enableAutoUpdater.rawValue

        // Check if the new key is already set (by user or MDM)
        if defaults.object(forKey: newKey) != nil {
            Logger.app.info("New preference key '\(newKey)' found. Ignoring old key '\(oldKey)'.")
            // New key exists, no migration needed, its value takes precedence.
        } 
        // Check if the old key exists and the new one doesn't
        else if defaults.object(forKey: oldKey) != nil {
            let oldValue = defaults.bool(forKey: oldKey) // Read the old value
            let newValue = !oldValue // Invert the logic for the new key
            prefs.set(for: .disableAutoUpdateFramework, value: newValue)
            Logger.app.warning("Old preference key '\(oldKey)' found and migrated to '\(newKey)=\(newValue)'. Please update configuration profiles.")
        } else {
            Logger.app.info("Neither new ('\(newKey)') nor old ('\(oldKey)') Sparkle preference key found. Using default value.")
            // Neither key exists, rely on the default registered for disableAutoUpdateFramework (likely false).
        }
    }
    
    /// Synchronizes Sparkle settings with current preferences.
    ///
    /// This method ensures that Sparkle respects the MDM configuration settings
    /// by explicitly setting all Sparkle-related defaults based on the current
    /// preferences. This is especially important when MDM configurations change
    /// without the app being restarted.
    ///
    /// The method:
    /// 1. Checks if auto-updater is enabled overall
    /// 2. Sets all Sparkle-specific keys accordingly
    /// 3. Logs the current configuration for debugging
=======
>>>>>>> 221a7391
    private func synchronizeSparkleSettings() {
        let sparkleDefaults = UserDefaults.standard
        // Use the new preference key to determine if the framework is globally disabled
        let autoUpdaterFrameworkDisabled = prefs.bool(for: .disableAutoUpdateFramework)
        
<<<<<<< HEAD
        // If framework is disabled, ensure all Sparkle settings reflect this
        if autoUpdaterFrameworkDisabled {
=======
        if !autoUpdaterEnabled {
>>>>>>> 221a7391
            sparkleDefaults.set(false, forKey: "SUEnableAutomaticChecks")
            sparkleDefaults.set(false, forKey: "SUAutomaticallyUpdate")
            sparkleDefaults.set(true, forKey: "SUHasLaunchedBefore")
            Logger.app.info("Sparkle framework disabled via 'disableAutoUpdateFramework': Setting all Sparkle settings to false")
            return
        }
        
        let enableChecks = prefs.bool(for: .SUEnableAutomaticChecks)
        let autoUpdate = prefs.bool(for: .SUAutomaticallyUpdate)
        let hasLaunchedBefore = prefs.bool(for: .SUHasLaunchedBefore)
        
        sparkleDefaults.set(enableChecks, forKey: "SUEnableAutomaticChecks")
        sparkleDefaults.set(autoUpdate, forKey: "SUAutomaticallyUpdate")
        sparkleDefaults.set(hasLaunchedBefore, forKey: "SUHasLaunchedBefore")
        
        Logger.app.info("Sparkle settings synchronized: ")
        Logger.app.info("     enableChecks=\(enableChecks, privacy: .public)")
        Logger.app.info("     autoUpdate=\(autoUpdate, privacy: .public)")
        Logger.app.info("     hasLaunchedBefore=\(hasLaunchedBefore, privacy: .public)")
    }
    
    private func initializeApp() async {
        Task { @MainActor in
            Logger.app.debug("🔄 Starting asynchronous app initialization")
            
            await mounter?.asyncInit()
            Logger.app.debug("✅ Mounter successfully initialized")
            
            // NEW: Rescan existing mounts at app start, independent of network state
            if let mounter = self.mounter {
                Logger.app.debug("🔍 Performing initial rescan of existing mounts")
                await mounter.rescanExistingMounts()
            }
            
            await self.constructMenu(withMounter: self.mounter)
            Logger.app.debug("✅ Initial menu constructed")
            
            if let krbRealm = self.prefs.string(for: .kerberosRealm), !krbRealm.isEmpty {
                Logger.app.info("Enabling Kerberos Realm \(krbRealm, privacy: .public).")
                self.enableKerberos = true
                
                let klist = KlistUtil()
                let principals = await klist.klist()
                if !principals.isEmpty {
                    Logger.app.info("Found existing Kerberos tickets, updating menu icon.")
                    Task { @MainActor in
                        if let button = self.statusItem.button {
                            button.image = NSImage(named: NSImage.Name(MenuImageName.green.imageName))
                        }
                    }
                }
            } else {
                Logger.app.info("No Kerberos Realm found.")
            }
            
            let stats = AppStatistics.init()
            await stats.reportAppInstallation()
            Logger.app.debug("✅ App installation statistics reported")
            
            await AccountsManager.shared.initialize()
            Logger.app.debug("✅ Account manager initialized")
            
<<<<<<< HEAD
            // Perform one-time migration from legacy credentials to profiles
            let migrationKey = "AuthProfileMigrationCompleted_v3.2"
            if !UserDefaults.standard.bool(forKey: migrationKey) {
                do {
                    try await AuthProfileManager.shared.migrateFromLegacyCredentials()
                    UserDefaults.standard.set(true, forKey: migrationKey)
                    Logger.app.info("✅ Profile migration completed successfully")
                } catch {
                    Logger.app.error("❌ Profile migration failed: \(error)")
                }
            } else {
                Logger.app.debug("Profile migration already completed, skipping")
            }
            
            // Set up notification observer for error handling
=======
>>>>>>> 221a7391
            if mounter != nil {
                NotificationCenter.default.addObserver(self, selector: #selector(handleErrorNotification(_:)), name: .nsmNotification, object: nil)
                Logger.app.debug("✅ Error notification observer registered")
            } else {
                Logger.app.error("Could not initialize mounter class, this should never happen.")
            }
            
            Logger.app.debug("Trigger user authentication on app startup.")
            NotificationCenter.default.post(name: Defaults.nsmAuthTriggerNotification, object: nil)
            
            self.mountTimer = Timer.scheduledTimer(withTimeInterval: Defaults.mountTriggerTimer, repeats: true, block: { _ in
                Logger.app.debug("Passed \(Defaults.mountTriggerTimer, privacy: .public) seconds, performing operartions:")
                NotificationCenter.default.post(name: Defaults.nsmTimeTriggerNotification, object: nil)
            })
            
            self.authTimer = Timer.scheduledTimer(withTimeInterval: Defaults.authTriggerTimer, repeats: true, block: { _ in
                Logger.app.debug("Passed \(Defaults.authTriggerTimer, privacy: .public) seconds, performing operartions:")
                NotificationCenter.default.post(name: Defaults.nsmAuthTriggerNotification, object: nil)
            })
            
            Logger.app.info("Timer actualized on main thread - Mount: \(self.mountTimer.isValid, privacy: .public), Auth: \(self.authTimer.isValid, privacy: .public)")
            
            await monitor.startMonitoring { [weak self] connection, reachable in
                guard let self = self else { return }
                
                if reachable.rawValue == "yes" {
                    Logger.app.debug("Network is reachable, firing nsmNetworkChangeTriggerNotification and nsmAuthTriggerNotification.")
                    NotificationCenter.default.post(name: Defaults.nsmNetworkChangeTriggerNotification, object: nil)
                    NotificationCenter.default.post(name: Defaults.nsmAuthTriggerNotification, object: nil)
                } else {
                    let networkTask = Task { @MainActor in
                        Logger.app.debug("🔄 Network monitoring callback - unmounting shares")
                        NotificationCenter.default.post(name: Defaults.nsmAuthTriggerNotification, object: nil)
                        Logger.app.debug("Got network monitoring callback, unmount shares.")
                        if let mounter = self.mounter {
                            await mounter.setAllMountStatus(to: MountStatus.undefined)
                            NotificationCenter.default.post(name: Defaults.nsmUnmountTriggerNotification, object: nil)
                            await mounter.unmountAllMountedShares()
                            Logger.app.debug("✅ Network monitoring - shares unmounted successfully")
                        } else {
                            Logger.app.error("Could not initialize mounter class, this should never happen.")
                        }
                    }
                    _ = networkTask
                }
            }
            
            NotificationCenter.default.post(name: Defaults.nsmTimeTriggerNotification, object: nil)
            Logger.app.debug("🎉 App initialization completed successfully")
        }
    }

    func applicationWillTerminate(_ aNotification: Notification) {
        monitor.monitor.cancel()
        
        if prefs.bool(for: .unmountOnExit) == true {
            Logger.app.debug("Exiting app, unmounting shares...")
            unmountShares(self)
            sleep(3)
        }
    }
    
    @objc func handleErrorNotification(_ notification: NSNotification) {
        if notification.userInfo?["KrbAuthError"] is Error {
            Logger.app.debug("🔔 [DEBUG] Processing KrbAuthError path")
            Task { @MainActor in
                let hasMountedShares = await mounter?.shareManager.allShares.contains { $0.mountStatus == .mounted } ?? false
                if hasMountedShares {
                    Logger.app.debug("🔔 [DEBUG] Shares are mounted - ignoring Kerberos error to prevent status override")
                    return
                }
                Logger.app.debug("🔔 [DEBUG] No mounted shares - proceeding with Kerberos error handling")
                if let button = statusItem.button, enableKerberos {
                    button.image = NSImage(named: NSImage.Name("networkShareMounterMenuRed"))
                    mounter?.setErrorStatus(.krbAuthenticationError)
                    await constructMenu(withMounter: mounter, andStatus: .krbAuthenticationError)
                }
            }
        }
        else if notification.userInfo?["AuthError"] is Error {
            Logger.app.debug("🔔 [DEBUG] Processing AuthError path")
            Task { @MainActor in
                let hasMountedShares = await mounter?.shareManager.allShares.contains { $0.mountStatus == .mounted } ?? false
                if hasMountedShares {
                    Logger.app.debug("🔔 [DEBUG] Shares are mounted - ignoring Auth error to prevent status override")
                    return
                }
                if let button = self.statusItem.button {
                    button.image = NSImage(named: NSImage.Name("networkShareMounterMenuYellow"))
                    self.mounter?.setErrorStatus(.authenticationError)
                    await self.constructMenu(withMounter: self.mounter, andStatus: .authenticationError)
                }
            }
        }
        else if notification.userInfo?["ClearError"] is Error {
            Logger.app.debug("🔔 [DEBUG] Processing ClearError path")
            Task { @MainActor in
                if let button = self.statusItem.button {
                    button.image = NSImage(named: NSImage.Name("networkShareMounter"))
                    self.mounter?.setErrorStatus(.noError)
                    await self.constructMenu(withMounter: self.mounter)
                }
            }
        }
        else if notification.userInfo?["krbAuthenticated"] is Error {
            Logger.app.debug("🔔 [DEBUG] Processing krbAuthenticated path")
            Task { @MainActor in
                if let button = self.statusItem.button, self.enableKerberos {
                    button.image = NSImage(named: NSImage.Name("networkShareMounterMenuGreen"))
                    self.mounter?.setErrorStatus(.noError)
                    await self.constructMenu(withMounter: self.mounter)
                }
            }
        }
        else if notification.userInfo?["FailError"] is Error {
            Task { @MainActor in
                if let button = self.statusItem.button {
                    button.image = NSImage(named: NSImage.Name("networkShareMounterMenuFail"))
                    self.mounter?.setErrorStatus(.otherError)
                    await self.constructMenu(withMounter: self.mounter)
                }
            }
        }
        else if notification.userInfo?["krbOffDomain"] is Error {
            Logger.app.debug("🔔 [DEBUG] Processing krbOffDomain path")
            Task { @MainActor in
                if let button = statusItem.button, enableKerberos {
                    button.image = NSImage(named: NSImage.Name("networkShareMounter"))
                    mounter?.setErrorStatus(.offDomain)
                    await constructMenu(withMounter: mounter)
                }
            }
        }
        else if notification.userInfo?["krbUnreachable"] is Error {
            Logger.app.debug("🔔 [DEBUG] Processing krbUnreachable path")
            Task { @MainActor in
                if let button = statusItem.button, enableKerberos {
                    button.image = NSImage(named: NSImage.Name("networkShareMounter")) // Farblos
                    mounter?.setErrorStatus(.offDomain)
                    await constructMenu(withMounter: mounter)
                }
            }
        }
    }

    func applicationSupportsSecureRestorableState(_ app: NSApplication) -> Bool {
        return true
    }

    @objc func showInfo(_ sender: Any?) {
        Logger.app.info("Some day maybe show some useful information about Network Share Mounter")
    }

    @objc func openDirectory(_ sender: NSMenuItem) {
        if let openMountedDir = sender.representedObject as? String,
           let mountDirectory = URL(string: openMountedDir) {
            Logger.app.info("Trying to open \(mountDirectory, privacy: .public) in Finder...")
            NSWorkspace.shared.selectFile(nil, inFileViewerRootedAtPath: mountDirectory.path)
        } else {
            Logger.app.error("Could not initialize mounter class, this should never happen.")
        }
    }
    
    @objc func mountManually(_ sender: Any?) {
        Logger.app.debug("User triggered mount all shares")
        NotificationCenter.default.post(name: Defaults.nsmAuthTriggerNotification, object: nil)
        NotificationCenter.default.post(name: Defaults.nsmMountManuallyTriggerNotification, object: nil)
    }

    @objc func unmountShares(_ sender: Any?) {
        Logger.app.debug("User triggered unmount all shares")
        Task {
            if let mounter = mounter {
                await mounter.unmountAllMountedShares(userTriggered: true)
            } else {
                Logger.app.error("Could not initialize mounter class, this should never happen.")
            }
        }
    }
    
    @objc func mountSpecificShare(_ sender: NSMenuItem) {
        if let shareID = sender.representedObject as? String {
            Logger.app.debug("User triggered to mount share with id \(shareID, privacy: .public)")
            Task {
                if let mounter = mounter {
                    await mounter.mountGivenShares(userTriggered: true, forShare: shareID)
                    let finderController = FinderController()
                    let mountPaths = await finderController.getActualMountPaths(from: mounter)
                    await finderController.refreshFinder(forPaths: mountPaths)
                } else {
                    Logger.app.error("Could not initialize mounter class, this should never happen.")
                }
            }
        }
    }

    @objc func openHelpURL(_ sender: Any?) {
        guard let url = prefs.string(for: .helpURL), let openURL = URL(string: url) else {
            return
        }
        NSWorkspace.shared.open(openURL)
    }

<<<<<<< HEAD
    /// Shows the new SwiftUI settings window.
    @objc func showSettingsWindowSwiftUI(_ sender: Any?) {
        SettingsWindowManager.shared.showSettingsWindow()
=======
    @objc func showWindow(_ sender: Any?) {
        window.title = NSLocalizedString("Preferences", comment: "Preferences")
        window.styleMask.insert([.closable])
        window.center()
        NSApp.activate(ignoringOtherApps: true)
        window.orderFrontRegardless()
        window.makeKey()
>>>>>>> 221a7391
    }
    
    func setupSignalHandlers() {
        let unmountSignal = SIGUSR1
        let mountSignal = SIGUSR2

        signal(unmountSignal, SIG_IGN)
        signal(mountSignal, SIG_IGN)

        unmountSignalSource = DispatchSource.makeSignalSource(signal: unmountSignal, queue: .main)
        mountSignalSource = DispatchSource.makeSignalSource(signal: mountSignal, queue: .main)

        unmountSignalSource?.setEventHandler { [weak self] in
            guard let self = self else { return }
            
            Logger.app.debug("🚦Received unmount signal.")
            
            let signalTask = Task { @MainActor in
                Logger.app.debug("🔄 Processing unmount signal")
                await self.mounter?.unmountAllMountedShares(userTriggered: false)
                Logger.app.debug("✅ Unmount signal processing completed")
            }
            
            _ = signalTask
        }

        // IMPROVED: Reentrancy guard + run mount off the MainActor with run ID logging
        mountSignalSource?.setEventHandler { [weak self] in
            guard let self = self else { return }
            Logger.app.debug("🚦Received mount signal.")
            
            // Debounce/Reentrancy: ignore if a mount is already in progress
            if self.isMountInProgress {
                Logger.app.info("⏭️ Mount signal ignored: another mount run is still in progress (runID=\(self.lastMountRunID ?? "-", privacy: .public)).")
                return
            }
            
            // Mark as in progress and assign a unique run ID
            self.isMountInProgress = true
            let runID = UUID().uuidString
            self.lastMountRunID = runID
            let startTime = Date()
            Logger.app.info("🔄 [Mount Run \(runID, privacy: .public)] Starting background mount (SIGUSR2).")
            
            // Offload the actual work
            let signalTask = Task.detached(priority: .utility) { [weak self] in
                guard let self = self else { return }
                do {
                    await self.mounter?.mountGivenShares(userTriggered: true)
                }
                
                // Finish and log duration on MainActor (to safely touch state/UI)
                await MainActor.run {
                    let duration = Date().timeIntervalSince(startTime)
                    let formattedDuration = String(format: "%.2f", duration)
                    Logger.app.info("✅ [Mount Run \(runID, privacy: .public)] Completed in \(formattedDuration)s.")
                    self.isMountInProgress = false
                }
            }
            _ = signalTask
        }

        unmountSignalSource?.resume()
        mountSignalSource?.resume()
        
        Logger.app.debug("✅ Signal handlers configured successfully")
    }
    
    @MainActor func constructMenu(withMounter mounter: Mounter?, andStatus: MounterError? = nil) async {
        let menu = NSMenu()
        menu.autoenablesItems = false
        
        let statusToUse = andStatus ?? mounter?.errorStatus
        
        if let mounter = mounter {
            switch statusToUse {
            case .krbAuthenticationError:
                Logger.app.debug("🏗️ Constructing Kerberos authentication problem menu.")
                menu.addItem(NSMenuItem(title: NSLocalizedString("⚠️ Kerberos SSO Authentication problem...", comment: "Kerberos Authentication problem"),
                                        action: #selector(AppDelegate.showSettingsWindowSwiftUI(_:)), keyEquivalent: ""))
                menu.addItem(NSMenuItem.separator())
            case .authenticationError:
                Logger.app.debug("🏗️ Constructing authentication problem menu.")
                menu.addItem(NSMenuItem(title: NSLocalizedString("⚠️ Authentication problem...", comment: "Authentication problem"),
                                        action: #selector(AppDelegate.showSettingsWindowSwiftUI(_:)), keyEquivalent: ""))
                menu.addItem(NSMenuItem.separator())
                
            default:
                mounter.setErrorStatus(.noError)
                Logger.app.debug("🏗️ Constructing default menu.")
            }
        } else {
            Logger.app.debug("🏗️ Constructing basic menu without mounter.")
        }
        
        if let urlString = prefs.string(for: .helpURL), URL(string: urlString) != nil {
            if let newMenuItem = createMenuItem(title: "About Network Share Mounter",
                                                  comment: "About Network Share Mounter",
                                                  action: #selector(AppDelegate.openHelpURL(_:)),
                                                  keyEquivalent: "",
                                                  preferenceKey: .menuAbout,
                                                  prefs: prefs) {
                menu.addItem(newMenuItem)
            }
        }
        
        if mounter != nil {
            if let newMenuItem = createMenuItem(title: "Mount shares",
                                                  comment: "Mount share",
                                                  action: #selector(AppDelegate.mountManually(_:)),
                                                  keyEquivalent: "m",
                                                  preferenceKey: .menuConnectShares,
                                                  prefs: prefs) {
                menu.addItem(newMenuItem)
            }
            if let newMenuItem = createMenuItem(title: "Unmount shares",
                                                  comment: "Unmount shares",
                                                  action: #selector(AppDelegate.unmountShares(_:)),
                                                  keyEquivalent: "u",
                                                  preferenceKey: .menuDisconnectShares,
                                                  prefs: prefs) {
                menu.addItem(newMenuItem)
            }
            if let newMenuItem = createMenuItem(title: "Show mounted shares",
                                                  comment: "Show mounted shares",
                                                  action: #selector(AppDelegate.openDirectory(_:)),
                                                  keyEquivalent: "f",
                                                  preferenceKey: .menuShowSharesMountDir,
                                                  prefs: prefs) {
                newMenuItem.representedObject = mounter?.defaultMountPath
                menu.addItem(newMenuItem)
            }
        }
        
        if prefs.bool(for: .enableAutoUpdater) == true && updaterController != nil {
            if let newMenuItem = createMenuItem(title: "Check for Updates...",
                                                comment: "Check for Updates",
                                                action: #selector(SPUStandardUpdaterController.checkForUpdates(_:)),
                                                keyEquivalent: "",
                                                preferenceKey: .menuCheckUpdates,
                                                prefs: prefs) {
                menu.addItem(NSMenuItem.separator())
                newMenuItem.target = updaterController
                menu.addItem(newMenuItem)
            }
        }
        
        if let mounter = mounter {
            let menuShowSharesValue = prefs.string(for: .menuShowShares) ?? ""
            if await !mounter.shareManager.getAllShares().isEmpty {
                menu.addItem(NSMenuItem.separator())
                for share in await mounter.shareManager.allShares {
                    var menuItem: NSMenuItem
                    
                    if let mountpoint = share.actualMountPoint {
                        let mountDir = (mountpoint as NSString).lastPathComponent
                        Logger.app.debug("  Menu: 🍰 Adding mountpoint \(mountDir, privacy: .public) for \(share.networkShare, privacy: .public) to menu.")
                        
                        let menuIcon = createMenuIcon(withIcon: "externaldrive.connected.to.line.below.fill", backgroundColor: .systemBlue, symbolColor: .white)
                        menuItem = NSMenuItem(title: NSLocalizedString(mountDir, comment: ""),
                                              action: #selector(AppDelegate.openDirectory(_:)),
                                              keyEquivalent: "")
                        menuItem.representedObject = mountpoint
                        menuItem.image = menuIcon
                    } else {
                        Logger.app.debug("  Menu: 🍰 Adding remote share \(share.networkShare, privacy: .public).")
                        let menuIcon = createMenuIcon(withIcon: "externaldrive.connected.to.line.below", backgroundColor: .systemGray, symbolColor: .white)
                        // Use shareDisplayName if available, otherwise networkShare
                        let menuItemTitle = share.shareDisplayName ?? share.networkShare
                        menuItem = NSMenuItem(title: NSLocalizedString(menuItemTitle, comment: "Menu item title for a specific share"),
                                              action: #selector(AppDelegate.mountSpecificShare(_:)),
                                              keyEquivalent: "")
                        menuItem.representedObject = share.id
                        menuItem.image = menuIcon
                    }
                    
                    switch menuShowSharesValue {
                    case "hidden":
                        continue
                    case "disabled":
                        menuItem.isEnabled = false
                    default:
                        menuItem.isEnabled = true
                    }
                    
                    menu.addItem(menuItem)
                }
            }
        }
        
        if let newMenuItem = createMenuItem(title: "Preferences ...",
                                              comment: "Preferences",
                                              action: #selector(AppDelegate.showSettingsWindowSwiftUI(_:)),
                                              keyEquivalent: ",",
                                              preferenceKey: .menuSettings,
                                              prefs: prefs) {
            menu.addItem(NSMenuItem.separator())
            menu.addItem(newMenuItem)
        }
        
        if prefs.bool(for: .canQuit) != false {
            if let newMenuItem = createMenuItem(title: "Quit Network Share Mounter",
                                                comment: "Quit Network Share Mounter",
                                                action: #selector(NSApplication.terminate(_:)),
                                                keyEquivalent: "q",
                                                preferenceKey: .menuQuit,
                                                prefs: prefs) {
                menu.addItem(NSMenuItem.separator())
                menu.addItem(newMenuItem)
            }
        }
        
        statusItem.menu = menu
    }
    
    func createMenuItem(title: String, comment: String, action: Selector, keyEquivalent: String, preferenceKey: PreferenceKeys, prefs: PreferenceManager) -> NSMenuItem? {
        let preferenceValue = prefs.string(for: preferenceKey) ?? ""
        let localizedTitle = NSLocalizedString(title, comment: "")
        let menuItem = NSMenuItem(title: NSLocalizedString(localizedTitle, comment: comment),
                                  action: action,
                                  keyEquivalent: keyEquivalent)
        
        switch preferenceValue {
        case "hidden":
            return nil
        case "disabled":
            menuItem.isEnabled = false
        default:
            menuItem.isEnabled = true
        }
        return menuItem
    }
    
    func createMenuIcon(withIcon: String, backgroundColor: NSColor, symbolColor: NSColor) -> NSImage {
        let symbolImage = NSImage(systemSymbolName: "externaldrive.connected.to.line.below.fill", accessibilityDescription: nil)!
        let templateImage = symbolImage.copy() as! NSImage
        templateImage.isTemplate = true
        let symbolConfig = NSImage.SymbolConfiguration(pointSize: 12, weight: .regular)
        let configuredSymbolImage = templateImage.withSymbolConfiguration(symbolConfig)
        let circleSize = NSSize(width: 24, height: 24)
        let circleImage = NSImage(size: circleSize)
        circleImage.lockFocus()
        let circlePath = NSBezierPath(ovalIn: NSRect(origin: .zero, size: circleSize))
        backgroundColor.setFill()
        circlePath.fill()
        if let configuredSymbolImage = configuredSymbolImage {
            let symbolRect = NSRect(
                x: (circleSize.width - configuredSymbolImage.size.width) / 2,
                y: (circleSize.height - configuredSymbolImage.size.height) / 2,
                width: configuredSymbolImage.size.width,
                height: configuredSymbolImage.size.height
            )
            symbolColor.set()
            configuredSymbolImage.draw(in: symbolRect)
        }
        circleImage.unlockFocus()
        return circleImage
    }
}
<|MERGE_RESOLUTION|>--- conflicted
+++ resolved
@@ -198,7 +198,6 @@
         }
     }
     
-<<<<<<< HEAD
     /// Migrates the old Sparkle enable preference to the new disable preference if necessary.
     /// The new key `.disableAutoUpdateFramework` takes precedence.
     private func migrateSparklePreference() {
@@ -223,30 +222,37 @@
         }
     }
     
-    /// Synchronizes Sparkle settings with current preferences.
-    ///
-    /// This method ensures that Sparkle respects the MDM configuration settings
-    /// by explicitly setting all Sparkle-related defaults based on the current
-    /// preferences. This is especially important when MDM configurations change
-    /// without the app being restarted.
-    ///
-    /// The method:
-    /// 1. Checks if auto-updater is enabled overall
-    /// 2. Sets all Sparkle-specific keys accordingly
-    /// 3. Logs the current configuration for debugging
-=======
->>>>>>> 221a7391
+    /// Migrates the old Sparkle enable preference to the new disable preference if necessary.
+    /// The new key `.disableAutoUpdateFramework` takes precedence.
+    private func migrateSparklePreference() {
+        let defaults = UserDefaults.standard
+        let newKey = PreferenceKeys.disableAutoUpdateFramework.rawValue
+        let oldKey = PreferenceKeys.enableAutoUpdater.rawValue
+
+        // Check if the new key is already set (by user or MDM)
+        if defaults.object(forKey: newKey) != nil {
+            Logger.app.info("New preference key '\(newKey)' found. Ignoring old key '\(oldKey)'.")
+            // New key exists, no migration needed, its value takes precedence.
+        } 
+        // Check if the old key exists and the new one doesn't
+        else if defaults.object(forKey: oldKey) != nil {
+            let oldValue = defaults.bool(forKey: oldKey) // Read the old value
+            let newValue = !oldValue // Invert the logic for the new key
+            prefs.set(for: .disableAutoUpdateFramework, value: newValue)
+            Logger.app.warning("Old preference key '\(oldKey)' found and migrated to '\(newKey)=\(newValue)'. Please update configuration profiles.")
+        } else {
+            Logger.app.info("Neither new ('\(newKey)') nor old ('\(oldKey)') Sparkle preference key found. Using default value.")
+            // Neither key exists, rely on the default registered for disableAutoUpdateFramework (likely false).
+        }
+    }
+    
     private func synchronizeSparkleSettings() {
         let sparkleDefaults = UserDefaults.standard
         // Use the new preference key to determine if the framework is globally disabled
         let autoUpdaterFrameworkDisabled = prefs.bool(for: .disableAutoUpdateFramework)
         
-<<<<<<< HEAD
         // If framework is disabled, ensure all Sparkle settings reflect this
         if autoUpdaterFrameworkDisabled {
-=======
-        if !autoUpdaterEnabled {
->>>>>>> 221a7391
             sparkleDefaults.set(false, forKey: "SUEnableAutomaticChecks")
             sparkleDefaults.set(false, forKey: "SUAutomaticallyUpdate")
             sparkleDefaults.set(true, forKey: "SUHasLaunchedBefore")
@@ -309,7 +315,6 @@
             await AccountsManager.shared.initialize()
             Logger.app.debug("✅ Account manager initialized")
             
-<<<<<<< HEAD
             // Perform one-time migration from legacy credentials to profiles
             let migrationKey = "AuthProfileMigrationCompleted_v3.2"
             if !UserDefaults.standard.bool(forKey: migrationKey) {
@@ -324,9 +329,6 @@
                 Logger.app.debug("Profile migration already completed, skipping")
             }
             
-            // Set up notification observer for error handling
-=======
->>>>>>> 221a7391
             if mounter != nil {
                 NotificationCenter.default.addObserver(self, selector: #selector(handleErrorNotification(_:)), name: .nsmNotification, object: nil)
                 Logger.app.debug("✅ Error notification observer registered")
@@ -530,21 +532,18 @@
         NSWorkspace.shared.open(openURL)
     }
 
-<<<<<<< HEAD
     /// Shows the new SwiftUI settings window.
     @objc func showSettingsWindowSwiftUI(_ sender: Any?) {
         SettingsWindowManager.shared.showSettingsWindow()
-=======
-    @objc func showWindow(_ sender: Any?) {
-        window.title = NSLocalizedString("Preferences", comment: "Preferences")
-        window.styleMask.insert([.closable])
-        window.center()
-        NSApp.activate(ignoringOtherApps: true)
-        window.orderFrontRegardless()
-        window.makeKey()
->>>>>>> 221a7391
-    }
-    
+    }
+    
+    /// Sets up signal handlers for mounting and unmounting shares.
+    ///
+    /// This method configures the application to respond to UNIX signals:
+    /// - SIGUSR1: Unmount all shares
+    /// - SIGUSR2: Mount all configured shares
+    ///
+    /// These signals allow external processes to trigger mount/unmount operations.
     func setupSignalHandlers() {
         let unmountSignal = SIGUSR1
         let mountSignal = SIGUSR2
