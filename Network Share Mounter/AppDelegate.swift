--- conflicted
+++ resolved
@@ -333,11 +333,7 @@
                 let principals = await klist.klist()
                 if !principals.isEmpty {
                     Logger.app.info("Found existing Kerberos tickets, updating menu icon.")
-<<<<<<< HEAD
                     await MainActor.run {
-=======
-                    Task { @MainActor in
->>>>>>> e79c639c
                         if let button = self.statusItem.button {
                             button.image = NSImage(named: NSImage.Name(MenuImageName.green.imageName))
                         }
@@ -355,27 +351,12 @@
             await AccountsManager.shared.initialize()
             Logger.app.debug("✅ Account manager initialized")
             
-<<<<<<< HEAD
             // Create default realm profile if needed (always check on startup)
             do {
                 try await AuthProfileManager.shared.createDefaultRealmProfileIfNeeded()
                 Logger.app.debug("✅ Default realm profile check completed")
             } catch {
                 Logger.app.error("❌ Default realm profile creation failed: \(error)")
-=======
-            // Perform one-time migration from legacy credentials to profiles
-            let migrationKey = "AuthProfileMigrationCompleted_v3.2"
-            if !UserDefaults.standard.bool(forKey: migrationKey) {
-                do {
-                    try await AuthProfileManager.shared.migrateFromLegacyCredentials()
-                    UserDefaults.standard.set(true, forKey: migrationKey)
-                    Logger.app.info("✅ Profile migration completed successfully")
-                } catch {
-                    Logger.app.error("❌ Profile migration failed: \(error)")
-                }
-            } else {
-                Logger.app.debug("Profile migration already completed, skipping")
->>>>>>> e79c639c
             }
             
             // Set up notification observer for error handling
@@ -491,17 +472,10 @@
                 }
                 
                 Logger.app.debug("🔔 [DEBUG] No mounted shares - proceeding with Kerberos error handling")
-<<<<<<< HEAD
                 if let button = self.statusItem.button, self.enableKerberos {
                     button.image = NSImage(named: NSImage.Name("networkShareMounterMenuRed"))
                     self.mounter?.setErrorStatus(.krbAuthenticationError)
                     await self.constructMenu(withMounter: self.mounter, andStatus: .krbAuthenticationError)
-=======
-                if let button = statusItem.button, enableKerberos {
-                    button.image = NSImage(named: NSImage.Name("networkShareMounterMenuRed"))
-                    mounter?.setErrorStatus(.krbAuthenticationError)
-                    await constructMenu(withMounter: mounter, andStatus: .krbAuthenticationError)
->>>>>>> e79c639c
                 }
             }
         }
@@ -532,11 +506,7 @@
             Task { @MainActor in
                 // Change the color of the menu symbol to default
                 if let button = self.statusItem.button {
-<<<<<<< HEAD
                     button.image = NSImage(named: NSImage.Name(MenuImageName.normal.imageName))
-=======
-                    button.image = NSImage(named: NSImage.Name("networkShareMounter"))
->>>>>>> e79c639c
                     self.mounter?.setErrorStatus(.noError)
                     await self.constructMenu(withMounter: self.mounter)
                 }
@@ -565,33 +535,13 @@
         }
         // Handle Kerberos off-domain status
         else if notification.userInfo?["krbOffDomain"] is Error {
-<<<<<<< HEAD
-=======
             Logger.app.debug("🔔 [DEBUG] Processing krbOffDomain path")
->>>>>>> e79c639c
             Task { @MainActor in
                 // Change the color of the menu symbol to default when off domain
-                if let button = statusItem.button, enableKerberos {
+                if let button = self.statusItem.button, self.enableKerberos {
                     button.image = NSImage(named: NSImage.Name("networkShareMounter"))
-<<<<<<< HEAD
                     self.mounter?.setErrorStatus(.offDomain)
                     await self.constructMenu(withMounter: self.mounter)
-=======
-                    mounter?.setErrorStatus(.offDomain)
-                    await constructMenu(withMounter: mounter)
-                }
-            }
-        }
-        
-        // Handle Kerberos unreachable (KDC/Network issues)
-        else if notification.userInfo?["krbUnreachable"] is Error {
-            Logger.app.debug("🔔 [DEBUG] Processing krbUnreachable path")
-            Task { @MainActor in
-                if let button = statusItem.button, enableKerberos {
-                    button.image = NSImage(named: NSImage.Name("networkShareMounter")) // Farblos
-                    mounter?.setErrorStatus(.offDomain)
-                    await constructMenu(withMounter: mounter)
->>>>>>> e79c639c
                 }
             }
         }
