//
//  NetworkShareMounterViewController.swift
//  Network Share Mounter
//
//  Created by Gregor Longariva on 24.11.21.
//  Copyright © 2024 Regionales Rechenzentrum Erlangen. All rights reserved.
//

import Cocoa
import LaunchAtLogin
import OSLog
import Sparkle

class NetworkShareMounterViewController: NSViewController, NSTableViewDelegate, NSTableViewDataSource, NSPopoverDelegate {
<<<<<<< HEAD
    
    // MARK: - Vorübergehender Ersatz für UserShare
    // Diese Klasse dient als Kompilierungshelfer während der Migration zu SwiftUI
    @objc private class UserShare: NSObject {
        @objc dynamic var networkShare: String
        @objc dynamic var authType: String
        @objc dynamic var username: String?
        @objc dynamic var password: String?
        @objc dynamic var mountPoint: String?
        @objc dynamic var managed: Bool
        @objc dynamic var mountStatus: String
        @objc dynamic var mountSymbol: String
        @objc dynamic var symbolColor: NSColor?
        
        init(networkShare: String, authType: String, username: String?, password: String?, mountPoint: String?, managed: Bool, mountStatus: String, mountSymbol: String, symbolColor: NSColor? = nil) {
            self.networkShare = networkShare
            self.authType = authType
            self.username = username
            self.password = password
            self.mountPoint = mountPoint
            self.managed = managed
            self.mountStatus = mountStatus
            self.mountSymbol = mountSymbol
            self.symbolColor = symbolColor
        }
        
        // Hilfsfunktion zum Erstellen eines UserShare aus einem Share
        static func from(share: Share, mountSymbol: String, symbolColor: NSColor? = nil) -> UserShare {
            return UserShare(
                networkShare: share.networkShare,
                authType: share.authType.rawValue,
                username: share.username,
                password: share.password,
                mountPoint: share.mountPoint,
                managed: share.managed,
                mountStatus: share.mountStatus.rawValue,
                mountSymbol: mountSymbol,
                symbolColor: symbolColor
            )
        }
    }
    
=======

>>>>>>> 085c959e
    // MARK: - help messages
    var helpText = [NSLocalizedString("Sorry, no help available", comment: "this should not happen"),
                    NSLocalizedString("help-show-managed-shares", comment: ""),
                    NSLocalizedString("mount-status-info-text", comment: ""),
                    NSLocalizedString("help-krb-auth-text", comment: "")]
    
    var prefs = PreferenceManager()
    var enableKerberos = false
    
    @objc dynamic var launchAtLogin = LaunchAtLogin.kvo
<<<<<<< HEAD
    // prepare an array of type UserShare to store the defined shares while showing this view
    @objc dynamic private var userShares: [UserShare] = []
=======
    @objc dynamic var userShares: [UserShare] = [] // used to store the defined shares while showing this view
>>>>>>> 085c959e
    
    // swiftlint:disable force_cast
    let appDelegate = NSApplication.shared.delegate as! AppDelegate // used to access variables in AppDelegate
    var updater: SPUUpdater?
    // swiftlint:enable force_cast
    
    var showManagedShares = false // toggle to show user defined or managed shares
    
    // Use single popover instance to manage lifecycle robustly
    private var sharedPopover: NSPopover?
    let accountsManager = AccountsManager.shared
    var notificationToken: NSObjectProtocol? // used to manage notification observers
    
    // Internal flag to avoid re-presenting sheet repeatedly in viewDidAppear
    private var didAttemptKrbAuthPresentation = false
    
    // NEW: Track window closing to prevent re-presenting sheets/popovers during teardown
    private var isClosing = false

    // MARK: - initialize view
    override func viewDidLoad() {
        super.viewDidLoad()
        tableView.delegate = self
        
        notificationToken = NotificationCenter.default.addObserver(forName: .nsmNotification, object: nil, queue: .main) { [weak self] notification in
            self?.handleErrorNotification(notification as NSNotification)
        }
        
        if let krbRealm = self.prefs.string(for: .kerberosRealm), !krbRealm.isEmpty {
            Logger.app.info("Enabling Kerberos Realm \(krbRealm, privacy: .public).")
            self.enableKerberos = true
        } else {
            Logger.app.info("No Kerberos Realm found.")
        }
        
        modifyShareButton.isEnabled = false
        removeShareButton.isEnabled = false
        
        if prefs.bool(for: .canChangeAutostart) == false {
            launchAtLoginRadioButton.isHidden = true
            horizontalLine.isHidden = true
        }
        
        let applicationVersion = Bundle.main.infoDictionary!["CFBundleShortVersionString"]!
        let applicationBuild = Bundle.main.infoDictionary!["CFBundleVersion"]!
        appVersion.stringValue = "Version: \(applicationVersion) (\(applicationBuild))"
        
        Task {
            let hasShares = await appDelegate.mounter!.shareManager.hasShares()
            await MainActor.run {
                additionalSharesText.isHidden = !hasShares
                additionalSharesText.stringValue = NSLocalizedString("managed-shares-text", comment: "Label for additional/managed shares")
            }
        }
    }
    
    deinit {
        if let token = notificationToken {
            NotificationCenter.default.removeObserver(token)
        }
        // Ensure popover is closed on deinit
        sharedPopover?.close()
        sharedPopover = nil
    }
    
    override func viewWillAppear() {
        if prefs.bool(for: .enableAutoUpdater) == true {
            updateCheckbox.isHidden = false
            updater = appDelegate.updaterController?.updater
            updateCheckbox.state = updater?.automaticallyChecksForUpdates ?? false ? .on : .off
        } else {
            updateCheckbox.isHidden = true
        }
        super.viewWillAppear()
        Task {
            await MainActor.run {
                dogeAuthenticateButton.isHidden = (prefs.string(for: .kerberosRealm) ?? "").isEmpty
                dogeAuthenticateHelp.isHidden = (prefs.string(for: .kerberosRealm) ?? "").isEmpty
            }
            dogeAuthenticateButton.title = NSLocalizedString("krb-auth-button", comment: "Button text for kerberos authentication")
            
            if appDelegate.mounter!.errorStatus == .authenticationError {
                await MainActor.run {
                    refreshUserArray(type: .missingPassword)
                    toggleManagedSwitch.isHidden = true
                    additionalSharesText.isHidden = true
                    additionalSharesHelpButton.isHidden = true
                    modifyShareButton.title = NSLocalizedString("authenticate-share-button", comment: "Button text to change authentication")
                    networShareMounterExplanation.stringValue = NSLocalizedString("help-auth-error", comment: "Help text shown if some shares are not authenticated")
                }
            } else {
                await MainActor.run {
                    refreshUserArray(type: .unmanaged)
                    toggleManagedSwitch.isHidden = false
                    additionalSharesText.isHidden = false
                    additionalSharesHelpButton.isHidden = false
                    modifyShareButton.title = NSLocalizedString("modify-share-button", comment: "Button text to modify share")
                    networShareMounterExplanation.stringValue = NSLocalizedString("help-new-share", comment: "Help text with some infos about adding new shares")
                }
            }
        }
    }
    
    // Ensure we don’t present sheets while closing and avoid race conditions
    override func viewWillDisappear() {
        super.viewWillDisappear()
        isClosing = true
        
        // Close any open popover
        if let pop = sharedPopover, pop.isShown {
            pop.close()
        }
        sharedPopover = nil
        
        // End any attached sheet to allow window to close
        if let sheet = view.window?.attachedSheet {
            view.window?.endSheet(sheet)
        }
        
        // Remove notification observer early to prevent re-entrant UI actions during close
        if let token = notificationToken {
            NotificationCenter.default.removeObserver(token)
            notificationToken = nil
        }
    }
    
    // Move conditional KrbAuth presentation into viewDidAppear to avoid race conditions
    override func viewDidAppear() {
        super.viewDidAppear()
        
        guard enableKerberos, didAttemptKrbAuthPresentation == false else { return }
        didAttemptKrbAuthPresentation = true
        
        Task {
            // Only present if no sheet already attached and not closing
            guard self.view.window?.attachedSheet == nil, self.isClosing == false else { return }
            
            let accounts = await accountsManager.accounts
            let accountsCount = accounts.count
            for account in accounts {
                if !prefs.bool(for: .singleUserMode) || account.upn == prefs.string(for: .lastUser) || accountsCount == 1 {
                    let pwm = KeychainManager()
                    do {
                        if try pwm.retrievePassword(forUsername: account.upn.lowercased()) != nil {
                            break
                        }
                    } catch {
                        await MainActor.run {
                            self.dogeAuthenticateButton.title = NSLocalizedString("missing-krb-auth-button", comment: "Button text for missing kerberos authentication")
                            // Present KrbAuth as a sheet programmatically (only if not closing)
                            if self.isClosing == false && self.view.window?.attachedSheet == nil {
                                self.presentKrbAuthAsSheet()
                            }
                        }
                        break
                    }
                }
            }
        }
    }
    
    // Helper to present KrbAuthViewController as a sheet
    private func presentKrbAuthAsSheet() {
        // Do not present if window is closing or a sheet is already attached
        guard isClosing == false else { return }
        guard view.window?.attachedSheet == nil else { return }
        guard let storyboard = self.storyboard else { return }
        guard let vc = storyboard.instantiateController(withIdentifier: NSStoryboard.SceneIdentifier("KrbAuthViewController")) as? KrbAuthViewController else {
            Logger.networkShareViewController.error("Failed to instantiate KrbAuthViewController from storyboard")
            return
        }
        // Present as sheet to ensure dismiss(nil) works reliably
        self.presentAsSheet(vc)
    }
    
    @IBAction func updateCheckboxToggled(_ sender: Any) {
        Logger.activityController.debug("🔄 User has manually switched automatic updates to: \(String((sender as AnyObject).state == .on), privacy: .public)")
        updater?.automaticallyChecksForUpdates = ((sender as AnyObject).state == .on)
    }
    
    @IBOutlet weak var updateCheckbox: NSButton!
    @IBOutlet weak var networShareMounterExplanation: NSTextField!
    @IBOutlet weak var additionalSharesText: NSTextField!
    @IBOutlet weak var appVersion: NSTextField!
    @IBOutlet weak var usersNewShare: NSTextField!
    @IBOutlet weak var modifyShareButton: NSButton!
    @IBOutlet weak var toggleManagedSwitch: NSSwitch!
    @IBOutlet weak var managedSharesHelp: NSButton!
    @IBOutlet weak var dogeAuthenticateButton: NSButton!
    @IBOutlet weak var dogeAuthenticateHelp: NSButton!

    @IBAction func helpButtonClicked(_ sender: NSButton) {
        // Use single shared popover
        if let pop = sharedPopover, pop.isShown {
            pop.close()
        }
        // swiftlint:disable force_cast
        let helpPopoverViewController = self.storyboard?.instantiateController(withIdentifier: NSStoryboard.SceneIdentifier("HelpPopoverViewController")) as! HelpPopoverViewController
        // swiftlint:enable force_cast
        let popover = NSPopover()
        popover.contentViewController = helpPopoverViewController
        helpPopoverViewController.helpText = helpText[sender.tag]
        popover.animates = true
        popover.behavior = .transient
        popover.show(relativeTo: sender.bounds, of: sender, preferredEdge: .minY)
        sharedPopover = popover
    }
    
    @IBAction func toggleManagedSharesAction(_ sender: Any) {
        if toggleManagedSwitch.state == NSControl.StateValue.off {
            showManagedShares = false
            userShares.removeAll()
            modifyShareButton.isEnabled = false
            addNewShareButton.isEnabled = true
            usersNewShare.stringValue = ""
            refreshUserArray(type: .unmanaged)
        } else {
            showManagedShares = true
            removeShareButton.isEnabled = false
            userShares.removeAll()
            modifyShareButton.isEnabled = false
            addNewShareButton.isEnabled = false
            usersNewShare.stringValue = ""
            refreshUserArray(type: .managed)
        }
        tableView.reloadData()
    }
    
    @IBAction func modifyShare(_ sender: NSButton) {
        performSegue(withIdentifier: "ShareViewSegue", sender: self)
    }
    
    @IBAction func addSharePressed(_ sender: NSButton) {
        usersNewShare.stringValue = ""
        performSegue(withIdentifier: "ShareViewSegue", sender: self)
    }
    
    @IBOutlet weak var addNewShareButton: NSButton!
    @IBOutlet weak var additionalSharesHelpButton: NSButton!
    @IBOutlet weak var horizontalLine: NSBox!
    @IBOutlet weak var launchAtLoginRadioButton: NSButton!
    @IBOutlet weak var sendDiagnosticsCheckbox: NSButton!
    @IBOutlet weak var tableView: NSTableView!
    @IBOutlet weak var removeShareButton: NSButton!
    
    @IBAction func tableViewClicked(_ sender: NSTabView) {
        let clickedRow = tableView.clickedRow
        
        guard clickedRow >= 0 && clickedRow < userShares.count else {
            removeShareButton.isEnabled = false
            modifyShareButton.isEnabled = false
            return
        }
        
        if tableView.clickedColumn == 0 {
            if let pop = sharedPopover, pop.isShown {
                pop.close()
            }
            // swiftlint:disable force_cast
            let HelpPopoverShareStatusViewController = self.storyboard?.instantiateController(withIdentifier: NSStoryboard.SceneIdentifier("HelpPopoverShareStatusViewController")) as! HelpPopoverShareStatusViewController
            // swiftlint:enable force_cast
            let popover = NSPopover()
            popover.contentViewController = HelpPopoverShareStatusViewController
            popover.animates = true
            popover.behavior = .transient
            let rowRect = tableView.rect(ofRow: clickedRow)
            popover.show(relativeTo: rowRect, of: sender, preferredEdge: NSRectEdge.maxY)
            sharedPopover = popover
        } else {
            let selectedShare = userShares[clickedRow]
            
            removeShareButton.isEnabled = false
            modifyShareButton.isEnabled = false
            usersNewShare.stringValue = ""
            
            if !selectedShare.managed || selectedShare.authType == AuthType.pwd.rawValue {
                removeShareButton.isEnabled = true
                modifyShareButton.isEnabled = true
                usersNewShare.stringValue = selectedShare.networkShare
                if selectedShare.managed {
                    removeShareButton.isEnabled = false
                }
            }
        }
    }
    
    @IBAction func removeShare(_ sender: NSButton) {
        let row = self.tableView.selectedRow
        if row >= 0 {
            Task {
                if let selectedShare = await appDelegate.mounter!.getShare(forNetworkShare: usersNewShare.stringValue) {
                    Logger.networkShareViewController.debug("unmounting share \(selectedShare.networkShare, privacy: .public)")
                    await self.appDelegate.mounter!.unmountShare(for: selectedShare)
                    Logger.networkShareViewController.info("⚠️ User removed share \(selectedShare.networkShare, privacy: .public)")
                    await self.appDelegate.mounter!.removeShare(for: selectedShare)
                    await self.appDelegate.mounter!.shareManager.saveModifiedShareConfigs()
                    await MainActor.run {
                        self.userShares = self.userShares.filter { $0.networkShare != usersNewShare.stringValue }
                        usersNewShare.stringValue = ""
                        tableView.reloadData()
                    }
                }
            }
        }
    }
    
    // MARK: Storyboard instantiation
    static func newInstance() -> NetworkShareMounterViewController {
        let storyboard = NSStoryboard(name: NSStoryboard.Name("Main"), bundle: nil)
        let identifier = NSStoryboard.SceneIdentifier("NetworkShareMounterViewController")
        
        guard let viewcontroller = storyboard.instantiateController(withIdentifier: identifier) as? NetworkShareMounterViewController else {
            fatalError("Unable to instantiate ViewController in Main.storyboard")
        }
        return viewcontroller
    }
    
    // MARK: prepare segues by setting certain values
    override func prepare(for segue: NSStoryboardSegue, sender: Any?) {
        Task {
            if segue.identifier == "ShareViewSegue" {
                // swiftlint:disable force_cast
                let shareViewController = segue.destinationController as! ShareViewController
                // swiftlint:enable force_cast
                shareViewController.callback = { [weak self] result in
                    guard let self = self else { return }
                    if self.appDelegate.mounter!.errorStatus == .authenticationError {
                        self.refreshUserArray(type: .missingPassword)
                    } else if self.toggleManagedSwitch.state == NSControl.StateValue.off {
                        self.refreshUserArray(type: .unmanaged)
                    } else {
                        self.refreshUserArray(type: .managed)
                    }
                    self.tableView.reloadData()
                }
                if let selectedShare = await appDelegate.mounter!.shareManager.allShares.first(where: {$0.networkShare == usersNewShare.stringValue}) {
                    shareViewController.shareData = ShareViewController.ShareData(networkShare: selectedShare.networkShare,
                                                                                  authType: selectedShare.authType,
                                                                                  username: selectedShare.username,
                                                                                  password: selectedShare.password,
                                                                                  mountPath: selectedShare.mountPoint,
                                                                                  managed: selectedShare.managed)
                    await MainActor.run {
                        shareViewController.selectedShareURL = usersNewShare.stringValue
                    }
                }
            }
        }
    }
    
    /// Checks if a networkShare should added to the list of displayed shares
    private func refreshUserArray(type: DisplayShareTypes) {
        Task {
            await appDelegate.mounter!.shareManager.allShares.forEach { definedShare in
                var mountSymbol = (definedShare.mountStatus == .mounted) ? MountStatusDescription.mounted.symbolName :
                (definedShare.mountStatus == .queued) ? MountStatusDescription.queued.symbolName :
                (definedShare.mountStatus == .invalidCredentials) ? MountStatusDescription.invalidCredentials.symbolName :
                (definedShare.mountStatus == .errorOnMount) ? MountStatusDescription.errorOnMount.symbolName :
                (definedShare.mountStatus == .obstructingDirectory) ? MountStatusDescription.obstructingDirectory.symbolName :
                (definedShare.mountStatus == .unreachable) ? MountStatusDescription.unreachable.symbolName :
                MountStatusDescription.unknown.symbolName
                let mountColor = (definedShare.mountStatus == .mounted) ? MountStatusDescription.mounted.color :
                (definedShare.mountStatus == .queued) ? MountStatusDescription.queued.color :
                (definedShare.mountStatus == .invalidCredentials) ? MountStatusDescription.invalidCredentials.color :
                (definedShare.mountStatus == .errorOnMount) ? MountStatusDescription.errorOnMount.color :
                (definedShare.mountStatus == .obstructingDirectory) ? MountStatusDescription.obstructingDirectory.color :
                (definedShare.mountStatus == .unreachable) ? MountStatusDescription.unreachable.color :
                MountStatusDescription.unknown.color
                let shouldAppend: Bool
                switch type {
                case .managed:
                    shouldAppend = definedShare.managed
                case .krb:
                    shouldAppend = definedShare.authType == .krb
                case .pwd:
                    shouldAppend = definedShare.authType == .pwd
                case .guest:
                    shouldAppend = definedShare.authType == .guest
                case .managedOrPwd:
                    shouldAppend = definedShare.authType == .pwd || definedShare.managed
                case .managedAndPwd:
                    shouldAppend = definedShare.authType == .pwd && definedShare.managed
                case .unmanaged:
                    shouldAppend = !definedShare.managed
                case .missingPassword:
                    shouldAppend = definedShare.authType == .pwd && (definedShare.password == "" || definedShare.password == nil)
                    mountSymbol = MountStatusDescription.invalidCredentials.symbolName
                }
                
                if shouldAppend {
                    if !userShares.contains(where: { $0.networkShare == definedShare.networkShare }) {
                        userShares.append(UserShare(networkShare: definedShare.networkShare,
                                                    authType: definedShare.authType.rawValue,
                                                    username: definedShare.username,
                                                    password: definedShare.password,
                                                    mountPoint: definedShare.mountPoint,
                                                    managed: definedShare.managed,
                                                    mountStatus: definedShare.mountStatus.rawValue,
                                                    mountSymbol: mountSymbol,
                                                    symbolColor: mountColor))
                    }
                }
            }
            await MainActor.run {
                tableView.reloadData()
            }
        }
    }
    
    @objc func handleErrorNotification(_ notification: NSNotification) {
        Task {
            await MainActor.run {
                if notification.userInfo?["krbOffDomain"] is Error {
                    self.dogeAuthenticateButton.isEnabled = false
                    self.dogeAuthenticateHelp.isEnabled = false
                    self.dogeAuthenticateButton.title = NSLocalizedString("krb-offdomain-button", comment: "Button text for kerberos authentication")
                } else if notification.userInfo?["KrbAuthError"] is Error {
                    if self.enableKerberos {
                        self.dogeAuthenticateButton.isEnabled = true
                        self.dogeAuthenticateHelp.isEnabled = true
                        self.dogeAuthenticateButton.title = NSLocalizedString("missing-krb-auth-button", comment: "Button text for missing kerberos authentication")
                        // Only present the sheet if not closing and not already visible
                        if self.isClosing == false && self.view.window?.attachedSheet == nil {
                            self.presentKrbAuthAsSheet()
                        }
                    }
                } else if notification.userInfo?["krbAuthenticated"] is Error {
                    if self.enableKerberos {
                        self.dogeAuthenticateButton.isEnabled = true
                        self.dogeAuthenticateHelp.isEnabled = true
                        self.dogeAuthenticateButton.title = NSLocalizedString("krb-auth-button", comment: "Button text for kerberos authentication")
                    }
                } else if notification.userInfo?["AuthError"] is MounterError {
                    self.refreshUserArray(type: .missingPassword)
                    self.toggleManagedSwitch.isHidden = true
                    self.additionalSharesText.isHidden = true
                    self.additionalSharesHelpButton.isHidden = true
                    self.modifyShareButton.title = NSLocalizedString("authenticate-share-button", comment: "Button text to change authentication")
                    self.networShareMounterExplanation.stringValue = NSLocalizedString("help-auth-error", comment: "Help text shown if some shares are not authenticated")
                    self.tableView.reloadData()
                }
            }
        }
    }
    
    func numberOfRows(in tableView: NSTableView) -> Int {
        return userShares.count
    }
    
    func tableView(_ tableView: NSTableView, viewFor tableColumn: NSTableColumn?, row: Int) -> NSView? {
        let userShare = userShares[row]
        
        if tableColumn?.identifier == NSUserInterfaceItemIdentifier("NetworkShareColumn") {
            let cellIdentifier = NSUserInterfaceItemIdentifier("NetworkShareCell")
            guard let cell = tableView.makeView(withIdentifier: cellIdentifier, owner: nil) as? NSTableCellView else {
                return nil
            }
            cell.textField?.stringValue = userShare.networkShare
            return cell
        } else if tableColumn?.identifier == NSUserInterfaceItemIdentifier("MountSymbolColumn") {
            let cellIdentifier = NSUserInterfaceItemIdentifier("MountSymbolCell")
            guard let cell = tableView.makeView(withIdentifier: cellIdentifier, owner: nil) as? NSTableCellView else {
                return nil
            }
            if let imageView = cell.imageView {
                if let symbolImage = NSImage(systemSymbolName: userShare.mountSymbol, accessibilityDescription: nil) {
                    if let color = userShare.symbolColor {
                        // changing color for SF Symbols is available on macOS >= 12
                        if #available(macOS 12.0, *) {
                            let config = NSImage.SymbolConfiguration(paletteColors: [color])
                            imageView.image = symbolImage.withSymbolConfiguration(config)
                        } else {
                            imageView.image = symbolImage
                        }
                    } else {
                        imageView.image = symbolImage
                    }
                } else {
                    imageView.image = nil
                }
            }
            return cell
        }
        return nil
    }
}<|MERGE_RESOLUTION|>--- conflicted
+++ resolved
@@ -12,52 +12,7 @@
 import Sparkle
 
 class NetworkShareMounterViewController: NSViewController, NSTableViewDelegate, NSTableViewDataSource, NSPopoverDelegate {
-<<<<<<< HEAD
-    
-    // MARK: - Vorübergehender Ersatz für UserShare
-    // Diese Klasse dient als Kompilierungshelfer während der Migration zu SwiftUI
-    @objc private class UserShare: NSObject {
-        @objc dynamic var networkShare: String
-        @objc dynamic var authType: String
-        @objc dynamic var username: String?
-        @objc dynamic var password: String?
-        @objc dynamic var mountPoint: String?
-        @objc dynamic var managed: Bool
-        @objc dynamic var mountStatus: String
-        @objc dynamic var mountSymbol: String
-        @objc dynamic var symbolColor: NSColor?
-        
-        init(networkShare: String, authType: String, username: String?, password: String?, mountPoint: String?, managed: Bool, mountStatus: String, mountSymbol: String, symbolColor: NSColor? = nil) {
-            self.networkShare = networkShare
-            self.authType = authType
-            self.username = username
-            self.password = password
-            self.mountPoint = mountPoint
-            self.managed = managed
-            self.mountStatus = mountStatus
-            self.mountSymbol = mountSymbol
-            self.symbolColor = symbolColor
-        }
-        
-        // Hilfsfunktion zum Erstellen eines UserShare aus einem Share
-        static func from(share: Share, mountSymbol: String, symbolColor: NSColor? = nil) -> UserShare {
-            return UserShare(
-                networkShare: share.networkShare,
-                authType: share.authType.rawValue,
-                username: share.username,
-                password: share.password,
-                mountPoint: share.mountPoint,
-                managed: share.managed,
-                mountStatus: share.mountStatus.rawValue,
-                mountSymbol: mountSymbol,
-                symbolColor: symbolColor
-            )
-        }
-    }
-    
-=======
 
->>>>>>> 085c959e
     // MARK: - help messages
     var helpText = [NSLocalizedString("Sorry, no help available", comment: "this should not happen"),
                     NSLocalizedString("help-show-managed-shares", comment: ""),
@@ -68,12 +23,8 @@
     var enableKerberos = false
     
     @objc dynamic var launchAtLogin = LaunchAtLogin.kvo
-<<<<<<< HEAD
     // prepare an array of type UserShare to store the defined shares while showing this view
     @objc dynamic private var userShares: [UserShare] = []
-=======
-    @objc dynamic var userShares: [UserShare] = [] // used to store the defined shares while showing this view
->>>>>>> 085c959e
     
     // swiftlint:disable force_cast
     let appDelegate = NSApplication.shared.delegate as! AppDelegate // used to access variables in AppDelegate
