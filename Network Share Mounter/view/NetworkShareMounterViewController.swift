//
//  NetworkShareMounterViewController.swift
//  Network Share Mounter
//
//  Created by Gregor Longariva on 24.11.21.
//  Copyright © 2024 Regionales Rechenzentrum Erlangen. All rights reserved.
//

import Cocoa
import LaunchAtLogin
import OSLog
import Sparkle

class NetworkShareMounterViewController: NSViewController, NSTableViewDelegate, NSTableViewDataSource, NSPopoverDelegate {

    // MARK: - Vorübergehender Ersatz für UserShare
    // Diese Klasse dient als Kompilierungshelfer während der Migration zu SwiftUI
    @objc private class UserShare: NSObject {
        @objc dynamic var networkShare: String
        @objc dynamic var authType: String
        @objc dynamic var username: String?
        @objc dynamic var password: String?
        @objc dynamic var mountPoint: String?
        @objc dynamic var managed: Bool
        @objc dynamic var mountStatus: String
        @objc dynamic var mountSymbol: String
        @objc dynamic var symbolColor: NSColor?
        
        init(networkShare: String, authType: String, username: String?, password: String?, mountPoint: String?, managed: Bool, mountStatus: String, mountSymbol: String, symbolColor: NSColor? = nil) {
            self.networkShare = networkShare
            self.authType = authType
            self.username = username
            self.password = password
            self.mountPoint = mountPoint
            self.managed = managed
            self.mountStatus = mountStatus
            self.mountSymbol = mountSymbol
            self.symbolColor = symbolColor
        }
        
        // Hilfsfunktion zum Erstellen eines UserShare aus einem Share
        static func from(share: Share, mountSymbol: String, symbolColor: NSColor? = nil) -> UserShare {
            return UserShare(
                networkShare: share.networkShare,
                authType: share.authType.rawValue,
                username: share.username,
                password: share.password,
                mountPoint: share.mountPoint,
                managed: share.managed,
                mountStatus: share.mountStatus.rawValue,
                mountSymbol: mountSymbol,
                symbolColor: symbolColor
            )
        }
    }
    
    // MARK: - Vorübergehender Ersatz für UserShare
    // Diese Klasse dient als Kompilierungshelfer während der Migration zu SwiftUI
    @objc private class UserShare: NSObject {
        @objc dynamic var networkShare: String
        @objc dynamic var authType: String
        @objc dynamic var username: String?
        @objc dynamic var password: String?
        @objc dynamic var mountPoint: String?
        @objc dynamic var managed: Bool
        @objc dynamic var mountStatus: String
        @objc dynamic var mountSymbol: String
        @objc dynamic var symbolColor: NSColor?
        
        init(networkShare: String, authType: String, username: String?, password: String?, mountPoint: String?, managed: Bool, mountStatus: String, mountSymbol: String, symbolColor: NSColor? = nil) {
            self.networkShare = networkShare
            self.authType = authType
            self.username = username
            self.password = password
            self.mountPoint = mountPoint
            self.managed = managed
            self.mountStatus = mountStatus
            self.mountSymbol = mountSymbol
            self.symbolColor = symbolColor
        }
        
        // Hilfsfunktion zum Erstellen eines UserShare aus einem Share
        static func from(share: Share, mountSymbol: String, symbolColor: NSColor? = nil) -> UserShare {
            return UserShare(
                networkShare: share.networkShare,
                authType: share.authType.rawValue,
                username: share.username,
                password: share.password,
                mountPoint: share.mountPoint,
                managed: share.managed,
                mountStatus: share.mountStatus.rawValue,
                mountSymbol: mountSymbol,
                symbolColor: symbolColor
            )
        }
    }
    
    // MARK: - help messages
    var helpText = [NSLocalizedString("Sorry, no help available", comment: "this should not happen"),
                    NSLocalizedString("help-show-managed-shares", comment: ""),
                    NSLocalizedString("mount-status-info-text", comment: ""),
                    NSLocalizedString("help-krb-auth-text", comment: "")]
    
    var prefs = PreferenceManager()
    var enableKerberos = false
    
    @objc dynamic var launchAtLogin = LaunchAtLogin.kvo
    // prepare an array of type UserShare to store the defined shares while showing this view
    @objc dynamic private var userShares: [UserShare] = []
    
    // swiftlint:disable force_cast
    let appDelegate = NSApplication.shared.delegate as! AppDelegate // used to access variables in AppDelegate
    var updater: SPUUpdater?
    // swiftlint:enable force_cast
    
    var showManagedShares = false // toggle to show user defined or managed shares
    
    // Use single popover instance to manage lifecycle robustly
    private var sharedPopover: NSPopover?
    let accountsManager = AccountsManager.shared
    var notificationToken: NSObjectProtocol? // used to manage notification observers
    
    // Internal flag to avoid re-presenting sheet repeatedly in viewDidAppear
    private var didAttemptKrbAuthPresentation = false
    
    // NEW: Track window closing to prevent re-presenting sheets/popovers during teardown
    private var isClosing = false

    // MARK: - initialize view
    override func viewDidLoad() {
        super.viewDidLoad()
        tableView.delegate = self
        
        notificationToken = NotificationCenter.default.addObserver(forName: .nsmNotification, object: nil, queue: .main) { [weak self] notification in
            self?.handleErrorNotification(notification as NSNotification)
        }
        
        if let krbRealm = self.prefs.string(for: .kerberosRealm), !krbRealm.isEmpty {
            Logger.app.info("Enabling Kerberos Realm \(krbRealm, privacy: .public).")
            self.enableKerberos = true
        } else {
            Logger.app.info("No Kerberos Realm found.")
        }
        
        modifyShareButton.isEnabled = false
        removeShareButton.isEnabled = false
        
        if prefs.bool(for: .canChangeAutostart) == false {
            launchAtLoginRadioButton.isHidden = true
            horizontalLine.isHidden = true
        }
        
        let applicationVersion = Bundle.main.infoDictionary!["CFBundleShortVersionString"]!
        let applicationBuild = Bundle.main.infoDictionary!["CFBundleVersion"]!
        appVersion.stringValue = "Version: \(applicationVersion) (\(applicationBuild))"
        
        Task {
            let hasShares = await appDelegate.mounter!.shareManager.hasShares()
            await MainActor.run {
                additionalSharesText.isHidden = !hasShares
                additionalSharesText.stringValue = NSLocalizedString("managed-shares-text", comment: "Label for additional/managed shares")
            }
        }
    }
    
    deinit {
        if let token = notificationToken {
            NotificationCenter.default.removeObserver(token)
        }
        // Ensure popover is closed on deinit
        sharedPopover?.close()
        sharedPopover = nil
    }
    
    override func viewWillAppear() {
        if prefs.bool(for: .enableAutoUpdater) == true {
            updateCheckbox.isHidden = false
            updater = appDelegate.updaterController?.updater
            updateCheckbox.state = updater?.automaticallyChecksForUpdates ?? false ? .on : .off
        } else {
            updateCheckbox.isHidden = true
        }
        super.viewWillAppear()
        Task {
            await MainActor.run {
                dogeAuthenticateButton.isHidden = (prefs.string(for: .kerberosRealm) ?? "").isEmpty
                dogeAuthenticateHelp.isHidden = (prefs.string(for: .kerberosRealm) ?? "").isEmpty
            }
            dogeAuthenticateButton.title = NSLocalizedString("krb-auth-button", comment: "Button text for kerberos authentication")
            
            if appDelegate.mounter!.errorStatus == .authenticationError {
                await MainActor.run {
                    refreshUserArray(type: .missingPassword)
                    toggleManagedSwitch.isHidden = true
                    additionalSharesText.isHidden = true
                    additionalSharesHelpButton.isHidden = true
                    modifyShareButton.title = NSLocalizedString("authenticate-share-button", comment: "Button text to change authentication")
                    networShareMounterExplanation.stringValue = NSLocalizedString("help-auth-error", comment: "Help text shown if some shares are not authenticated")
                }
            } else {
                await MainActor.run {
                    refreshUserArray(type: .unmanaged)
                    toggleManagedSwitch.isHidden = false
                    additionalSharesText.isHidden = false
                    additionalSharesHelpButton.isHidden = false
                    modifyShareButton.title = NSLocalizedString("modify-share-button", comment: "Button text to modify share")
                    networShareMounterExplanation.stringValue = NSLocalizedString("help-new-share", comment: "Help text with some infos about adding new shares")
                }
            }
        }
    }
    
    // Ensure we don’t present sheets while closing and avoid race conditions
    override func viewWillDisappear() {
        super.viewWillDisappear()
        isClosing = true
        
        // Close any open popover
        if let pop = sharedPopover, pop.isShown {
            pop.close()
        }
        sharedPopover = nil
        
        // End any attached sheet to allow window to close
        if let sheet = view.window?.attachedSheet {
            view.window?.endSheet(sheet)
        }
        
        // Remove notification observer early to prevent re-entrant UI actions during close
        if let token = notificationToken {
            NotificationCenter.default.removeObserver(token)
            notificationToken = nil
        }
    }
    
    // Move conditional KrbAuth presentation into viewDidAppear to avoid race conditions
    override func viewDidAppear() {
        super.viewDidAppear()
        
        guard enableKerberos, didAttemptKrbAuthPresentation == false else { return }
        didAttemptKrbAuthPresentation = true
        
        Task {
            // Only present if no sheet already attached and not closing
            guard self.view.window?.attachedSheet == nil, self.isClosing == false else { return }
            
            let accounts = await accountsManager.accounts
            let accountsCount = accounts.count
            for account in accounts {
                if !prefs.bool(for: .singleUserMode) || account.upn == prefs.string(for: .lastUser) || accountsCount == 1 {
                    let pwm = KeychainManager()
                    do {
                        if try pwm.retrievePassword(forUsername: account.upn.lowercased()) != nil {
                            break
                        }
                    } catch {
                        await MainActor.run {
                            self.dogeAuthenticateButton.title = NSLocalizedString("missing-krb-auth-button", comment: "Button text for missing kerberos authentication")
                            // Present KrbAuth as a sheet programmatically (only if not closing)
                            if self.isClosing == false && self.view.window?.attachedSheet == nil {
                                self.presentKrbAuthAsSheet()
                            }
                        }
                        break
                    }
                }
            }
        }
    }
    
    // Helper to present KrbAuthViewController as a sheet
    private func presentKrbAuthAsSheet() {
        // Do not present if window is closing or a sheet is already attached
        guard isClosing == false else { return }
        guard view.window?.attachedSheet == nil else { return }
        guard let storyboard = self.storyboard else { return }
        guard let vc = storyboard.instantiateController(withIdentifier: NSStoryboard.SceneIdentifier("KrbAuthViewController")) as? KrbAuthViewController else {
            Logger.networkShareViewController.error("Failed to instantiate KrbAuthViewController from storyboard")
            return
        }
        // Present as sheet to ensure dismiss(nil) works reliably
        self.presentAsSheet(vc)
    }
    
    @IBAction func updateCheckboxToggled(_ sender: Any) {
        Logger.activityController.debug("🔄 User has manually switched automatic updates to: \(String((sender as AnyObject).state == .on), privacy: .public)")
        updater?.automaticallyChecksForUpdates = ((sender as AnyObject).state == .on)
    }
    
    @IBOutlet weak var updateCheckbox: NSButton!
    @IBOutlet weak var networShareMounterExplanation: NSTextField!
    @IBOutlet weak var additionalSharesText: NSTextField!
    @IBOutlet weak var appVersion: NSTextField!
    @IBOutlet weak var usersNewShare: NSTextField!
    @IBOutlet weak var modifyShareButton: NSButton!
    @IBOutlet weak var toggleManagedSwitch: NSSwitch!
    @IBOutlet weak var managedSharesHelp: NSButton!
    @IBOutlet weak var dogeAuthenticateButton: NSButton!
    @IBOutlet weak var dogeAuthenticateHelp: NSButton!

    @IBAction func helpButtonClicked(_ sender: NSButton) {
        // Use single shared popover
        if let pop = sharedPopover, pop.isShown {
            pop.close()
        }
        // swiftlint:disable force_cast
        let helpPopoverViewController = self.storyboard?.instantiateController(withIdentifier: NSStoryboard.SceneIdentifier("HelpPopoverViewController")) as! HelpPopoverViewController
        // swiftlint:enable force_cast
        let popover = NSPopover()
        popover.contentViewController = helpPopoverViewController
        helpPopoverViewController.helpText = helpText[sender.tag]
        popover.animates = true
        popover.behavior = .transient
        popover.show(relativeTo: sender.bounds, of: sender, preferredEdge: .minY)
        sharedPopover = popover
    }
    
    @IBAction func toggleManagedSharesAction(_ sender: Any) {
        if toggleManagedSwitch.state == NSControl.StateValue.off {
            showManagedShares = false
            userShares.removeAll()
            modifyShareButton.isEnabled = false
            addNewShareButton.isEnabled = true
            usersNewShare.stringValue = ""
            refreshUserArray(type: .unmanaged)
        } else {
            showManagedShares = true
            removeShareButton.isEnabled = false
            userShares.removeAll()
            modifyShareButton.isEnabled = false
            addNewShareButton.isEnabled = false
            usersNewShare.stringValue = ""
            refreshUserArray(type: .managed)
        }
        tableView.reloadData()
    }
    
    @IBAction func modifyShare(_ sender: NSButton) {
        performSegue(withIdentifier: "ShareViewSegue", sender: self)
    }
    
    @IBAction func addSharePressed(_ sender: NSButton) {
        usersNewShare.stringValue = ""
        performSegue(withIdentifier: "ShareViewSegue", sender: self)
    }
    
    @IBOutlet weak var addNewShareButton: NSButton!
    @IBOutlet weak var additionalSharesHelpButton: NSButton!
    @IBOutlet weak var horizontalLine: NSBox!
    @IBOutlet weak var launchAtLoginRadioButton: NSButton!
    @IBOutlet weak var sendDiagnosticsCheckbox: NSButton!
    @IBOutlet weak var tableView: NSTableView!
    @IBOutlet weak var removeShareButton: NSButton!
    
    @IBAction func tableViewClicked(_ sender: NSTabView) {
        let clickedRow = tableView.clickedRow
        
        guard clickedRow >= 0 && clickedRow < userShares.count else {
            removeShareButton.isEnabled = false
            modifyShareButton.isEnabled = false
            return
        }
        
        if tableView.clickedColumn == 0 {
            if let pop = sharedPopover, pop.isShown {
                pop.close()
            }
            // swiftlint:disable force_cast
            let HelpPopoverShareStatusViewController = self.storyboard?.instantiateController(withIdentifier: NSStoryboard.SceneIdentifier("HelpPopoverShareStatusViewController")) as! HelpPopoverShareStatusViewController
            // swiftlint:enable force_cast
            let popover = NSPopover()
            popover.contentViewController = HelpPopoverShareStatusViewController
            popover.animates = true
            popover.behavior = .transient
            let rowRect = tableView.rect(ofRow: clickedRow)
            popover.show(relativeTo: rowRect, of: sender, preferredEdge: NSRectEdge.maxY)
            sharedPopover = popover
        } else {
            let selectedShare = userShares[clickedRow]
            
            removeShareButton.isEnabled = false
            modifyShareButton.isEnabled = false
            usersNewShare.stringValue = ""
            
            if !selectedShare.managed || selectedShare.authType == AuthType.pwd.rawValue {
                removeShareButton.isEnabled = true
                modifyShareButton.isEnabled = true
                usersNewShare.stringValue = selectedShare.networkShare
                if selectedShare.managed {
                    removeShareButton.isEnabled = false
                }
            }
        }
    }
    
    @IBAction func removeShare(_ sender: NSButton) {
        let row = self.tableView.selectedRow
        if row >= 0 {
            Task {
                if let selectedShare = await appDelegate.mounter!.getShare(forNetworkShare: usersNewShare.stringValue) {
                    Logger.networkShareViewController.debug("unmounting share \(selectedShare.networkShare, privacy: .public)")
                    await self.appDelegate.mounter!.unmountShare(for: selectedShare)
                    Logger.networkShareViewController.info("⚠️ User removed share \(selectedShare.networkShare, privacy: .public)")
                    await self.appDelegate.mounter!.removeShare(for: selectedShare)
                    await self.appDelegate.mounter!.shareManager.saveModifiedShareConfigs()
                    await MainActor.run {
                        self.userShares = self.userShares.filter { $0.networkShare != usersNewShare.stringValue }
                        usersNewShare.stringValue = ""
                        tableView.reloadData()
                    }
                }
            }
        }
    }
    
    // MARK: Storyboard instantiation
    static func newInstance() -> NetworkShareMounterViewController {
        let storyboard = NSStoryboard(name: NSStoryboard.Name("Main"), bundle: nil)
        let identifier = NSStoryboard.SceneIdentifier("NetworkShareMounterViewController")
        
        guard let viewcontroller = storyboard.instantiateController(withIdentifier: identifier) as? NetworkShareMounterViewController else {
            fatalError("Unable to instantiate ViewController in Main.storyboard")
        }
        return viewcontroller
    }
    
    // MARK: prepare segues by setting certain values
    override func prepare(for segue: NSStoryboardSegue, sender: Any?) {
        Task {
            if segue.identifier == "ShareViewSegue" {
                // swiftlint:disable force_cast
                let shareViewController = segue.destinationController as! ShareViewController
                // swiftlint:enable force_cast
                shareViewController.callback = { [weak self] result in
                    guard let self = self else { return }
                    if self.appDelegate.mounter!.errorStatus == .authenticationError {
                        self.refreshUserArray(type: .missingPassword)
                    } else if self.toggleManagedSwitch.state == NSControl.StateValue.off {
                        self.refreshUserArray(type: .unmanaged)
                    } else {
                        self.refreshUserArray(type: .managed)
                    }
                    self.tableView.reloadData()
                }
                if let selectedShare = await appDelegate.mounter!.shareManager.allShares.first(where: {$0.networkShare == usersNewShare.stringValue}) {
                    shareViewController.shareData = ShareViewController.ShareData(networkShare: selectedShare.networkShare,
                                                                                  authType: selectedShare.authType,
                                                                                  username: selectedShare.username,
                                                                                  password: selectedShare.password,
                                                                                  mountPath: selectedShare.mountPoint,
                                                                                  managed: selectedShare.managed)
                    await MainActor.run {
                        shareViewController.selectedShareURL = usersNewShare.stringValue
                    }
                }
            }
        }
    }
    
    /// Checks if a networkShare should added to the list of displayed shares
    private func refreshUserArray(type: DisplayShareTypes) {
        Task {
            await appDelegate.mounter!.shareManager.allShares.forEach { definedShare in
                var mountSymbol = (definedShare.mountStatus == .mounted) ? MountStatusDescription.mounted.symbolName :
                (definedShare.mountStatus == .queued) ? MountStatusDescription.queued.symbolName :
                (definedShare.mountStatus == .invalidCredentials) ? MountStatusDescription.invalidCredentials.symbolName :
                (definedShare.mountStatus == .errorOnMount) ? MountStatusDescription.errorOnMount.symbolName :
                (definedShare.mountStatus == .obstructingDirectory) ? MountStatusDescription.obstructingDirectory.symbolName :
                (definedShare.mountStatus == .unreachable) ? MountStatusDescription.unreachable.symbolName :
                MountStatusDescription.unknown.symbolName
                let mountColor = (definedShare.mountStatus == .mounted) ? MountStatusDescription.mounted.color :
                (definedShare.mountStatus == .queued) ? MountStatusDescription.queued.color :
                (definedShare.mountStatus == .invalidCredentials) ? MountStatusDescription.invalidCredentials.color :
                (definedShare.mountStatus == .errorOnMount) ? MountStatusDescription.errorOnMount.color :
                (definedShare.mountStatus == .obstructingDirectory) ? MountStatusDescription.obstructingDirectory.color :
                (definedShare.mountStatus == .unreachable) ? MountStatusDescription.unreachable.color :
                MountStatusDescription.unknown.color
                let shouldAppend: Bool
                switch type {
                case .managed:
                    shouldAppend = definedShare.managed
                case .krb:
                    shouldAppend = definedShare.authType == .krb
                case .pwd:
                    shouldAppend = definedShare.authType == .pwd
                case .guest:
                    shouldAppend = definedShare.authType == .guest
                case .managedOrPwd:
                    shouldAppend = definedShare.authType == .pwd || definedShare.managed
                case .managedAndPwd:
                    shouldAppend = definedShare.authType == .pwd && definedShare.managed
                case .unmanaged:
                    shouldAppend = !definedShare.managed
                case .missingPassword:
                    shouldAppend = definedShare.authType == .pwd && (definedShare.password == "" || definedShare.password == nil)
                    mountSymbol = MountStatusDescription.invalidCredentials.symbolName
                }
                
                if shouldAppend {
                    if !userShares.contains(where: { $0.networkShare == definedShare.networkShare }) {
                        userShares.append(UserShare(networkShare: definedShare.networkShare,
                                                    authType: definedShare.authType.rawValue,
                                                    username: definedShare.username,
                                                    password: definedShare.password,
                                                    mountPoint: definedShare.mountPoint,
                                                    managed: definedShare.managed,
                                                    mountStatus: definedShare.mountStatus.rawValue,
                                                    mountSymbol: mountSymbol,
                                                    symbolColor: mountColor))
                    }
                }
            }
            await MainActor.run {
                tableView.reloadData()
            }
        }
    }
    
    @objc func handleErrorNotification(_ notification: NSNotification) {
<<<<<<< HEAD
        // Always dispatch UI updates to the main thread
        Task { @MainActor in
            if notification.userInfo?["krbOffDomain"] is Error {
                self.dogeAuthenticateButton.isEnabled = false
                self.dogeAuthenticateHelp.isEnabled = false
                self.dogeAuthenticateButton.title = NSLocalizedString("krb-offdomain-button", comment: "Button text for kerberos authentication")
            } else if notification.userInfo?["KrbAuthError"] is Error {
                if self.enableKerberos {
                    self.dogeAuthenticateButton.isEnabled = true
                    self.dogeAuthenticateHelp.isEnabled = true
                    self.dogeAuthenticateButton.title =  NSLocalizedString("missing-krb-auth-button", comment: "Button text for missing kerberos authentication")
                }
            } else if notification.userInfo?["krbAuthenticated"] is Error {
                if self.enableKerberos {
                    self.dogeAuthenticateButton.isEnabled = true
                    self.dogeAuthenticateHelp.isEnabled = true
                    self.dogeAuthenticateButton.title = NSLocalizedString("krb-auth-button", comment: "Button text for kerberos authentication")
                }
            } else if notification.userInfo?["AuthError"] is MounterError {
                // Update UI for authentication errors
                self.refreshUserArray(type: .missingPassword)
                self.toggleManagedSwitch.isHidden = true
                self.additionalSharesText.isHidden = true
                self.additionalSharesHelpButton.isHidden = true
                self.modifyShareButton.title = NSLocalizedString("authenticate-share-button", comment: "Button text to change authentication")
                self.networShareMounterExplanation.stringValue = NSLocalizedString("help-auth-error", comment: "Help text shown if some shares are not authenticated")
                self.tableView.reloadData()
=======
        Task {
            await MainActor.run {
                if notification.userInfo?["krbOffDomain"] is Error {
                    self.dogeAuthenticateButton.isEnabled = false
                    self.dogeAuthenticateHelp.isEnabled = false
                    self.dogeAuthenticateButton.title = NSLocalizedString("krb-offdomain-button", comment: "Button text for kerberos authentication")
                } else if notification.userInfo?["KrbAuthError"] is Error {
                    if self.enableKerberos {
                        self.dogeAuthenticateButton.isEnabled = true
                        self.dogeAuthenticateHelp.isEnabled = true
                        self.dogeAuthenticateButton.title = NSLocalizedString("missing-krb-auth-button", comment: "Button text for missing kerberos authentication")
                        // Only present the sheet if not closing and not already visible
                        if self.isClosing == false && self.view.window?.attachedSheet == nil {
                            self.presentKrbAuthAsSheet()
                        }
                    }
                } else if notification.userInfo?["krbAuthenticated"] is Error {
                    if self.enableKerberos {
                        self.dogeAuthenticateButton.isEnabled = true
                        self.dogeAuthenticateHelp.isEnabled = true
                        self.dogeAuthenticateButton.title = NSLocalizedString("krb-auth-button", comment: "Button text for kerberos authentication")
                    }
                } else if notification.userInfo?["AuthError"] is MounterError {
                    self.refreshUserArray(type: .missingPassword)
                    self.toggleManagedSwitch.isHidden = true
                    self.additionalSharesText.isHidden = true
                    self.additionalSharesHelpButton.isHidden = true
                    self.modifyShareButton.title = NSLocalizedString("authenticate-share-button", comment: "Button text to change authentication")
                    self.networShareMounterExplanation.stringValue = NSLocalizedString("help-auth-error", comment: "Help text shown if some shares are not authenticated")
                    self.tableView.reloadData()
                }
>>>>>>> e79c639c
            }
        }
    }
    
    func numberOfRows(in tableView: NSTableView) -> Int {
        return userShares.count
    }
    
    func tableView(_ tableView: NSTableView, viewFor tableColumn: NSTableColumn?, row: Int) -> NSView? {
        let userShare = userShares[row]
        
        if tableColumn?.identifier == NSUserInterfaceItemIdentifier("NetworkShareColumn") {
            let cellIdentifier = NSUserInterfaceItemIdentifier("NetworkShareCell")
            guard let cell = tableView.makeView(withIdentifier: cellIdentifier, owner: nil) as? NSTableCellView else {
                return nil
            }
            cell.textField?.stringValue = userShare.networkShare
            return cell
        } else if tableColumn?.identifier == NSUserInterfaceItemIdentifier("MountSymbolColumn") {
            let cellIdentifier = NSUserInterfaceItemIdentifier("MountSymbolCell")
            guard let cell = tableView.makeView(withIdentifier: cellIdentifier, owner: nil) as? NSTableCellView else {
                return nil
            }
            if let imageView = cell.imageView {
                if let symbolImage = NSImage(systemSymbolName: userShare.mountSymbol, accessibilityDescription: nil) {
                    if let color = userShare.symbolColor {
                        // changing color for SF Symbols is available on macOS >= 12
                        if #available(macOS 12.0, *) {
                            let config = NSImage.SymbolConfiguration(paletteColors: [color])
                            imageView.image = symbolImage.withSymbolConfiguration(config)
                        } else {
                            imageView.image = symbolImage
                        }
                    } else {
                        imageView.image = symbolImage
                    }
                } else {
                    imageView.image = nil
                }
            }
            return cell
        }
        return nil
    }
}<|MERGE_RESOLUTION|>--- conflicted
+++ resolved
@@ -13,47 +13,6 @@
 
 class NetworkShareMounterViewController: NSViewController, NSTableViewDelegate, NSTableViewDataSource, NSPopoverDelegate {
 
-    // MARK: - Vorübergehender Ersatz für UserShare
-    // Diese Klasse dient als Kompilierungshelfer während der Migration zu SwiftUI
-    @objc private class UserShare: NSObject {
-        @objc dynamic var networkShare: String
-        @objc dynamic var authType: String
-        @objc dynamic var username: String?
-        @objc dynamic var password: String?
-        @objc dynamic var mountPoint: String?
-        @objc dynamic var managed: Bool
-        @objc dynamic var mountStatus: String
-        @objc dynamic var mountSymbol: String
-        @objc dynamic var symbolColor: NSColor?
-        
-        init(networkShare: String, authType: String, username: String?, password: String?, mountPoint: String?, managed: Bool, mountStatus: String, mountSymbol: String, symbolColor: NSColor? = nil) {
-            self.networkShare = networkShare
-            self.authType = authType
-            self.username = username
-            self.password = password
-            self.mountPoint = mountPoint
-            self.managed = managed
-            self.mountStatus = mountStatus
-            self.mountSymbol = mountSymbol
-            self.symbolColor = symbolColor
-        }
-        
-        // Hilfsfunktion zum Erstellen eines UserShare aus einem Share
-        static func from(share: Share, mountSymbol: String, symbolColor: NSColor? = nil) -> UserShare {
-            return UserShare(
-                networkShare: share.networkShare,
-                authType: share.authType.rawValue,
-                username: share.username,
-                password: share.password,
-                mountPoint: share.mountPoint,
-                managed: share.managed,
-                mountStatus: share.mountStatus.rawValue,
-                mountSymbol: mountSymbol,
-                symbolColor: symbolColor
-            )
-        }
-    }
-    
     // MARK: - Vorübergehender Ersatz für UserShare
     // Diese Klasse dient als Kompilierungshelfer während der Migration zu SwiftUI
     @objc private class UserShare: NSObject {
@@ -517,35 +476,6 @@
     }
     
     @objc func handleErrorNotification(_ notification: NSNotification) {
-<<<<<<< HEAD
-        // Always dispatch UI updates to the main thread
-        Task { @MainActor in
-            if notification.userInfo?["krbOffDomain"] is Error {
-                self.dogeAuthenticateButton.isEnabled = false
-                self.dogeAuthenticateHelp.isEnabled = false
-                self.dogeAuthenticateButton.title = NSLocalizedString("krb-offdomain-button", comment: "Button text for kerberos authentication")
-            } else if notification.userInfo?["KrbAuthError"] is Error {
-                if self.enableKerberos {
-                    self.dogeAuthenticateButton.isEnabled = true
-                    self.dogeAuthenticateHelp.isEnabled = true
-                    self.dogeAuthenticateButton.title =  NSLocalizedString("missing-krb-auth-button", comment: "Button text for missing kerberos authentication")
-                }
-            } else if notification.userInfo?["krbAuthenticated"] is Error {
-                if self.enableKerberos {
-                    self.dogeAuthenticateButton.isEnabled = true
-                    self.dogeAuthenticateHelp.isEnabled = true
-                    self.dogeAuthenticateButton.title = NSLocalizedString("krb-auth-button", comment: "Button text for kerberos authentication")
-                }
-            } else if notification.userInfo?["AuthError"] is MounterError {
-                // Update UI for authentication errors
-                self.refreshUserArray(type: .missingPassword)
-                self.toggleManagedSwitch.isHidden = true
-                self.additionalSharesText.isHidden = true
-                self.additionalSharesHelpButton.isHidden = true
-                self.modifyShareButton.title = NSLocalizedString("authenticate-share-button", comment: "Button text to change authentication")
-                self.networShareMounterExplanation.stringValue = NSLocalizedString("help-auth-error", comment: "Help text shown if some shares are not authenticated")
-                self.tableView.reloadData()
-=======
         Task {
             await MainActor.run {
                 if notification.userInfo?["krbOffDomain"] is Error {
@@ -577,7 +507,6 @@
                     self.networShareMounterExplanation.stringValue = NSLocalizedString("help-auth-error", comment: "Help text shown if some shares are not authenticated")
                     self.tableView.reloadData()
                 }
->>>>>>> e79c639c
             }
         }
     }
