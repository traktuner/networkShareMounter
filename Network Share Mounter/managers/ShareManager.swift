//
//  ShareManager.swift
//  Network Share Mounter
//
//  Created by Longariva, Gregor (RRZE) on 10.08.23.
//  Copyright © 2024 Regionales Rechenzentrum Erlangen. All rights reserved.
//

import Foundation
import OSLog

enum ShareError: Error {
    case invalidIndex(Int)
    case invalidURL(String)
}

/// class `ShareManager` to manage the shares (array fo Share)
actor ShareManager {
    private var _shares: [Share] = []
    private let userDefaults = UserDefaults.standard
    private var prefs = PreferenceManager()
    
    /// Add a share
    func addShare(_ share: Share) {
        if !allShares.contains(where: { $0.networkShare == share.networkShare }) {
            _shares.append(share)
            //
            // save password in keychain
            if let password = share.password, let username = share.username {
                savePasswordToKeychain(for: share.networkShare, username: username, password: password)
            }
        }
    }
    
    /// Saves a password to the keychain for a share
    /// - Parameters:
    ///   - shareURL: The network share URL string
    ///   - username: The username for authentication
    ///   - password: The password to save
    private func savePasswordToKeychain(for shareURL: String, username: String, password: String) {
        let pwm = KeychainManager()
        guard let url = URL(string: shareURL) else {
            Logger.shareManager.error("🛑 Cannot create URL from share path: \(shareURL, privacy: .public)")
            return
        }
        
        do {
            try pwm.saveCredential(forShare: url, withUsername: username, andPassword: password)
        } catch {
            Logger.shareManager.error("🛑 Cannot store password for share \(shareURL, privacy: .public) in user's keychain: \(error.localizedDescription)")
        }
    }
    
    /// Remove a share at a specific index
    func removeShare(at index: Int) {
        // remove keychain entry for share
        if let username = _shares[index].username {
            removePasswordFromKeychain(for: _shares[index].networkShare, username: username)
        }
        _shares.remove(at: index)
    }
    
    /// Removes a password from the keychain for a share
    /// - Parameters:
    ///   - shareURL: The network share URL string
    ///   - username: The username for authentication
    private func removePasswordFromKeychain(for shareURL: String, username: String) {
        let pwm = KeychainManager()
        guard let url = URL(string: shareURL) else {
            Logger.shareManager.error("🛑 Cannot create URL from share path: \(shareURL, privacy: .public)")
            return
        }
        
        do {
            Logger.shareManager.debug("Trying to remove keychain entry for \(shareURL, privacy: .public) with username: \(username, privacy: .public)")
            try pwm.removeCredential(forShare: url, withUsername: username)
        } catch {
            Logger.shareManager.error("🛑 Cannot remove keychain entry for share \(shareURL, privacy: .public): \(error.localizedDescription)")
        }
    }
    
    /// Get all shares
    var allShares: [Share] {
        return _shares
    }
    
    /// delete all shares, delete array entries is not already empty
    func removeAllShares() {
        if !_shares.isEmpty {
            _shares.removeAll()
        }
    }
    
    /// Update a share at a specific index
    func updateShare(at index: Int, withUpdatedShare updatedShare: Share) throws {
        guard index >= 0 && index < _shares.count else {
            throw ShareError.invalidIndex(index)
        }
        //
        // remove existing keychain entry first since it wouldn't be found with the new data
        if let username = _shares[index].username {
            removePasswordFromKeychain(for: _shares[index].networkShare, username: username)
        }
        //
        // save password in keychain
        if let password = updatedShare.password, let username = updatedShare.username {
            savePasswordToKeychain(for: updatedShare.networkShare, username: username, password: password)
        }
        _shares[index] = updatedShare
    }
    
    /// Update the mount status of a share at a specific index
    /// - Parameters:
    ///   - index: The index of the share to update
    ///   - newMountStatus: The new mount status to set
    func updateMountStatus(at index: Int, to newMountStatus: MountStatus) throws {
        
        guard index >= 0 && index < _shares.count else {
            throw ShareError.invalidIndex(index)
        }
        _shares[index].updateMountStatus(to: newMountStatus)
    }
    
    /// Update the mountPoint of a share at a specific index
    /// - Parameters:
    ///   - index: The index of the share to update
    ///   - mountPoint: The mount point where the share should be mounted
    func updateMountPoint(at index: Int, to mountPoint: String?) throws {
        
        guard index >= 0 && index < _shares.count else {
            throw ShareError.invalidIndex(index)
        }
        _shares[index].updateMountPoint(to: mountPoint)
    }
    
    /// Update the actual used mountPoint of a share at a specific index
    /// - Parameters:
    ///   - index: The index of the share to update
    ///   - actualMountPoint: The mount point where the share is mounted
    func updateActualMountPoint(at index: Int, to actualMountPoint: String?) throws {
        
        guard index >= 0 && index < _shares.count else {
            throw ShareError.invalidIndex(index)
        }
        _shares[index].updateActualMountPoint(to: actualMountPoint)
    }
    
    /// Creates and configures a Share object based on MDM configuration dictionary
    /// - Parameter shareElement: Dictionary containing share configuration from MDM
    /// - Returns: Configured Share object or nil if required network share URL is missing
    /// - Note: Handles username resolution, password retrieval from keychain, and share URL expansion
    func getMDMShareConfig(forShare shareElement: [String:String]) -> Share? {
        // Extract network share URL, return nil if not found
        guard let shareUrlString = shareElement[Defaults.networkShare] else {
            Logger.shareManager.error("❌ MDM Config: Missing 'networkShare' key in share element: \(shareElement, privacy: .public)")
            return nil
        }

        // Log received MDM share element data
        let logAuthType = shareElement[Defaults.authType] ?? "(default: krb)"
        let logUsername = shareElement[Defaults.username] ?? "(not set)"
        let logMountPoint = shareElement[Defaults.mountPoint] ?? "(not set)"
        Logger.shareManager.debug("⚙️ Processing MDM Share Config: ")
        Logger.shareManager.debug("   URL=\(shareUrlString, privacy: .public)")
        Logger.shareManager.debug("   Auth=\(logAuthType, privacy: .public)")
        Logger.shareManager.debug("   User=\(logUsername, privacy: .public)")
        Logger.shareManager.debug("   MountPoint=\(logMountPoint, privacy: .public)")

        // Determine username with following priority:
        // 1. Username override from preferences
        // 2. Username from share configuration dictionary
        // 3. Local system username
        let userName: String
        if let username = prefs.string(for: .usernameOverride) {
            // Hinzugefügtes Logging:
            Logger.shareManager.debug("📝 Setting username via usernameOverride and PreferenceManager: \(username, privacy: .public)")
            userName = username
        } else if let username = shareElement[Defaults.username] {
            Logger.shareManager.debug("📝 Setting username via usernameOverride and shareElement: \(username, privacy: .public)")
            userName = username
        } else {
            userName = NSUserName()
            Logger.shareManager.debug("📝 Setting username to local system username: \(userName, privacy: .public)")
        }
        
        // Replace username placeholder in share URL
        let shareRectified = shareUrlString.replacingOccurrences(of: "%USERNAME%", with: userName)
        
        // Configure authentication type, defaulting to Kerberos if not specified
        let shareAuthType = AuthType(rawValue: shareElement[Defaults.authType] ?? AuthType.krb.rawValue) ?? AuthType.krb
        var password: String?
        var mountStatus = MountStatus.unmounted
        
        // For password authentication, attempt to retrieve from keychain
        if shareAuthType == AuthType.pwd {
            guard let url = URL(string: shareRectified) else {
                Logger.shareManager.error("🛑 Invalid share URL: \(shareRectified, privacy: .public)")
                return nil
            }
            
            do {
                if let keychainPassword = try KeychainManager().retrievePassword(forShare: url, withUsername: userName) {
                    password = keychainPassword
                }
            } catch {
                // Log warning if password retrieval fails and update mount status
                Logger.shareManager.warning("Password for share \(shareRectified, privacy: .public) not found in user's keychain: \(error.localizedDescription)")
                mountStatus = MountStatus.missingPassword
                password = nil
            }
        }
        
        // Read the display name from the dictionary, default to nil if not present
        let shareDisplayName = shareElement[Defaults.shareDisplayNameKey]
        
        // Create and return new Share object with configured parameters
        let newShare = Share.createShare(networkShare: shareRectified,
                                         authType: shareAuthType,
                                         mountStatus: mountStatus,
                                         username: userName,
                                         password: password,
                                         mountPoint: shareElement[Defaults.mountPoint],
                                         managed: true,
                                         shareDisplayName: shareDisplayName)
        return(newShare)
    }
    
    /// read Network Share Mounter version 2 configuration and return an optional Share element
    /// - Parameter forShare shareElement: an array of strings containig a list of network shares
    /// - Returns: optional `Share?` element
    func getLegacyShareConfig(forShare shareElement: String) -> Share? {
        /// then look if we have some legacy mdm defined share definitions which will be read **only** if there is no `Settings.mdmNetworkSahresKey` defined!
        //
        // replace possible %USERNAME occurencies with local username - must be the same as directory service username!
        let shareRectified = shareElement.replacingOccurrences(of: "%USERNAME%", with: NSUserName())
        // Legacy shares don't have a display name, pass nil
        let newShare = Share.createShare(networkShare: shareRectified, 
                                         authType: AuthType.krb, 
                                         mountStatus: MountStatus.unmounted, 
                                         managed: true, 
                                         shareDisplayName: nil)
        return(newShare)
    }
    
    /// read user defined share configuration and return an optional Share element
    /// - Parameter forShare shareElement: an array of a dictionary (key-value) containing the share definitions
    /// - Returns: optional `Share?` element
    func getUserShareConfigs(forShare shareElement: [String: String]) -> Share? {
        guard let shareUrlString = shareElement[Defaults.networkShare] else {
            return nil
        }
        var password: String?
        var mountStatus = MountStatus.unmounted
        
        if let username = shareElement[Defaults.username] {
            guard let url = URL(string: shareUrlString) else {
                Logger.shareManager.error("🛑 Invalid share URL: \(shareUrlString, privacy: .public)")
                return nil
            }
            
            do {
                if let keychainPassword = try KeychainManager().retrievePassword(forShare: url, withUsername: username) {
                    password = keychainPassword
                }
            } catch {
                Logger.shareManager.warning("Password for share \(shareUrlString, privacy: .public) not found in user's keychain: \(error.localizedDescription)")
                mountStatus = MountStatus.missingPassword
                password = nil
            }
        }
        
        let shareAuthType = AuthType(rawValue: shareElement[Defaults.authType] ?? AuthType.krb.rawValue) ?? AuthType.krb
<<<<<<< HEAD
        // Read the display name from the dictionary, default to nil if not present
        let shareDisplayName = shareElement[Defaults.shareDisplayNameKey]
        
        let newShare = Share.createShare(networkShare: shareUrlString, 
                                         authType: shareAuthType, 
                                         mountStatus: mountStatus, 
                                         username: shareElement[Defaults.username], 
                                         password: password, 
                                         managed: false,
                                         shareDisplayName: shareDisplayName)
=======
        let mountPoint = shareElement[Defaults.mountPoint]

        let newShare = Share.createShare(
            networkShare: shareUrlString,
            authType: shareAuthType,
            mountStatus: mountStatus,
            username: shareElement[Defaults.username],
            password: password,
            mountPoint: mountPoint,
            managed: false
        )
>>>>>>> ab712b77
        return(newShare)
    }
    
    func updateShareArray() {
        // Check for and process MDM shares first
        let processingResult = processMDMShares()
        
        // If no MDM shares were processed, try legacy MDM shares
        if !processingResult.usedNewMDMProfile {
            processingLegacyShares()
        }
    }
    
    /// Processes MDM shares and updates the share array
    /// - Returns: A tuple indicating whether MDM profile was used and the processed shares
    private func processMDMShares() -> (usedNewMDMProfile: Bool, newShares: [Share]) {
        Logger.shareManager.debug("📜 Checking possible changes in MDM profile")
        var usedNewMDMProfile = false
        var newShares: [Share] = []
        
        // Process new MDM profile format if available
        if let sharesDict = userDefaults.array(forKey: Defaults.managedNetworkSharesKey) as? [[String: String]], !sharesDict.isEmpty {
            usedNewMDMProfile = true
            
            for shareElement in sharesDict {
                if let newShare = self.getMDMShareConfig(forShare: shareElement) {
                    processShareForUpdate(newShare: newShare, isManaged: true, into: &newShares)
                }
            }
            
            // Remove managed shares that are no longer in the MDM profile
            removeOrphanedManagedShares(newShares: newShares)
        }
        
        return (usedNewMDMProfile, newShares)
    }
    
    /// Processes legacy shares when no MDM shares are present
    private func processingLegacyShares() {
        var newShares: [Share] = []
        
        if let nwShares: [String] = userDefaults.array(forKey: Defaults.networkSharesKey) as? [String], !nwShares.isEmpty {
            for share in nwShares {
                if let newShare = self.getLegacyShareConfig(forShare: share) {
                    processShareForUpdate(newShare: newShare, isManaged: true, into: &newShares)
                }
            }
            
            // Remove managed shares that are no longer in the legacy configuration
            removeOrphanedManagedShares(newShares: newShares)
        }
    }
    
    /// Processes a share for update, adding it if new or updating existing one
    /// - Parameters:
    ///   - newShare: The share to process
    ///   - isManaged: Whether the share is managed by MDM
    ///   - sharesArray: The array to update with processed shares
    private func processShareForUpdate(newShare: Share, isManaged: Bool, into sharesArray: inout [Share]) {
        // Check if share exists
        if !allShares.contains(where: { $0.networkShare == newShare.networkShare }) {
            Logger.shareManager.debug(" ▶︎ Adding new share \(newShare.networkShare, privacy: .public)")
            addShare(newShare)
        } else {
            if let index = allShares.firstIndex(where: { $0.networkShare == newShare.networkShare }) {
                // Update existing share with new configuration while preserving state
                var updatedShare = newShare
                updatedShare.mountStatus = allShares[index].mountStatus
                updatedShare.id = allShares[index].id
                updatedShare.actualMountPoint = allShares[index].actualMountPoint
                
                do {
                    try updateShare(at: index, withUpdatedShare: updatedShare)
                    Logger.shareManager.debug(" ▶︎ Updated existing share \(newShare.networkShare, privacy: .public)")
                } catch ShareError.invalidIndex(let index) {
                    Logger.shareManager.error(" ▶︎ Could not update share \(newShare.networkShare, privacy: .public), index \(index, privacy: .public) is not valid.")
                } catch {
                    Logger.shareManager.error(" ▶︎ Could not update share \(newShare.networkShare, privacy: .public), error: \(error.localizedDescription)")
                }
            }
        }
        
        sharesArray.append(newShare)
    }
    
    /// Removes managed shares that are no longer present in configuration
    /// - Parameter newShares: The current list of shares from configuration
    private func removeOrphanedManagedShares(newShares: [Share]) {
        // Find shares that are in _shares but not in newShares
        let differing = _shares.filter { share in
            !newShares.contains { newShare in
                share.networkShare == newShare.networkShare
            }
        }
        
        // Remove orphaned managed shares
        for orphanedShare in differing {
            if let index = allShares.firstIndex(where: { $0.networkShare == orphanedShare.networkShare }) {
                if _shares[index].managed == true {
                    Logger.shareManager.debug(" ▶︎ Deleting share \(orphanedShare.networkShare, privacy: .public) at index \(index, privacy: .public)")
                    self.removeShare(at: index)
                }
            }
        }
    }
    
    /// create an array from values configured in UserDefaults
    /// import configured shares from userDefaults for both mdm defined (legacy)`Settings.networkSharesKey`
    /// or `Settings.mdmNetworkSahresKey` and user defined `Settings.customSharesKey`.
    func createShareArray() {
        // Process MDM shares first
        let processingResult = processInitialMDMShares()
        
        // If no MDM shares were found, try legacy MDM configuration
        if !processingResult {
            processInitialLegacyMDMShares()
        }
        
        // Process user-defined shares
        processUserDefinedShares()
    }
    
    /// Processes initial MDM shares during application startup
    /// - Returns: Whether MDM shares were processed
    private func processInitialMDMShares() -> Bool {
        var usedNewMDMProfile = false
        
        if let sharesDict = userDefaults.array(forKey: Defaults.managedNetworkSharesKey) as? [[String: String]], !sharesDict.isEmpty {
            for shareElement in sharesDict {
                if let newShare = self.getMDMShareConfig(forShare: shareElement) {
                    usedNewMDMProfile = true
                    addShare(newShare)
                }
            }
        }
        
        return usedNewMDMProfile
    }
    
    /// Processes legacy MDM shares during application startup
    private func processInitialLegacyMDMShares() {
        if let nwShares: [String] = userDefaults.array(forKey: Defaults.networkSharesKey) as? [String], !nwShares.isEmpty {
            for share in nwShares {
                if let newShare = self.getLegacyShareConfig(forShare: share) {
                    addShare(newShare)
                }
            }
        }
    }
    
    /// Processes user-defined shares during application startup
    private func processUserDefinedShares() {
        // Try new user-defined share format first
        if let privSharesDict = userDefaults.array(forKey: Defaults.userNetworkShares) as? [[String: String]], !privSharesDict.isEmpty {
            for share in privSharesDict {
                if let newShare = self.getUserShareConfigs(forShare: share) {
                    addShare(newShare)
                }
            }
        }
        // Fall back to legacy user-defined share format
        else if let nwShares: [String] = userDefaults.array(forKey: Defaults.customSharesKey) as? [String], !nwShares.isEmpty {
            for share in nwShares {
                // Legacy shares don't have a display name, pass nil
                addShare(Share.createShare(networkShare: share, 
                                         authType: AuthType.krb, 
                                         mountStatus: MountStatus.unmounted, 
                                         managed: false,
                                         shareDisplayName: nil))
            }
            removeLegacyShareConfigs()
        }
    }
    
    /// function to return all shares
    ///    since the class/actor is now asynchron, there is no way to get _shares directly
    func getAllShares() -> [Share] {
        _shares
    }
    
    /// function returning a bool if shares array is empty or not
    func hasShares() -> Bool {
        return !_shares.isEmpty
    }
    
    /// write user defined share configuration
    /// - Parameter forShare shareElement: an array of a dictionary (key-value) containing the share definitions
    func saveModifiedShareConfigs() {
        var userDefaultsConfigs: [[String: String]] = []
        
        for share in _shares {
            //
            // save non-managed shares in userconfig
            if share.managed == false {
                var shareConfig: [String: String] = [:]
                
                shareConfig[Defaults.networkShare] = share.networkShare
                
                shareConfig[Defaults.authType] = share.authType.rawValue
                shareConfig[Defaults.username] = share.username
                if let mountPoint = share.mountPoint {
                    shareConfig[Defaults.mountPoint] = mountPoint
                }
                if let username = share.username {
                    shareConfig[Defaults.username] = username
                }
                // Add the display name to the config dictionary if it exists
                shareConfig[Defaults.shareDisplayNameKey] = share.shareDisplayName
                
                // shareConfig[Settings.location] = share.location
                userDefaultsConfigs.append(shareConfig)
            }
        }
        userDefaults.set(userDefaultsConfigs, forKey: Defaults.userNetworkShares)
        // synchronize() is deprecated and unnecessary
    }
    
    private func removeLegacyShareConfigs() {
        userDefaults.removeObject(forKey: Defaults.customSharesKey)
        // synchronize() is deprecated and unnecessary
    }
}<|MERGE_RESOLUTION|>--- conflicted
+++ resolved
@@ -210,9 +210,6 @@
             }
         }
         
-        // Read the display name from the dictionary, default to nil if not present
-        let shareDisplayName = shareElement[Defaults.shareDisplayNameKey]
-        
         // Create and return new Share object with configured parameters
         let newShare = Share.createShare(networkShare: shareRectified,
                                          authType: shareAuthType,
@@ -220,8 +217,7 @@
                                          username: userName,
                                          password: password,
                                          mountPoint: shareElement[Defaults.mountPoint],
-                                         managed: true,
-                                         shareDisplayName: shareDisplayName)
+                                         managed: true)
         return(newShare)
     }
     
@@ -233,12 +229,7 @@
         //
         // replace possible %USERNAME occurencies with local username - must be the same as directory service username!
         let shareRectified = shareElement.replacingOccurrences(of: "%USERNAME%", with: NSUserName())
-        // Legacy shares don't have a display name, pass nil
-        let newShare = Share.createShare(networkShare: shareRectified, 
-                                         authType: AuthType.krb, 
-                                         mountStatus: MountStatus.unmounted, 
-                                         managed: true, 
-                                         shareDisplayName: nil)
+        let newShare = Share.createShare(networkShare: shareRectified, authType: AuthType.krb, mountStatus: MountStatus.unmounted, managed: true)
         return(newShare)
     }
     
@@ -270,18 +261,6 @@
         }
         
         let shareAuthType = AuthType(rawValue: shareElement[Defaults.authType] ?? AuthType.krb.rawValue) ?? AuthType.krb
-<<<<<<< HEAD
-        // Read the display name from the dictionary, default to nil if not present
-        let shareDisplayName = shareElement[Defaults.shareDisplayNameKey]
-        
-        let newShare = Share.createShare(networkShare: shareUrlString, 
-                                         authType: shareAuthType, 
-                                         mountStatus: mountStatus, 
-                                         username: shareElement[Defaults.username], 
-                                         password: password, 
-                                         managed: false,
-                                         shareDisplayName: shareDisplayName)
-=======
         let mountPoint = shareElement[Defaults.mountPoint]
 
         let newShare = Share.createShare(
@@ -293,7 +272,6 @@
             mountPoint: mountPoint,
             managed: false
         )
->>>>>>> ab712b77
         return(newShare)
     }
     
@@ -457,12 +435,7 @@
         // Fall back to legacy user-defined share format
         else if let nwShares: [String] = userDefaults.array(forKey: Defaults.customSharesKey) as? [String], !nwShares.isEmpty {
             for share in nwShares {
-                // Legacy shares don't have a display name, pass nil
-                addShare(Share.createShare(networkShare: share, 
-                                         authType: AuthType.krb, 
-                                         mountStatus: MountStatus.unmounted, 
-                                         managed: false,
-                                         shareDisplayName: nil))
+                addShare(Share.createShare(networkShare: share, authType: AuthType.krb, mountStatus: MountStatus.unmounted, managed: false))
             }
             removeLegacyShareConfigs()
         }
@@ -500,9 +473,6 @@
                 if let username = share.username {
                     shareConfig[Defaults.username] = username
                 }
-                // Add the display name to the config dictionary if it exists
-                shareConfig[Defaults.shareDisplayNameKey] = share.shareDisplayName
-                
                 // shareConfig[Settings.location] = share.location
                 userDefaultsConfigs.append(shareConfig)
             }
