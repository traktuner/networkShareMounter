--- conflicted
+++ resolved
@@ -487,87 +487,6 @@
         // synchronize() is deprecated and unnecessary
     }
     
-<<<<<<< HEAD
-    // MARK: - Profile-based Credential Support
-    
-    /// Get credentials for a share - supports hybrid profile system
-    /// - Kerberos profiles: Reference existing share-based keychain entries
-    /// - Password profiles: Use new profile-based keychain structure
-    /// - Legacy fallback: Direct share-based keychain lookup
-    func getCredentialsForShare(_ share: Share) async -> (username: String?, password: String?) {
-        // Try profile-based credentials first
-        if let profile = AuthProfileManager.shared.findProfile(for: share.networkShare) {
-            if profile.useKerberos {
-                // Kerberos profile - reference existing share-based keychain entry
-                return getKerberosCredentials(for: share, profile: profile)
-            } else {
-                // Password profile - use new profile-based keychain structure
-                return await getProfileCredentials(for: profile)
-            }
-        }
-        
-        // Fall back to legacy share-based credentials
-        return getLegacyCredentials(for: share)
-    }
-    
-    /// Get credentials from Kerberos profile (references existing share-based keychain entries)
-    private func getKerberosCredentials(for share: Share, profile: AuthProfile) -> (username: String?, password: String?) {
-        guard let url = URL(string: share.networkShare) else {
-            Logger.shareManager.warning("Invalid share URL for Kerberos profile: \(share.networkShare, privacy: .public)")
-            return (profile.username, nil)
-        }
-        
-        guard let username = profile.username else {
-            Logger.shareManager.warning("Kerberos profile has no username for \(share.networkShare, privacy: .public)")
-            return (nil, nil)
-        }
-        
-        let keychainManager = KeychainManager()
-        do {
-            // Try to get password from existing share-based keychain entry
-            let password = try keychainManager.retrievePassword(forShare: url, withUsername: username)
-            Logger.shareManager.debug("✅ Retrieved Kerberos credentials from existing keychain for \(share.networkShare, privacy: .public)")
-            return (username, password)
-        } catch KeychainError.itemNotFound {
-            // For Kerberos, missing password is normal (ticket-based auth)
-            Logger.shareManager.debug("🎫 Kerberos profile for \(share.networkShare, privacy: .public) - no password needed")
-            return (username, nil)
-        } catch {
-            Logger.shareManager.warning("Failed to get Kerberos credentials for \(share.networkShare, privacy: .public): \(error)")
-            return (username, nil)
-        }
-    }
-    
-    /// Get credentials from password profile (uses new profile-based keychain structure)
-    private func getProfileCredentials(for profile: AuthProfile) async -> (username: String?, password: String?) {
-        do {
-            let password = try await AuthProfileManager.shared.retrievePassword(for: profile)
-            let usernameLog = profile.username ?? "unknown"
-            Logger.shareManager.debug("✅ Retrieved profile credentials for user \(usernameLog, privacy: .public)")
-            return (profile.username, password)
-        } catch {
-            let usernameLog = profile.username ?? "unknown"
-            Logger.shareManager.warning("Failed to get profile credentials for \(usernameLog, privacy: .public): \(error)")
-            return (profile.username, nil)
-        }
-    }
-    
-    /// Get legacy share-based credentials from keychain
-    private func getLegacyCredentials(for share: Share) -> (username: String?, password: String?) {
-        guard let username = share.username,
-              let url = URL(string: share.networkShare) else {
-            return (nil, nil)
-        }
-        
-        let keychainManager = KeychainManager()
-        do {
-            let password = try keychainManager.retrievePassword(forShare: url, withUsername: username)
-            return (username, password)
-        } catch {
-            Logger.shareManager.warning("Failed to get legacy credentials for \(share.networkShare, privacy: .public): \(error)")
-            return (username, nil)
-        }
-=======
     /// Updates SMBHome share from Active Directory/OpenDirectory
     ///
     /// This method queries the current user's SMBHome attribute from AD/OD
@@ -603,6 +522,5 @@
                 Logger.shareManager.info("⚠️ Couldn't query SMBHome from AD/OpenDirectory: \(error.localizedDescription)")
             }
         }.value
->>>>>>> 085c959e
     }
 }