//
//  PasswordManager.swift
//  Network Share Mounter
//
//  Created by Longariva, Gregor (RRZE) on 20.11.23.
//  Copyright © 2024 Regionales Rechenzentrum Erlangen. All rights reserved.
//

import Foundation
import Security
import OSLog

/// Description of the CFDictionary for a new keychain entry
///
/// kSecClass -> kSecClassInternetPassword (keychain entry with more than just the password
/// kSecAttrService -> string indicating the item's service
/// kSecAttrComment -> string containing a comment to the keychain entry
/// kSecAttrAccessGroup -> string with identifier for group with access to keychain entry
/// kSecAttrAccount -> string with username
/// kSecValueData -> data containing the utf8 encoded password string
/// kSecAttrServer -> the server URL/IP address part of the share
/// kSecAttrPath -> the path part of the share
/// kSecAttrProtocol -> the protocol part of the share (kSecAttrProtocolSMB, kSecAttrProtocolAFP, kSecAttrProtocolHTTPS, kSecAttrProtocolFTP)
/// kSecAttrLabel -> the name of the keychain entry, shown as "Name:" in Schlüsselbundverwaltung, can be used to filter for multiple keychain entries
/// kSecUseDataProtectionKeychain -> kCFBooleanTrue - a key whose value indicates whether to treat macOS keychain items like iOS keychain items
/// kSecAttrSynchronizable -> CFbool indicating whether the item synchronizes through iCloud.
///     (look at https://developer.apple.com/forums/thread/114456)
///
/// example
///     username: batman
///     password: !'mB4tM4n
///     share: smb//fileserver.batcave.org/enemies
///     keychain entry name: fileserver.batcave.org
/// will result in:
/// var query: [String: Any] = [kSecClass as String: kSecClassInternetPassword,
///                             kSecAttrAccount as String: "batman"",
///                             kSecAttrServer as String: "fileserver.batcave.org",
///                             kSecAttrPath as String: "enemies",
///                             kSecAttrProtocol as String: kSecAttrProtocolSMB,
///                             kSecAttrLabel as String: Settings.defaultsDomain,
///                             kSecAttrLabel as String: "fileserver.batcave.org",
///                             kSecValueData as String: "!'mB4tM4n".data(using: String.Encoding.utf8)!]

struct Credentials {
    var username: String
    var password: String
}

enum KeychainError: Error, Equatable {
    case noPassword
    case malformedShare
    case unexpectedPasswordData
    case undefinedError
    case errorRemovingEntry
    case errorRetrievingPassword
    case errorAccessingPassword
    case errorWithStatus(status: OSStatus)
    case itemNotFound
}

class KeychainManager: NSObject {
    // MARK: - Configuration
    
    /// Controls whether created items are iCloud-synchronizable.
    /// Defaults to false to preserve existing behavior.
    private let synchronizable: Bool
    
    /// Controls the accessibility of created items.
    /// Defaults to kSecAttrAccessibleAfterFirstUnlock.
    private let accessibility: CFString
    
    /// Initialize a KeychainManager with configuration.
    /// - Parameters:
    ///   - synchronizable: If true, created items will be iCloud-synchronizable.
    ///   - accessibility: kSecAttrAccessible* value to use for created items.
    init(synchronizable: Bool = false, accessibility: CFString = kSecAttrAccessibleAfterFirstUnlock) {
        self.synchronizable = synchronizable
        self.accessibility = accessibility
        super.init()
    }
    
    // MARK: - Query builders
    
    /// function to create a query to use with keychain
    /// - Parameter forShare: ``String`` containing the URL of a network share
    /// - Parameter withUsername: ``String`` contining the username to connect the network share
    /// - Parameter andPassword: ``String`` containing the password for username
    /// - Parameter service: ``String?`` optional string containing keychain service name
    /// - Parameter accessGroup: ``String?`` optional string with access group to keychain entry
    /// - Parameter comment: ``String?`` optional string with a comment to the keychain entry
    /// - Parameter label: ``String?`` optional string for kSecAttrLabel
    func makeQuery(share shareURL: URL, username: String, service: String? = nil, accessGroup: String? = nil, comment: String? = nil, label: String? = nil) throws -> [String: Any]  {
        guard let host = shareURL.host else {
            throw KeychainError.malformedShare
        }
        let path = shareURL.path
        let urlScheme = shareURL.scheme

        var query: [String: Any] = [kSecClass as String: kSecClassInternetPassword,
                                    kSecAttrAccount as String: username,
                                    kSecAttrServer as String: host,
                                    kSecAttrPath as String: path,
                                    kSecAttrAccessible as String: accessibility
                                    ]
        // Synchronizable flag according to configuration (for write/update queries)
        query[kSecAttrSynchronizable as String] = synchronizable ? kCFBooleanTrue as Any : kCFBooleanFalse as Any
        
        switch urlScheme {
        case "https":
            query[kSecAttrProtocol as String] = kSecAttrProtocolHTTPS
        case "afp":
            query[kSecAttrProtocol as String] = kSecAttrProtocolAFP
        case "smb", "cifs":
            query[kSecAttrProtocol as String] = kSecAttrProtocolSMB
        default:
            query[kSecAttrProtocol as String] = kSecAttrProtocolSMB
        }
        if let kcComment = comment {
            query[kSecAttrComment as String] = kcComment
        }
        if let kcAccessGroup = accessGroup {
            query[kSecAttrAccessGroup as String] = kcAccessGroup
        }
        if let kcService = service {
            query[kSecAttrService as String] = kcService
        }
        if let labelValue = label {
            query[kSecAttrLabel as String] = labelValue
        } else {
            // default label: host
            query[kSecAttrLabel as String] = host
        }
        return query
    }
    
    /// create a query to use with keychain
    /// - Parameter withUsername: ``String`` contining the username to connect the network share
    /// - Parameter service: ``String`` string containing keychain service name
    /// - Parameter accessGroup: ``String?`` optional string with access group to keychain entry
    /// - Parameter label: ``String`` string containing keychain label name
    /// - Parameter comment: ``String?`` optional string with a comment to the keychain entry
    func makeQuery(username: String, service: String = Defaults.keyChainService, accessGroup: String? = nil, label: String? = nil, comment: String? = nil) throws -> [String: Any]  {
        var query: [String: Any] = [kSecClass as String: kSecClassGenericPassword,
                                    kSecAttrAccount as String: username,
                                    kSecAttrService as String: service,
                                    kSecAttrAccessible as String: accessibility
                                    ]
        // Synchronizable flag according to configuration (for write/update queries)
        query[kSecAttrSynchronizable as String] = synchronizable ? kCFBooleanTrue as Any : kCFBooleanFalse as Any
        
        if let kcComment = comment {
            query[kSecAttrComment as String] = kcComment
        }
        if let kcAccessGroup = accessGroup {
            query[kSecAttrAccessGroup as String] = kcAccessGroup
        }
        if let labelValue = label {
            query[kSecAttrLabel as String] = labelValue
        }
        
        return query
    }
    
    // MARK: - Create / Update
    
    func saveCredential(forShare share: URL, withUsername username: String, andPassword password: String, withLabel label: String? = Defaults.keyChainService, accessGroup: String? = Defaults.keyChainAccessGroup, comment: String? = nil) throws {
        do {
            var query = try makeQuery(share: share, username: username, accessGroup: accessGroup, comment: comment, label: label)
            
            guard let passwordData = password.data(using: String.Encoding.utf8) else {
                throw KeychainError.unexpectedPasswordData
            }
            query[kSecValueData as String] = passwordData
            
            SecItemDelete(query as CFDictionary)
            
            let status = SecItemAdd(query as CFDictionary, nil)
            guard status == errSecSuccess else {
                throw KeychainError.errorWithStatus(status: status)
            }
        } catch let error as KeychainError {
            throw error
        } catch {
            throw KeychainError.undefinedError
        }
    }
    
    func saveCredential(forUsername username: String, andPassword password: String, withService service: String = Defaults.keyChainService, andLabel label: String? = nil, accessGroup: String? = nil, comment: String? = nil) throws {
        do {
            var query = try makeQuery(username: username, service: service, accessGroup: accessGroup, label: label, comment: comment)
            
            guard let passwordData = password.data(using: String.Encoding.utf8) else {
                throw KeychainError.unexpectedPasswordData
            }
            query[kSecValueData as String] = passwordData
            
            SecItemDelete(query as CFDictionary)
            
            let status = SecItemAdd(query as CFDictionary, nil)
            guard status == errSecSuccess else {
                throw KeychainError.errorWithStatus(status: status)
            }
        } catch let error as KeychainError {
            throw error
        } catch {
            throw KeychainError.undefinedError
        }
    }

    // MARK: - Delete
    
    func removeCredential(forShare share: URL, withUsername username: String) throws {
        do {
            guard credentialExists(forShare: share, withUsername: username) else {
                return
            }
            
            let query = try makeQuery(share: share, username: username)
            let status = SecItemDelete(query as CFDictionary)
            
            guard status == errSecSuccess || status == errSecItemNotFound else {
                throw KeychainError.errorWithStatus(status: status)
            }
        } catch let error as KeychainError {
             // Don't re-throw itemNotFound if that was somehow thrown by makeQuery (unlikely)
            if error != .itemNotFound {
                 throw error
            }
        } catch {
            throw KeychainError.errorRemovingEntry
        }
    }
    
    func removeCredential(forUsername username: String, andService service: String = Defaults.keyChainService, accessGroup: String? = Defaults.keyChainAccessGroup) throws {
        do {
            guard credentialExists(forUsername: username, andService: service, accessGroup: accessGroup) else {
                return
            }
            
            let query = try makeQuery(username: username, service: service, accessGroup: accessGroup)
            let status = SecItemDelete(query as CFDictionary)
            
            guard status == errSecSuccess || status == errSecItemNotFound else {
                throw KeychainError.errorWithStatus(status: status)
            }
        } catch let error as KeychainError {
             // Don't re-throw itemNotFound if that was somehow thrown by makeQuery (unlikely)
            if error != .itemNotFound {
                 throw error
            }
        } catch {
            throw KeychainError.errorRemovingEntry
        }
    }
    
    // MARK: - Read
    
    func retrievePassword(forShare share: URL, withUsername username: String) throws -> String? {
        do {
            var query = try makeQuery(share: share, username: username)
            query[kSecReturnData as String] = kCFBooleanTrue!
            query[kSecMatchLimit as String] = kSecMatchLimitOne
            // Always search both local and iCloud-synced items to preserve compatibility.
            query[kSecAttrSynchronizable as String] = kSecAttrSynchronizableAny
            
            var ref: AnyObject? = nil
            
            let status = SecItemCopyMatching(query as CFDictionary, &ref)
            if status == errSecItemNotFound {
                return nil
            }
            guard status == errSecSuccess else {
                throw KeychainError.errorWithStatus(status: status)
            }
            
            if let parsedData = ref as? Data {
                return String(data: parsedData, encoding: .utf8)
            }
        } catch let error as KeychainError {
            throw error
        } catch {
            throw KeychainError.errorRetrievingPassword
        }
        return nil // Should not be reached if successful
    }
    
    func retrievePassword(forUsername username: String, andService service: String = Defaults.keyChainService, accessGroup: String? = nil) throws -> String? {
        do {
            var query = try makeQuery(username: username, service: service, accessGroup: accessGroup)
            query[kSecReturnData as String] = kCFBooleanTrue!
            query[kSecMatchLimit as String] = kSecMatchLimitOne
            // Always search both local and iCloud-synced items to preserve compatibility.
            query[kSecAttrSynchronizable as String] = kSecAttrSynchronizableAny
            var ref: AnyObject? = nil
            
            let status = SecItemCopyMatching(query as CFDictionary, &ref)
            if status == errSecItemNotFound {
                return nil
            }
            guard status == errSecSuccess else {
                throw KeychainError.errorWithStatus(status: status)
            }
            
            if let parsedData = ref as? Data {
                return String(data: parsedData, encoding: .utf8)
            }
        } catch let error as KeychainError {
            throw error
        } catch {
            throw KeychainError.errorRetrievingPassword
        }
        return nil // Should not be reached if successful
    }
    
    func retrieveAllEntries(forService service: String = Defaults.keyChainService, accessGroup: String = Defaults.keyChainAccessGroup) throws -> [(username: String, password: String)] {
        do {
            var query: [String: Any?] = [kSecClass as String: kSecClassGenericPassword,
                                         kSecAttrService as String: service,
                                         kSecAttrAccessGroup as String: accessGroup,
                                         kSecReturnData as String: kCFBooleanTrue!,
                                         kSecMatchLimit as String: kSecMatchLimitAll,
                                         kSecReturnAttributes as String: kCFBooleanTrue
            ]
            // Always search both local and iCloud-synced items to preserve compatibility.
            query[kSecAttrSynchronizable as String] = kSecAttrSynchronizableAny
            
            var ref: AnyObject? = nil
            
            let status = SecItemCopyMatching(query as CFDictionary, &ref)
            
            guard status == errSecItemNotFound || status == errSecSuccess else {
                throw KeychainError.errorWithStatus(status: status)
            }
            
            guard status != errSecItemNotFound else {
                return []
            }
            
            guard let dictArray = ref as? [[String: Any]] else {
                return []
            }
            let pairs = dictArray.compactMap { $0.accountPasswordPair }
            return pairs
        }
    }

    // MARK: - Existence checks
    
    private func credentialExists(forShare share: URL, withUsername username: String) -> Bool {
        do {
            var query = try makeQuery(share: share, username: username)
            query[kSecReturnData as String] = kCFBooleanFalse
            query[kSecMatchLimit as String] = kSecMatchLimitOne
            // Always search both local and iCloud-synced items to preserve compatibility.
            query[kSecAttrSynchronizable as String] = kSecAttrSynchronizableAny
            
            var ref: AnyObject?
            let status = SecItemCopyMatching(query as CFDictionary, &ref)
            return status == errSecSuccess
        } catch {
            return false
        }
    }
    
    private func credentialExists(forUsername username: String, andService service: String, accessGroup: String? = nil) -> Bool {
        do {
            var query = try makeQuery(username: username, service: service, accessGroup: accessGroup)
            query[kSecReturnData as String] = kCFBooleanFalse
            query[kSecMatchLimit as String] = kSecMatchLimitOne
            // Always search both local and iCloud-synced items to preserve compatibility.
            query[kSecAttrSynchronizable as String] = kSecAttrSynchronizableAny
            
            var ref: AnyObject?
            let status = SecItemCopyMatching(query as CFDictionary, &ref)
            return status == errSecSuccess
        } catch {
            return false
        }
    }
    
    // MARK: - OSStatus helper
    
<<<<<<< HEAD
    /// Retrieves all entries from FAU shared keychain for Kerberos migration
    /// Uses the same pattern as retrieveAllEntries but with FAU access group
    func retrieveAllFAUSharedCredentials() throws -> [(username: String, password: String)] {
        // Check if FAU access group is configured
        let fauAccessGroup = Defaults.keyChainAccessGroup
        guard !fauAccessGroup.isEmpty else {
            Logger.keychain.info("No FAU access group configured")
            return [] // No FAU access group configured
        }
        
        do {
            // Query for FAU shared credentials with specific service and access group
            let query: [String: Any] = [
                kSecClass as String: kSecClassGenericPassword,
                kSecAttrService as String: "de.fau.rrze.faucredentials", // FAU specific service
                kSecAttrAccessGroup as String: fauAccessGroup,
                kSecReturnData as String: kCFBooleanTrue,
                kSecMatchLimit as String: kSecMatchLimitAll,
                kSecReturnAttributes as String: kCFBooleanTrue,
                kSecAttrSynchronizable as String: kSecAttrSynchronizableAny
            ]
            
            var ref: AnyObject? = nil
            let status = SecItemCopyMatching(query as CFDictionary, &ref)
            
            // Handle no items found gracefully
            if status == errSecItemNotFound {
                Logger.keychain.info("No FAU shared credentials found")
                return []
            }
            
            guard status == errSecSuccess else {
                Logger.keychain.warning("Error retrieving FAU credentials: \(status)")
                return [] // Return empty array instead of throwing
            }
            
            let array = ref as! CFArray
            let dict: [[String: Any]] = array.toSwiftArray()
            let pairs = dict.compactMap { $0.accountPasswordPair }
            
            Logger.keychain.info("Retrieved \(pairs.count) FAU shared credentials")
            return pairs
            
        } catch {
            Logger.keychain.warning("Error in FAU credentials query: \(error)")
            return [] // Return empty array instead of throwing
=======
    func describe(status: OSStatus) -> String {
        if let message = SecCopyErrorMessageString(status, nil) as String? {
            return "\(status) (\(message))"
        } else {
            return "\(status)"
>>>>>>> c62a7a2f
        }
    }
}

// MARK: - Helper extenstion to retrieve username - password pair form dictionary
extension Dictionary where Key == String, Value == Any {
  var accountPasswordPair: (username: String, password: String)? {

    guard
      let username = self[kSecAttrAccount as String] as? String,
      let passwordData = self[kSecValueData as String] as? Data,
      let password = String(data: passwordData, encoding: .utf8)
      else {
        return nil
    }
    return (username, password)
  }
}
<|MERGE_RESOLUTION|>--- conflicted
+++ resolved
@@ -378,9 +378,8 @@
         }
     }
     
-    // MARK: - OSStatus helper
-    
-<<<<<<< HEAD
+    // MARK: - Migration Support
+    
     /// Retrieves all entries from FAU shared keychain for Kerberos migration
     /// Uses the same pattern as retrieveAllEntries but with FAU access group
     func retrieveAllFAUSharedCredentials() throws -> [(username: String, password: String)] {
@@ -427,13 +426,24 @@
         } catch {
             Logger.keychain.warning("Error in FAU credentials query: \(error)")
             return [] // Return empty array instead of throwing
-=======
+        }
+    }
+}
+
+
+// MARK: - Helper extensions to extract data from CFArray and Dictionaries
+extension CFArray {
+  func toSwiftArray<T>() -> [T] {
+    let array = Array<AnyObject>(_immutableCocoaArray: self)
+    return array.compactMap { $0 as? T }
+  }
+    // MARK: - OSStatus helper
+    
     func describe(status: OSStatus) -> String {
         if let message = SecCopyErrorMessageString(status, nil) as String? {
             return "\(status) (\(message))"
         } else {
             return "\(status)"
->>>>>>> c62a7a2f
         }
     }
 }
