//
//  ActivityController.swift
//  Network Share Mounter
//
//  Created by Longariva, Gregor (RRZE) on 08.11.23.
//  Copyright © 2024 Regionales Rechenzentrum Erlangen. All rights reserved.
//

import Foundation
import AppKit
import OSLog

/// Monitors system events and responds with appropriate actions for network shares
///
/// The ActivityController registers for system events such as sleep,
/// logout, wake up, and login. Based on these events, network shares
/// are either mounted or unmounted as appropriate.
class ActivityController {
    
    // MARK: - Properties

    /// Access to user preferences
    private let prefs = PreferenceManager()

    /// Reference to AppDelegate for accessing important app components
    private weak var appDelegate: AppDelegate?

    /// Flag to prevent double authentication triggers during app startup
    private var isInStartupPhase = true

    /// Task for debouncing network change operations
    private var networkChangeTask: Task<Void, Never>?

    /// Thread-safe tracker for authentication retry attempts
    private let retryTracker = AuthRetryTracker()

    // MARK: - Initialization
    
    /// Initializes the controller and starts monitoring system events
    ///
    /// - Parameter appDelegate: Reference to the AppDelegate instance
    init(appDelegate: AppDelegate) {
        self.appDelegate = appDelegate

        UserDefaults.standard.set(Date(), forKey: "lastActivityTimestamp")

        startMonitoring()

        // Reset startup flag after a short delay to allow normal timer operations
        Task {
            try? await Task.sleep(nanoseconds: 10_000_000_000) // 10 seconds
            isInStartupPhase = false
            Logger.activityController.debug("✅ Startup phase completed - timer-based auth triggers now enabled")
        }
    }
    
    // MARK: - Observer Management
    
    /// Registers the controller for all relevant system notifications
    ///
    /// This method registers observers for the following categories:
    /// - System events (sleep, wake, shutdown)
    /// - Session events (active, inactive)
    /// - Timer events for regular actions
    /// - Custom app events (mount, unmount)
    /// - Network changes
    func startMonitoring() {
        // Remove existing observers to avoid duplicate registrations
        NSWorkspace.shared.notificationCenter.removeObserver(self)
        DistributedNotificationCenter.default.removeObserver(self)
        
        Logger.activityController.debug("Starting monitoring of system events")
        
        // System event observers
        NSWorkspace.shared.notificationCenter.addObserver(
            self,
            selector: #selector(unmountShares),
            name: NSWorkspace.willSleepNotification,
            object: nil
        )
        
        NSWorkspace.shared.notificationCenter.addObserver(
            self,
            selector: #selector(unmountShares),
            name: NSWorkspace.sessionDidResignActiveNotification,
            object: nil
        )
        
        NSWorkspace.shared.notificationCenter.addObserver(
            self,
            selector: #selector(unmountShares),
            name: NSWorkspace.willPowerOffNotification,
            object: nil
        )
        
        NSWorkspace.shared.notificationCenter.addObserver(
            self,
            selector: #selector(wakeupFromSleep),
            name: NSWorkspace.didWakeNotification,
            object: nil
        )
        
        NSWorkspace.shared.notificationCenter.addObserver(
            self,
            selector: #selector(mountShares),
            name: NSWorkspace.sessionDidBecomeActiveNotification,
            object: nil
        )
        
        // App-specific observers
        NotificationCenter.default.addObserver(
            self,
            selector: #selector(processAutomaticSignIn),
            name: Defaults.nsmAuthTriggerNotification,
            object: nil
        )
        
        NotificationCenter.default.addObserver(
            self,
            selector: #selector(timeGoesBySoSlowly),
            name: Defaults.nsmTimeTriggerNotification,
            object: nil
        )
        
        NotificationCenter.default.addObserver(
            self,
            selector: #selector(mountShares),
            name: Defaults.nsmMountTriggerNotification,
            object: nil
        )
        
        NotificationCenter.default.addObserver(
            self,
            selector: #selector(unmountShares),
            name: Defaults.nsmUnmountTriggerNotification,
            object: nil
        )
        
        NotificationCenter.default.addObserver(
            self,
            selector: #selector(mountSharesWithUserTrigger),
            name: Defaults.nsmMountManuallyTriggerNotification,
            object: nil
        )
        
        // CHANGED: Network change now uses a dedicated sequence (revalidate → prepare → mount)
        NotificationCenter.default.addObserver(
            self,
            selector: #selector(mountAfterNetworkChange),
            name: Defaults.nsmNetworkChangeTriggerNotification,
            object: nil
        )
        
        NotificationCenter.default.addObserver(
            self,
            selector: #selector(reconstructMenuTrigger),
            name: Defaults.nsmReconstructMenuTriggerNotification,
            object: nil
        )

        NotificationCenter.default.addObserver(
            forName: Defaults.nsmKerberosAuthRetryNeeded,
            object: nil,
            queue: .main
        ) { [weak self] notification in
            guard let self = self else { return }
            guard let shareID = notification.userInfo?["shareID"] as? String else {
                Logger.activityController.error("Kerberos retry notification missing shareID")
                return
            }

            Task {
                let currentRetries = await self.retryTracker.incrementAndGet(for: shareID)

                if currentRetries < 1 {
                    Logger.activityController.info("🔄 Kerberos auth retry triggered for share \(shareID, privacy: .public) (attempt \(currentRetries + 1, privacy: .public)/1)")
                    self.performSoftRestart(reason: "kerberos authentication retry")
                } else {
                    Logger.activityController.warning("⚠️ Kerberos retry limit reached for share \(shareID, privacy: .public) - giving up")
                }
            }
        }

        NotificationCenter.default.addObserver(
            forName: Notification.Name("nsmKerberosMountSuccess"),
            object: nil,
            queue: .main
        ) { [weak self] notification in
            guard let self = self else { return }
            guard let shareID = notification.userInfo?["shareID"] as? String else { return }

            Task {
                await self.retryTracker.reset(for: shareID)
                Logger.activityController.debug("✅ Reset retry counter for successfully mounted share \(shareID, privacy: .public)")
            }
        }

        // Kerberos cache changes
        DistributedNotificationCenter.default.addObserver(
            self,
            selector: #selector(processAutomaticSignIn),
            name: "CCAPICCacheChangedNotification" as CFString as NSNotification.Name,
            object: nil
        )
<<<<<<< HEAD
        
        // NEW: Observe distributed notifications from the App Intents Extension
        DistributedNotificationCenter.default.addObserver(
            self,
            selector: #selector(unmountShares),
            name: .nsmDistributedUnmountTrigger,
            object: nil
        )
        
        DistributedNotificationCenter.default.addObserver(
            self,
            selector: #selector(mountSharesWithUserTrigger),
            name: .nsmDistributedMountTrigger,
            object: nil
        )
        
=======

>>>>>>> afc1b229
        Logger.activityController.debug("All observers successfully registered")
    }
    
    // MARK: - System Event Handlers
    
    /// Unmounts all network shares
    ///
    /// Called when:
    /// - System enters sleep mode
    /// - Session becomes inactive
    /// - System shuts down
    /// - User manually triggers unmount
    @objc func unmountShares() {
        guard let mounter = appDelegate?.mounter else {
            Logger.activityController.error("Unmount failed: Mounter not available")
            return
        }
        
        let notificationName = (Thread.callStackSymbols.first ?? "Unknown")
            .components(separatedBy: " ")
            .last ?? "Unknown"
        
        Logger.activityController.debug("▶︎ unmountAllShares called by \(notificationName, privacy: .public)")
        
        let unmountTask = Task { @MainActor in
            Logger.activityController.debug("🔄 Unmount task started - Executing unmount operation")
            await mounter.unmountAllMountedShares()
            Logger.activityController.debug("✅ Unmount task completed - All shares successfully unmounted.")
        }
        
        _ = unmountTask
    }
    
    /// Handles system wake up from sleep
    ///
    /// Mounts all configured shares and restarts Finder
    /// to work around known macOS issues
    @objc func wakeupFromSleep() {
        Logger.activityController.debug("▶︎ System wake notification received")
        performSoftRestart(reason: "wake from sleep")
    }
    
    /// Mounts configured network shares
    ///
    /// Called when:
    /// - Session becomes active
    /// - App mount requests
    @objc func mountShares() {
        guard let mounter = appDelegate?.mounter else {
            Logger.activityController.error("Mount failed: Mounter not available")
            return
        }
        
        let notificationName = (Thread.callStackSymbols.first ?? "Unknown")
            .components(separatedBy: " ")
            .last ?? "Unknown"
        
        Logger.activityController.debug("▶︎ mountGivenShares called by \(notificationName, privacy: .public)")
        
        let mountTask = Task { @MainActor in
            // Update SMBHome from AD/OpenDirectory on network/domain changes
            await mounter.shareManager.updateSMBHome()
            Logger.activityController.debug("🔄 Mounting shares - Starting operation on main actor")
            await mounter.mountGivenShares()
            Logger.activityController.debug("✅ All shares successfully mounted - Operation completed")
        }
        
        _ = mountTask
    }
    
    // MARK: - Network change sequence
    
    /// Handles network change (Up) with robust sequence:
    /// 1) Revalidate currently mounted shares, unmount unreachable ones
    /// 2) Prepare mount prerequisites
    /// 3) Mount shares
    ///
    /// Uses debouncing to prevent multiple simultaneous network change operations
    @objc func mountAfterNetworkChange() {
        guard let mounter = appDelegate?.mounter else {
            Logger.activityController.error("Network-change handling failed: Mounter not available")
            return
        }

        // Cancel any existing network change task to prevent parallel operations
        networkChangeTask?.cancel()

        Logger.activityController.debug("▶︎ Network change detected: revalidating mounted shares, then mounting")

        networkChangeTask = Task { @MainActor in
            // Small delay to debounce rapid network change events
            try? await Task.sleep(nanoseconds: 500_000_000) // 0.5 seconds

            // Check if task was cancelled during delay
            guard !Task.isCancelled else {
                Logger.activityController.debug("🚫 Network change task was cancelled during debounce period")
                return
            }

            Logger.activityController.debug("🔄 Starting network change operations after debounce")

            // Update SMBHome from AD/OpenDirectory on network/domain changes
            await mounter.shareManager.updateSMBHome()

            guard !Task.isCancelled else { return }

            await mounter.revalidateMountedSharesAfterNetworkChange()
            Logger.activityController.debug("🔄 Revalidation completed, preparing mount prerequisites")

            guard !Task.isCancelled else {
                Logger.activityController.debug("🚫 Task cancelled after revalidation")
                return
            }

            await mounter.prepareMountPrerequisites()
            Logger.activityController.debug("🔄 Mount prerequisites completed, starting mount operations")

            guard !Task.isCancelled else {
                Logger.activityController.debug("🚫 Task cancelled after preparation")
                return
            }

            await mounter.mountGivenShares(networkTriggered: true)
            Logger.activityController.debug("🔄 Mount operations completed, refreshing Finder")

            guard !Task.isCancelled else {
                Logger.activityController.debug("🚫 Task cancelled after mounting")
                return
            }

            // Optional: gentle Finder refresh after mounts
            let finderController = FinderController()
            let mountPaths = await finderController.getActualMountPaths(from: mounter)
            await finderController.refreshFinder(forPaths: mountPaths)

            Logger.activityController.debug("✅ Network change operations completed")
        }
    }
    
    // MARK: - Authentication Handlers
    
    /// Starts the automatic sign-in process for Kerberos
    ///
    /// Only executes when Kerberos authentication is configured.
    @objc func processAutomaticSignIn() {
        // Check if a Kerberos realm is configured
        guard let krbRealm = self.prefs.string(for: .kerberosRealm), !krbRealm.isEmpty else {
            Logger.activityController.debug("No Kerberos realm configured, skipping AutomaticSignIn")
            return
        }
        
        // Prevent too frequent authentication attempts.
        let lastAuthAttempt = UserDefaults.standard.object(forKey: "lastKrbAuthAttempt") as? Date ?? Date.distantPast
        let timeSinceLastAttempt = Date().timeIntervalSince(lastAuthAttempt)
        
        // wait at least 30 seconds between authentication attempts
        guard timeSinceLastAttempt > 30 else {
            Logger.activityController.debug("Skipping auth attempt - too soon since last attempt (\(timeSinceLastAttempt, privacy: .public)s)")
            return
        }
        
        UserDefaults.standard.set(Date(), forKey: "lastKrbAuthAttempt")
        
        Task { @MainActor in
            Logger.activityController.debug("▶︎ Kerberos realm configured, processing AutomaticSignIn")
            
            do {
                Logger.activityController.debug("🔄 Starting automatic sign-in task")
                await appDelegate?.automaticSignIn.signInAllAccounts()
                Logger.activityController.info("✅ Automatic sign-in completed successfully")
            } catch {
                Logger.activityController.error("❌ Automatic sign-in failed with error: \(error.localizedDescription, privacy: .public)")
            }
        }
    }

    /// Mounts shares after user request
    ///
    /// First performs Kerberos authentication, then mounts the shares
    @objc func mountSharesWithUserTrigger() {
        processAutomaticSignIn()

        guard let mounter = appDelegate?.mounter else {
            Logger.activityController.error("User request for mounting failed: Mounter not available")
            return
        }

        Logger.activityController.debug("▶︎ mountGivenShares with user-trigger called")

        let userMountTask = Task { @MainActor in
            await retryTracker.resetAll()
            Logger.activityController.debug("🔄 Reset auth retry counters for manual mount")

            Logger.activityController.debug("🔄 Manual mount operation - Starting mount process")
            
            // Update SMBHome from AD/OpenDirectory on network/domain changes
            await mounter.shareManager.updateSMBHome()
            
            await mounter.mountGivenShares(userTriggered: true)
            Logger.activityController.debug("✅ Shares successfully mounted after user request - Operation completed")
        }
        
        _ = userMountTask
    }
    
    /// Updates the app menu
    ///
    /// Rebuilds the app menu based on current status
    @objc func reconstructMenuTrigger() {
        guard let mounter = appDelegate?.mounter else {
            Logger.activityController.error("Menu update failed: Mounter not available")
            return
        }
        
        Logger.activityController.debug("▶︎ Menu reconstruction called")
        
        let menuTask = Task { @MainActor in
            Logger.activityController.debug("🔄 Starting menu reconstruction")
            await appDelegate?.constructMenu(withMounter: mounter)
            Logger.activityController.debug("✅ Menu successfully updated")
        }
        
        _ = menuTask
    }
    
    /// Performs periodic tasks
    ///
    /// This method is called by a timer and checks:
    /// - Changes in MDM profile
    /// - Status of mounted shares
    /// 
    /// Time goes by so slowly
    /// Time goes by so slowly
    /// Time goes by so slowly for those who wait
    /// No time to hesitate
    /// Those who run seem to have all the fun
    /// I'm caught up, I don't know what to do
    @objc func timeGoesBySoSlowly() {
        let lastActivity = UserDefaults.standard.object(forKey: "lastActivityTimestamp") as? Date ?? Date()
        let timeSinceLastActivity = Date().timeIntervalSince(lastActivity)
        let threshold = Defaults.mountTriggerTimer * 2

        if timeSinceLastActivity > threshold {
            Logger.activityController.warning("⚠️ Detected long inactivity (\(timeSinceLastActivity, privacy: .public)s > \(threshold, privacy: .public)s) - performing soft restart")
            UserDefaults.standard.set(Date(), forKey: "lastActivityTimestamp")
            performSoftRestart(reason: "long inactivity detected")
            return
        }

        UserDefaults.standard.set(Date(), forKey: "lastActivityTimestamp")

        if !isInStartupPhase {
            NotificationCenter.default.post(name: Defaults.nsmAuthTriggerNotification, object: nil)
        } else {
            Logger.activityController.debug("⏰ Skipping auth trigger during startup phase to prevent double authentication")
        }

        guard let mounter = appDelegate?.mounter else {
            Logger.activityController.error("Timer processing failed: Mounter not available")
            return
        }

        Logger.activityController.debug("⏰ Time goes by so slowly: Timer notification received")
        Logger.activityController.debug("▶︎ ...checking for possible MDM profile changes")

        let timerTask = Task { @MainActor in
            Logger.activityController.debug("🔄 Timer-triggered mount operation - Updating share array")
            await mounter.shareManager.updateShareArray()
            Logger.activityController.debug("🔄 Timer-triggered mount operation - checking for SMBhome shares")
            await mounter.shareManager.updateSMBHome()
            Logger.activityController.debug("▶︎ ...calling mountGivenShares")
            await mounter.mountGivenShares()
            Logger.activityController.debug("✅ Timer processing completed successfully")
        }

        _ = timerTask
    }

    // MARK: - Soft Restart

    /// Performs a soft restart of the app after sleep or long inactivity
    ///
    /// This resets authentication state and remounts shares without full app reinitialization.
    /// Handles both Kerberos and password-authenticated shares appropriately.
    ///
    /// - Parameter reason: Description of why the soft restart was triggered (for logging)
    private func performSoftRestart(reason: String) {
        guard let mounter = appDelegate?.mounter else {
            Logger.activityController.error("Soft restart failed: Mounter not available")
            return
        }

        Logger.activityController.info("🔄 Performing soft restart: \(reason, privacy: .public)")

        UserDefaults.standard.removeObject(forKey: "lastKrbAuthAttempt")
        Logger.activityController.debug("🔄 Reset authentication rate limiter")

        let restartTask = Task { @MainActor in
            if !reason.contains("retry") {
                await retryTracker.resetAll()
                Logger.activityController.debug("🔄 Reset auth retry counters")
            }

            Logger.activityController.debug("🔄 Updating MDM share configuration")
            await mounter.shareManager.updateShareArray()

            Logger.activityController.debug("🔄 Checking for SMBHome shares")
            await mounter.shareManager.updateSMBHome()

            Logger.activityController.debug("🔄 Rescanning existing mounts")
            await mounter.rescanExistingMounts()

            if appDelegate?.enableKerberos == true {
                Logger.activityController.debug("🔄 Kerberos enabled - triggering authentication before mount")
                await performSoftRestartWithKerberosAuth(mounter: mounter)
            } else {
                Logger.activityController.debug("🔄 No Kerberos - mounting shares directly")
                await mounter.mountGivenShares()
            }

            Logger.activityController.debug("🔄 Refreshing Finder view")
            let finderController = FinderController()
            let mountPaths = await finderController.getActualMountPaths(from: mounter)
            await finderController.refreshFinder(forPaths: mountPaths)

            Logger.activityController.info("✅ Soft restart completed successfully")
        }

        _ = restartTask
    }

    /// Performs soft restart with Kerberos authentication wait
    ///
    /// Waits for Kerberos authentication to complete before mounting shares.
    /// Includes a 30-second timeout to prevent indefinite blocking.
    ///
    /// - Parameter mounter: The Mounter instance to use for mounting
    @MainActor
    private func performSoftRestartWithKerberosAuth(mounter: Mounter) async {
        await withCheckedContinuation { (continuation: CheckedContinuation<Void, Never>) in
            var authObserver: NSObjectProtocol?
            var hasResumed = false

            authObserver = NotificationCenter.default.addObserver(
                forName: .nsmNotification,
                object: nil,
                queue: .main
            ) { notification in
                guard !hasResumed else { return }

                if notification.userInfo?["krbAuthenticated"] is Error {
                    Logger.activityController.debug("✅ Kerberos authentication successful - proceeding with mount")
                    hasResumed = true

                    if let observer = authObserver {
                        NotificationCenter.default.removeObserver(observer)
                    }

                    Task { @MainActor in
                        await mounter.mountGivenShares()
                        continuation.resume()
                    }
                }
            }

            NotificationCenter.default.post(name: Defaults.nsmAuthTriggerNotification, object: nil)

            Task { @MainActor in
                try? await Task.sleep(nanoseconds: 30_000_000_000)

                guard !hasResumed else { return }
                hasResumed = true

                if let observer = authObserver {
                    NotificationCenter.default.removeObserver(observer)
                }

                Logger.activityController.warning("⚠️ Kerberos authentication timeout - proceeding with mount anyway")
                await mounter.mountGivenShares()
                continuation.resume()
            }
        }
    }

    // MARK: - Helpers for utilizing the cliTask method
    
    /// Executes a CLI command asynchronously with error handling
    /// 
    /// - Parameter command: The command to execute
    /// - Returns: The command output if successful
    /// - Throws: Any errors that occur during command execution
    private func executeCommand(_ command: String) async throws -> String {
        do {
            return try await cliTask(command)
        } catch {
            Logger.activityController.error("Command execution failed: \(command, privacy: .public), error: \(error.localizedDescription, privacy: .public)")
            throw error
        }
    }
}

// MARK: - Authentication Retry Tracker

/// Thread-safe actor for tracking Kerberos authentication retry attempts
///
/// Manages retry counters per share to prevent infinite retry loops while allowing
/// single retry attempts after authentication failures.
actor AuthRetryTracker {
    private var attempts: [String: Int] = [:]

    /// Gets the current retry count for a share and increments it
    ///
    /// - Parameter shareID: The share identifier
    /// - Returns: The retry count BEFORE incrementing
    func incrementAndGet(for shareID: String) -> Int {
        let current = attempts[shareID] ?? 0
        attempts[shareID] = current + 1
        return current
    }

    /// Resets the retry counter for a specific share
    ///
    /// - Parameter shareID: The share identifier
    func reset(for shareID: String) {
        attempts.removeValue(forKey: shareID)
    }

    /// Resets all retry counters
    func resetAll() {
        attempts.removeAll()
    }

    /// Checks if a share has exceeded its retry limit
    ///
    /// - Parameter shareID: The share identifier
    /// - Returns: true if the share has already been retried
    func hasExceededLimit(for shareID: String) -> Bool {
        return (attempts[shareID] ?? 0) >= 1
    }
}
<|MERGE_RESOLUTION|>--- conflicted
+++ resolved
@@ -202,7 +202,6 @@
             name: "CCAPICCacheChangedNotification" as CFString as NSNotification.Name,
             object: nil
         )
-<<<<<<< HEAD
         
         // NEW: Observe distributed notifications from the App Intents Extension
         DistributedNotificationCenter.default.addObserver(
@@ -219,9 +218,6 @@
             object: nil
         )
         
-=======
-
->>>>>>> afc1b229
         Logger.activityController.debug("All observers successfully registered")
     }
     
