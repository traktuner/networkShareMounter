//
//  NSTaskWrapper.swift
//  Network Share Mounter
//
//  Created by Longariva, Gregor (RRZE) on 15.12.23.
//  Copyright © 2025 RRZE. All rights reserved.
//

import Foundation
import SystemConfiguration // For getConsoleUser
import IOKit // For getSerial
import OSLog

// MARK: - Error Definition
/// Errors that can occur during shell command execution.
public enum ShellCommandError: Error, LocalizedError {
    case commandNotFound(String) /// The specified executable path does not exist or is not executable.
    case executionFailed(command: String, exitCode: Int32, stderr: String) /// Command executed but returned a non-zero exit code. Includes stderr output.
    case invalidCommandSyntax /// The command string provided was empty or invalid, or arguments were misused.
    case outputEncodingFailed /// Failed to decode stdout/stderr data as UTF-8 string.
    // case timeoutError(TimeInterval) /// Removed: The command did not complete within the specified timeout.
    case processRunError(Error) /// An error occurred when trying to launch the process.

    public var errorDescription: String? {
        switch self {
        case .commandNotFound(let path):
            return "Executable not found at path: \(path)"
        case .executionFailed(let command, let code, let stderr):
            let stderrMessage = stderr.isEmpty ? "Stderr: (empty)" : "Stderr: \(stderr.trimmingCharacters(in: .whitespacesAndNewlines))"
            return "Command execution failed: '\(command)', Exit code: \(code). \(stderrMessage)"
        case .invalidCommandSyntax:
            return "Invalid command syntax provided."
        case .outputEncodingFailed:
            return "Failed to decode command output (stdout/stderr) as UTF-8 string."
        // case .timeoutError(let seconds):
        //     return "Command timed out after \(seconds) seconds."
        case .processRunError(let underlyingError):
            return "Failed to launch process: \(underlyingError.localizedDescription)"
        }
    }
}


// MARK: - Public Interface
/// Executes a shell command asynchronously, returning combined stdout and stderr.
///
/// This function handles argument parsing (if needed), execution, and output capturing.
/// The command path must be absolute or resolvable via standard system locations known implicitly or explicitly passed.
/// WARNING: This function does NOT have a timeout. A hanging command will block indefinitely.
/// WARNING: This function does NOT serialize command execution. Concurrent calls may lead to resource issues.
///
/// - Parameters:
///   - command: The absolute path to the command executable OR a command string with arguments (e.g., "/bin/ls -l").
///   - arguments: An optional array of arguments. If provided, `command` MUST be the absolute path to the executable.
/// - Returns: A string containing the combined standard output and standard error.
/// - Throws: A `ShellCommandError` if the command cannot be found, fails to execute, etc.
@discardableResult
public func cliTask(_ command: String, arguments: [String]? = nil) async throws -> String {
    // Input validation
    guard !command.trimmingCharacters(in: .whitespacesAndNewlines).isEmpty else {
        throw ShellCommandError.invalidCommandSyntax
    }

    // Log initial request (arguments might be parsed later)
    let initialCommandLog = command + (arguments == nil ? "" : " " + (arguments ?? []).joined(separator: " "))
    Logger.tasks.debug("cliTask START: Requesting execution for: '\(initialCommandLog, privacy: .public)'")

    // Execute directly without queue
    // 1. Prepare and validate the command path and arguments (NO which lookup)
    let (launchPath, finalArguments) = try prepareAndValidateCommand(command, initialArguments: arguments)
    Logger.tasks.debug("cliTask: Prepared Path='\(launchPath, privacy: .public)', Args='\(finalArguments.joined(separator: " "), privacy: .public)'")

    // 2. Execute the process (NO timeout)
    let result = try await executeProcess(launchPath: launchPath, arguments: finalArguments)

    Logger.tasks.debug("cliTask END: Successfully executed request starting with: '\(initialCommandLog, privacy: .public)'")
    return result
}

// MARK: - Internal Implementation Details

/// Parses the input command and arguments, and validates that the executable path exists if specified as absolute.
/// Does NOT use `which`. Expects absolute paths or relies on the system to find commands in default PATH.
///
/// - Parameters:
///   - command: The command string (can be path or include arguments if `initialArguments` is nil).
///   - initialArguments: Optional array of arguments provided separately.
/// - Returns: A tuple containing the (potentially relative) path to the executable and the final list of arguments.
/// - Throws: `ShellCommandError.invalidCommandSyntax` or `ShellCommandError.commandNotFound` (only for absolute paths).
private func prepareAndValidateCommand(_ command: String, initialArguments: [String]?) throws -> (launchPath: String, argumentList: [String]) {
    var launchPath: String
    var argumentList: [String]

    if let args = initialArguments {
        // Arguments provided separately, `command` MUST be the executable path.
        launchPath = command
        argumentList = args
        Logger.tasks.trace("prepareAndValidate: Using command='\(launchPath, privacy: .public)' with separate arguments.")
        // Basic validation: path shouldn't be obviously empty if args are given.
        guard !launchPath.trimmingCharacters(in: .whitespacesAndNewlines).isEmpty else {
             Logger.tasks.error("prepareAndValidate: Empty command path provided with separate arguments.")
            throw ShellCommandError.invalidCommandSyntax
        }
    } else {
        // No separate arguments, parse the command string
        // Simple parsing: Splits by whitespace. Does NOT handle quotes or escapes well.
        // Consider a more robust shell parsing library if needed for complex commands.
        var components = command.components(separatedBy: .whitespaces).filter { !$0.isEmpty }
        guard !components.isEmpty else {
             Logger.tasks.error("prepareAndValidate: Invalid empty command string.")
            throw ShellCommandError.invalidCommandSyntax
        }
        launchPath = components.removeFirst()
        argumentList = components
         Logger.tasks.trace("prepareAndValidate: Parsed '\(command, privacy: .public)' into path='\(launchPath, privacy: .public)' and args='\(argumentList.joined(separator:" "), privacy: .public)'")
    }

    // --- Validation ---
    // Only validate if an *absolute* path was given.
    // If a relative path/command name is given, we let `Process.run()` handle the PATH lookup.
    if launchPath.starts(with: "/") {
        var isDirectory: ObjCBool = false
        // Check if the file exists AND is not a directory.
        if !FileManager.default.fileExists(atPath: launchPath, isDirectory: &isDirectory) || isDirectory.boolValue {
             Logger.tasks.error("prepareAndValidate: Executable specified as absolute path not found or is directory: '\(launchPath, privacy: .public)'")
            throw ShellCommandError.commandNotFound(launchPath)
        }
         Logger.tasks.trace("prepareAndValidate: Absolute path '\(launchPath, privacy: .public)' exists and is not a directory.")
    } else {
        // If it's not an absolute path, we rely on Process/shell PATH lookup.
        // No validation is performed here on the path itself.
        Logger.tasks.trace("prepareAndValidate: Command path '\(launchPath, privacy: .public)' is not absolute. Relying on system PATH for execution.")
    }

    return (launchPath, argumentList)
}


/// Executes the prepared command using `Process`, capturing output asynchronously.
/// - Parameters:
///   - launchPath: The absolute or relative path to the executable.
///   - arguments: The final list of arguments for the command.
/// - Returns: Combined stdout and stderr as a string.
/// - Throws: `ShellCommandError` variants for execution failure, encoding issues, or process launch errors.
private func executeProcess(launchPath: String, arguments: [String]) async throws -> String {
    Logger.tasks.debug("executeProcess: Starting for Path='\(launchPath, privacy: .public)', Args='\(arguments.joined(separator: " "), privacy: .public)'")

    // NO `withTimeout` wrapper here
    let task = Process()
    let outputPipe = Pipe()
    let errorPipe = Pipe()

    // Assign executable path. If it's relative, Process searches in PATH.
    task.executableURL = URL(fileURLWithPath: launchPath)
    task.arguments = arguments
    task.standardOutput = outputPipe
    task.standardError = errorPipe

    let outputHandle = outputPipe.fileHandleForReading
    let errorHandle = errorPipe.fileHandleForReading

    // --- Async tasks for reading pipes and waiting for termination ---
    do {
        // Defer closing handles to ensure they are closed even if errors occur during reading
        defer {
            try? outputHandle.close()
            try? errorHandle.close()
             Logger.tasks.trace("executeProcess: Deferred closing of pipe handles.")
        }
        
        try task.run() // Start the process first
        Logger.tasks.debug("executeProcess: Process launched successfully (PID: \(task.processIdentifier))")

        // Use TaskGroup to manage concurrent reading and termination waiting
        return try await withThrowingTaskGroup(of: ProcessExecutionResult.self) { group -> String in
            // Task to read stdout
            group.addTask {
                var data = Data()
                do {
                    for try await byte in outputHandle.bytes {
                        data.append(byte)
                    }
                    Logger.tasks.trace("executeProcess: Finished reading stdout.")
                    // outputHandle is closed by defer in outer scope
                    return .stdoutData(data)
                } catch {
                    Logger.tasks.error("executeProcess: Error reading stdout: \(error.localizedDescription)")
                    // Propagate error, handle will be closed by defer
                    throw error
                }
            }

            // Task to read stderr
            group.addTask {
                var data = Data()
                do {
                    for try await byte in errorHandle.bytes {
                        data.append(byte)
                    }
                    Logger.tasks.trace("executeProcess: Finished reading stderr.")
                    // errorHandle is closed by defer in outer scope
                    return .stderrData(data)
                } catch {
                    Logger.tasks.error("executeProcess: Error reading stderr: \(error.localizedDescription)")
                    // Propagate error, handle will be closed by defer
                    throw error
                }
            }

            // Task to wait for termination status
            group.addTask {
                await withCheckedContinuation { continuation in
                    task.terminationHandler = { process in
                        Logger.tasks.debug("executeProcess: Process terminated with status \(process.terminationStatus)")
                        continuation.resume()
                    }
                }
                // Ensure the status is read *after* the handler has been called.
                return .terminationStatus(task.terminationStatus)
            }

            // --- Collect results from TaskGroup ---
            var collectedStdout: Data? = nil
            var collectedStderr: Data? = nil
            var collectedStatus: Int32? = nil

            // Wait for all three tasks (stdout, stderr, termination) to complete
            for try await result in group { // Iterate through completed tasks
                switch result {
                case .stdoutData(let data):
                    collectedStdout = data
                     Logger.tasks.trace("executeProcess: Collected stdout (\(data.count) bytes)")
                case .stderrData(let data):
                    collectedStderr = data
                     Logger.tasks.trace("executeProcess: Collected stderr (\(data.count) bytes)")
                case .terminationStatus(let status):
                    collectedStatus = status
                     Logger.tasks.trace("executeProcess: Collected termination status (\(status))")
                }
            }
             Logger.tasks.trace("executeProcess: All tasks in group finished.")


            // Ensure all results were collected
            guard let status = collectedStatus else {
                Logger.tasks.critical("executeProcess: Failed to get termination status from TaskGroup.")
                throw ShellCommandError.executionFailed(command: "'\(launchPath)' \(arguments.isEmpty ? "" : " " + arguments.joined(separator: " "))", exitCode: -1, stderr: "Internal error: Missing termination status")
            }
             // Default to empty Data if pipes somehow didn't produce data
            let finalStdout = collectedStdout ?? Data()
            let finalStderr = collectedStderr ?? Data()

            // --- Process results ---
            guard let outputString = String(data: finalStdout, encoding: .utf8) else {
                Logger.tasks.error("executeProcess: Failed to decode stdout data.")
                throw ShellCommandError.outputEncodingFailed
            }
            guard let errorString = String(data: finalStderr, encoding: .utf8) else {
                Logger.tasks.error("executeProcess: Failed to decode stderr data.")
                throw ShellCommandError.outputEncodingFailed
            }

<<<<<<< HEAD
            
=======
>>>>>>> 085c959e
            if status == 0 {
                Logger.tasks.debug("executeProcess: Command succeeded.")
                if !errorString.isEmpty {
                     Logger.tasks.info("executeProcess: Command succeeded with output on stderr: \(errorString.trimmingCharacters(in: .whitespacesAndNewlines))")
                }
                return outputString + errorString // Return combined output
            } else {
                let commandDesc = "'\(launchPath)' \(arguments.joined(separator: " "))"
                Logger.tasks.error("executeProcess: Command failed. Exit code: \(status)")
                throw ShellCommandError.executionFailed(command: commandDesc, exitCode: status, stderr: errorString)
            }
        } // End of withThrowingTaskGroup
    } catch { // Catch errors from task.run()
        Logger.tasks.error("executeProcess: Failed to launch process - \(error.localizedDescription)")
        try? outputHandle.close()
        try? errorHandle.close()
        throw ShellCommandError.processRunError(error)
    }
    // End of function, no timeout wrapper
} // End of executeProcess

/// Helper enum for TaskGroup results in executeProcess
private enum ProcessExecutionResult {
    case stdoutData(Data)
    case stderrData(Data)
    case terminationStatus(Int32)
}

// MARK: - Optional: Other Public Helpers (Adjust if needed)

/// Returns the MAC address of the first network interface (usually en0).
/// Uses `cliTask` to run `ifconfig`. Consider native APIs if possible, but often tricky.
public func getMAC() async throws -> String {
    // Return cached value if available
    if let cachedMAC = SystemInfoCache.macAddress {
        Logger.tasks.trace("getMAC: Returning cached MAC address: \(cachedMAC, privacy: .public)")
        return cachedMAC
    }
    
    Logger.tasks.debug("getMAC: Fetching MAC address using ifconfig.")
    // Call cliTask WITHOUT timeout
    let ifconfigOutput = try await cliTask("/sbin/ifconfig", arguments: ["en0"])
    
    // More robust parsing: Find "ether" line specifically for en0 interface block
    let lines = ifconfigOutput.components(separatedBy: .newlines)
    var foundEn0 = false
    for line in lines {
        if line.hasPrefix("en0:") {
            foundEn0 = true
        }
        // Look for ether line only after finding the en0 block header
        if foundEn0 && line.trimmingCharacters(in: .whitespaces).hasPrefix("ether ") {
            let components = line.components(separatedBy: .whitespaces).filter { !$0.isEmpty }
            if let macIndex = components.firstIndex(of: "ether"), components.indices.contains(macIndex + 1) {
                let mac = components[macIndex + 1]
                Logger.tasks.debug("getMAC: Found MAC address: \(mac, privacy: .public)")
                // Cache the value
                SystemInfoCache.macAddress = mac
                return mac
            }
        }
        // If we encounter another interface header or an empty line after finding en0, stop searching
        if foundEn0 && (line.isEmpty || (line.contains(":") && !line.hasPrefix(" "))) && !line.hasPrefix("en0:") {
            break
        }
    }
    
    Logger.tasks.warning("getMAC: Could not parse MAC address from ifconfig en0 output.")
    return "" // Return empty string if not found
}

/// Cache for system values that don't change frequently (Moved here for clarity)
private struct SystemInfoCache {
    static var serialNumber: String?
    static var macAddress: String?
}

/// Returns the name of the user currently logged in at the console.
/// Uses `SCDynamicStoreCopyConsoleUser` from SystemConfiguration.
public func getConsoleUser() -> String {
    var uid: uid_t = 0
    var gid: gid_t = 0
    var userName: String = ""

    // Create a dynamic store session
    guard let store = SCDynamicStoreCreate(nil, "getConsoleUser" as CFString, nil, nil) else {
        Logger.tasks.warning("getConsoleUser: Failed to create SCDynamicStore session.")
        return "unknown"
    }

    // Get the console user name
    // SCDynamicStoreCopyConsoleUser returns the login name of the console user.
    // It can also provide uid and gid, but we primarily need the name.
    let cfUserName = SCDynamicStoreCopyConsoleUser(store, &uid, &gid)

    if let cfUserName = cfUserName {
        userName = cfUserName as String
        Logger.tasks.debug("getConsoleUser: Found console user: \(userName, privacy: .public) (UID: \(uid), GID: \(gid))")
    } else {
        Logger.tasks.warning("getConsoleUser: SCDynamicStoreCopyConsoleUser returned nil. No console user?")
        // Fallback, perhaps get current process user, though it might not be the console user
        userName = NSUserName()
        Logger.tasks.info("getConsoleUser: Falling back to NSUserName(): \(userName, privacy: .public)")
    }
    // CFRelease(store) is not needed as SCDynamicStoreCreate is not a "Copy" or "Create" rule that transfers ownership to us for `store` in the CoreFoundation sense that would require manual release in Swift ARC.
    // CFRelease(cfUserName) would be needed if we weren't bridging to String, but Swift handles CFStringRef bridging automatically.
    return userName
}

/// Returns the platform serial number of the Mac.
/// Uses IOKit. The result is cached for subsequent calls.
public func getSerial() -> String {
    // Return cached value if available
    if let cachedSerial = SystemInfoCache.serialNumber {
        Logger.tasks.trace("getSerial: Returning cached serial number: \(cachedSerial, privacy: .public)")
        return cachedSerial
    }

    var serialNumber: String = "NOT_FOUND"
    Logger.tasks.debug("getSerial: Fetching platform serial number from IOKit.")

    // Create a service iterator to find the platform expert device
    var iterator: io_iterator_t = 0
    let Dmatching = IOServiceMatching("IOPlatformExpertDevice")
    guard Dmatching != nil else {
        Logger.tasks.error("getSerial: IOServiceMatching failed to create a dictionary.")
        return serialNumber // Early exit if matching dict fails
    }

    let kernResult = IOServiceGetMatchingServices(kIOMainPortDefault, Dmatching, &iterator)
    if kernResult != KERN_SUCCESS {
        Logger.tasks.error("getSerial: IOServiceGetMatchingServices failed with error: \(kernResult)")
        return serialNumber
    }

    // Iterate over the found services (should be only one platform expert device)
    var service: io_service_t = IOIteratorNext(iterator)
    while service != 0 {
        // Get the serial number property from the service object
        // The property is a CFString (bridged to String)
        let propertyRef = IORegistryEntryCreateCFProperty(service, kIOPlatformSerialNumberKey as CFString, kCFAllocatorDefault, 0)
        
        if let actualPropertyUnmanaged = propertyRef {
            let actualProperty = actualPropertyUnmanaged.takeRetainedValue() // Übernimm Ownership
            if CFGetTypeID(actualProperty) == CFStringGetTypeID() { // Prüfe den Typ des übernommenen Wertes
                if let sn = actualProperty as? String { // Sicherer Conditional Cast
                    serialNumber = sn
                    Logger.tasks.debug("getSerial: Found serial number: \(serialNumber, privacy: .public)")
                } else {
                    // Dieser Fall wäre sehr unerwartet, wenn CFGetTypeID CFString bestätigt hat
                    Logger.tasks.warning("getSerial: Value was CFString type according to CFGetTypeID, but could not be cast to Swift String.")
                }
            } else {
                Logger.tasks.warning("getSerial: kIOPlatformSerialNumberKey was not a CFString. Actual TypeID: \(CFGetTypeID(actualProperty))")
            }
        } else {
            Logger.tasks.warning("getSerial: Failed to get kIOPlatformSerialNumberKey (IORegistryEntryCreateCFProperty returned nil).")
        }
        
        // Release the service object
        IOObjectRelease(service)
        
        // We only need the first one, so break after processing it
        if serialNumber != "NOT_FOUND" {
            break
        }
        service = IOIteratorNext(iterator) // Get next, though usually only one
    }

    // Release the iterator
    IOObjectRelease(iterator)

    if serialNumber != "NOT_FOUND" {
        SystemInfoCache.serialNumber = serialNumber
        Logger.tasks.trace("getSerial: Cached serial number: \(serialNumber, privacy: .public)")
    }
    return serialNumber
}
<|MERGE_RESOLUTION|>--- conflicted
+++ resolved
@@ -260,10 +260,6 @@
                 throw ShellCommandError.outputEncodingFailed
             }
 
-<<<<<<< HEAD
-            
-=======
->>>>>>> 085c959e
             if status == 0 {
                 Logger.tasks.debug("executeProcess: Command succeeded.")
                 if !errorString.isEmpty {
