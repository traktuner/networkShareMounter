//
//  Mounter.swift
//  Network Share Mounter
//
//  Created by Gregor Longariva on 24.11.21.
//  Copyright © 2024 Regionales Rechenzentrum Erlangen. All rights reserved.
//

import Foundation
import NetFS
import SystemConfiguration
import OpenDirectory
import AppKit
import OSLog

// swiftlint:disable type_body_length
/// Class responsible for performing mount/unmount operations for network shares.
/// This class manages the entire lifecycle of network shares, including:
/// - Mounting and unmounting network shares
/// - Managing share status and properties
/// - Handling connection errors and authentication issues
/// - Creating and cleaning up mount points
///
/// The implementation uses Swift actors for thread safety in asynchronous contexts,
/// making it compatible with Swift's concurrency model and Swift 6.
class Mounter: ObservableObject {
    var prefs = PreferenceManager()
    @Published var shareManager = ShareManager()
    
    /// Convenience reference to the default FileManager
    private let fm = FileManager.default
    
    /// Actor for thread-safe management of mount tasks
    /// This ensures that task collection operations are atomic and thread-safe
    /// in asynchronous contexts, preventing race conditions.
    private actor TaskController {
        /// Collection of active mount tasks
        var mountTasks = Set<Task<Void, Never>>()
        
        /// Adds a single task to the collection
        /// - Parameter task: The task to add
        func addTask(_ task: Task<Void, Never>) {
            mountTasks.insert(task)
        }
        
        /// Replaces the entire task collection with a new set
        /// - Parameter tasks: Array of tasks to set
        func setTasks(_ tasks: [Task<Void, Never>]) {
            mountTasks = Set(tasks)
        }
        
        /// Returns the current set of tasks
        /// - Returns: The current set of active mount tasks
        func getTasks() -> Set<Task<Void, Never>> {
            return mountTasks
        }
        
        /// Cancels all active tasks and clears the collection
        func cancelAndClearTasks() {
            mountTasks.forEach { $0.cancel() }
            mountTasks.removeAll()
        }
    }
    
    /// Thread-safe controller for mount tasks
    private let taskController = TaskController()
    
    /// Home directory path for the current user
    let userHomeDirectory: String = FileManager.default.homeDirectoryForCurrentUser.path
    
    /// Thread-safety lock for error status access
    private let _errorStatusLock = NSRecursiveLock()
    
    /// Internal storage for error status with thread-safe access
    private var _errorStatus: MounterError = .noError
    
    /// Current error status with thread-safe access.
    /// This property is synchronized to prevent race conditions when
    /// accessed from multiple threads or asynchronous contexts.
    var errorStatus: MounterError {
        get {
            // Thread-safe synchronous access via lock
            _errorStatusLock.lock()
            defer { _errorStatusLock.unlock() }
            return _errorStatus
        }
        set {
            // Thread-safe update
            _errorStatusLock.lock()
            let shouldPostAuthError = newValue == .authenticationError
            _errorStatus = newValue
            _errorStatusLock.unlock()
            
            // Post notification synchronously after releasing the lock
            if shouldPostAuthError {
                NotificationCenter.default.post(name: .nsmNotification, object: nil,
                                               userInfo: ["AuthError": MounterError.authenticationError])
            }
        }
    }
    
    /// Localized folder name based on user's language settings
    private var localizedFolder = Defaults.translation["en"]!
    
    /// Default path where network shares will be mounted
    var defaultMountPath: String = Defaults.defaultMountPath
    
    /// Standard initializer
    init() {
    }
        
    /// Performs asynchronous initialization of the Mounter
    ///
    /// This method:
    /// - Configures the localized directory names based on preferences
    /// - Sets up the default mount path
    /// - Creates the necessary mount folders
    /// - Initializes the share array with MDM and user-defined shares
    /// - Attempts to add the user's home directory (if in AD/Kerberos environment)
    func asyncInit() async {
        // Determine whether to use localized folder names based on preference
        // FIXME: temporary removed feature, the following line is the final one :-D
        //                                                              g.
//        if prefs.bool(for: .useLocalizedMountDirectories, defaultValue: false) {
        if prefs.bool(for: .useLocalizedMountDirectories, defaultValue: true) {
            // Use language-specific folder name if preference is enabled
            self.localizedFolder = Defaults.translation[Locale.current.languageCode!] ?? Defaults.translation["en"]!
            Logger.mounter.debug("Using localized folder name: \(self.localizedFolder, privacy: .public)")
        } else {
            // Always use English name for backward compatibility
            self.localizedFolder = Defaults.translation["en"]!
            Logger.mounter.debug("Using default English folder name for compatibility: \(self.localizedFolder, privacy: .public)")
        }
        
        // Define and create the directory where shares will be mounted
        // For future release: use Defaults.defaultMountPath (aka /Volumes) as default location
        if prefs.bool(for: .useNewDefaultLocation) {
            self.defaultMountPath = Defaults.defaultMountPath
        } else {
            // Use actual/legacy default location
            self.defaultMountPath = NSString(string: "~/\(localizedFolder)").expandingTildeInPath
        }
        // Set default mount location to profile-defined value if available
        if let location = prefs.string(for: .location), !location.isEmpty {
            self.defaultMountPath = NSString(string: prefs.string(for: .location)!).expandingTildeInPath
        }
        Logger.mounter.debug("defaultMountPath is \(self.defaultMountPath, privacy: .public)")
        createMountFolder(atPath: self.defaultMountPath)
        
        // Initialize the shareArray containing MDM and user defined shares
        await shareManager.createShareArray()
        
        // Try to get SMBHomeDirectory (only possible in AD/Kerberos environments)
        // and add the home-share to `shares`
        await Task.detached(priority: .background) {
            do {
                let node = try ODNode(session: ODSession.default(), type: ODNodeType(kODNodeTypeAuthentication))
                // swiftlint:disable force_cast
                let query = try ODQuery(node: node, forRecordTypes: kODRecordTypeUsers, attribute: kODAttributeTypeRecordName,
                                        matchType: ODMatchType(kODMatchEqualTo), queryValues: NSUserName(), returnAttributes: kODAttributeTypeSMBHome,
                                        maximumResults: 1).resultsAllowingPartial(false) as! [ODRecord]
                // swiftlint:enable force_cast
                if let result = query.first?.value(forKey: kODAttributeTypeSMBHome) as? [String] {
                    var homeDirectory = result[0]
                    homeDirectory = homeDirectory.replacingOccurrences(of: "\\\\", with: "smb://")
                    homeDirectory = homeDirectory.replacingOccurrences(of: "\\", with: "/")
<<<<<<< HEAD
                    let newShare = Share.createShare(networkShare: homeDirectory, 
                                                     authType: AuthType.krb, 
                                                     mountStatus: MountStatus.unmounted, 
                                                     managed: true,
                                                     shareDisplayName: "Home")
=======
                    let newShare = Share.createShare(networkShare: homeDirectory,
                                                     authType: AuthType.krb,
                                                     mountStatus: MountStatus.unmounted,
                                                     managed: true)
>>>>>>> 70b60c28
                    await self.addShare(newShare)
                }
            } catch {
                Logger.mounter.info("⚠️ Couldn't add user's home directory to the list of shares to mount.")
            }
        }.value
    }
    
    /// Adds a share to the list of managed shares
    ///
    /// This method checks if there is already a share with the same network export path.
    /// If not, it adds the given share to the array of shares.
    ///
    /// - Parameter share: The share object to check and append to shares array
    func addShare(_ share: Share) async {
        await shareManager.addShare(share)
        NotificationCenter.default.post(name: Defaults.nsmReconstructMenuTriggerNotification, object: nil)
    }
    
    /// Removes a share from the managed shares list
    ///
    /// - Parameter share: The share to remove
    func removeShare(for share: Share) async {
        if let index = await shareManager.allShares.firstIndex(where: { $0.id == share.id }) {
            Logger.mounter.info("Deleting share: \(share.networkShare, privacy: .public) at Index \(index, privacy: .public)")
            await shareManager.removeShare(at: index)
        }
    }
    
    /// Updates a share object at a specific index and updates the shares array
    ///
    /// - Parameter share: The share with updated properties
    func updateShare(for share: Share) async {
        if let index = await shareManager.allShares.firstIndex(where: { $0.networkShare == share.networkShare }) {
            do {
                try await shareManager.updateShare(at: index, withUpdatedShare: share)
            } catch ShareError.invalidIndex(let index) {
                Logger.shareManager.error("❌ Could not update share \(share.networkShare, privacy: .public), index \(index, privacy: .public) is not valid.")
            } catch {
                Logger.shareManager.error("❌ Could not update share \(share.networkShare, privacy: .public), unknown error.")
            }
        }
    }
    
    /// Retrieves a share by its network path
    ///
    /// - Parameter networkShare: The network path to search for
    /// - Returns: The matching share, or nil if not found
    func getShare(forNetworkShare networkShare: String) async -> Share? {
        for share in await self.shareManager.allShares {
            if share.networkShare == networkShare {
                return share
            }
        }
        return nil
    }
    
    /// Updates the mount status for a share
    ///
    /// - Parameters:
    ///   - mountStatus: The new mount status to set
    ///   - share: The share to update
    func updateShare(mountStatus: MountStatus, for share: Share) async {
        // No lock needed as shareManager is already an actor
        if let index = await shareManager.allShares.firstIndex(where: { $0.networkShare == share.networkShare }) {
            do {
                try await shareManager.updateMountStatus(at: index, to: mountStatus)
                NotificationCenter.default.post(name: Defaults.nsmReconstructMenuTriggerNotification, object: nil)
            } catch ShareError.invalidIndex(let index) {
                Logger.shareManager.error("❌ Could not update mount status for share \(share.networkShare, privacy: .public), index \(index, privacy: .public) is not valid.")
                NotificationCenter.default.post(name: Defaults.nsmReconstructMenuTriggerNotification, object: nil)
            } catch {
                Logger.shareManager.error("❌ Could not update mount status for share \(share.networkShare, privacy: .public), unknown error.")
                NotificationCenter.default.post(name: Defaults.nsmReconstructMenuTriggerNotification, object: nil)
            }
        }
    }
    
    /// Updates the actual mount point for a share
    ///
    /// - Parameters:
    ///   - actualMountPoint: An optional string defining where the share is mounted (or nil if not mounted)
    ///   - share: The share to update
    func updateShare(actualMountPoint: String?, for share: Share) async {
        // No lock needed as shareManager is already an actor
        if let index = await shareManager.allShares.firstIndex(where: { $0.networkShare == share.networkShare }) {
            do {
                try await shareManager.updateActualMountPoint(at: index, to: actualMountPoint)
            } catch ShareError.invalidIndex(let index) {
                Logger.shareManager.error("❌ Could not update actual mount point for share \(share.networkShare, privacy: .public), index \(index, privacy: .public) is not valid.")
            } catch {
                Logger.shareManager.error("❌ Could not update actual mount point for share \(share.networkShare, privacy: .public), unknown error.")
            }
        }
    }
   
    /// Creates the parent folder where network shares will be mounted
    ///
    /// This method checks if the specified directory exists and creates it if necessary.
    /// It will exit the application with code 2 if it fails to create the directory.
    ///
    /// - Parameter mountPath: The path where the folder will be created
    func createMountFolder(atPath mountPath: String) {
        do {
            // Try to create (if not exists) the directory where the network shares will be mounted
            if !fm.fileExists(atPath: mountPath) {
                try fm.createDirectory(atPath: mountPath, withIntermediateDirectories: false, attributes: nil)
                Logger.mounter.info("Base network mount directory \(mountPath, privacy: .public): created")
            }
        } catch {
            Logger.mounter.error("❌ Error creating mount folder: \(mountPath, privacy: .public):")
            Logger.mounter.error("\(error.localizedDescription, privacy: .public)")
            exit(2)
        }
    }
    
    /// Restarts the Finder application
    ///
    /// This is needed to work around a presumed bug in macOS where
    /// Finder may not immediately recognize newly mounted or unmounted shares.
    func restartFinder() {
        let task = Process()
        task.launchPath = "/usr/bin/killall"
        task.arguments = ["Finder"]
        let pipe = Pipe()
        task.standardOutput = pipe
        // Launch the task
        task.launch()
    }
    
    /// Safely escapes a path for use in shell commands
    ///
    /// This method properly escapes paths that contain special characters
    /// to prevent shell injection attacks when the path is used in shell commands.
    ///
    /// - Parameter path: The path to escape
    /// - Returns: A properly escaped path string safe for use in shell commands
    private func escapePath(_ path: String) -> String {
        // Use single quotes which handle most special characters
        // But escape single quotes within the path by replacing ' with '\''
        return "'\(path.replacingOccurrences(of: "'", with: "'\\''"))'"
    }
    
    /// Removes a directory using FileManager
    ///
    /// This method safely removes directories using Swift's FileManager API,
    /// with built-in protection against removing directories in /Volumes to
    /// prevent accidental deletion of mounted volumes.
    ///
    /// - Parameter atPath: Full path of the directory to remove
    func removeDirectory(atPath: String) {
        // Do not remove directories located at /Volumes
        guard !atPath.hasPrefix("/Volumes") else {
            Logger.mounter.debug("No directories located /Volumes can be removed (called for \(atPath, privacy: .public))")
            return
        }
        
        do {
            try fm.removeItem(atPath: atPath)
            Logger.mounter.info("⌫ Successfully deleted directory \(atPath, privacy: .public)")
        } catch CocoaError.fileNoSuchFile {
            Logger.mounter.debug("Directory \(atPath, privacy: .public) does not exist (already removed)")
        } catch CocoaError.fileWriteNoPermission {
            Logger.mounter.warning("⚠️ No permission to delete directory \(atPath, privacy: .public)")
        } catch let posixError as POSIXError where posixError.code == .ENOTEMPTY {
            Logger.mounter.warning("⚠️ Directory \(atPath, privacy: .public) is not empty and cannot be removed")
        } catch {
            Logger.mounter.warning("⚠️ Could not delete directory \(atPath, privacy: .public): \(error.localizedDescription, privacy: .public)")
        }
    }
    
    /// Deletes unwanted files and empty directories in mount locations
    ///
    /// This function cleans up:
    /// - Unwanted files (like .DS_Store) if filename parameter is provided
    /// - Empty directories if filename parameter is nil
    ///
    /// - Parameters:
    ///   - path: The path of the directory containing the mountpoints
    ///   - filename: Optional name of file to delete if found (if nil, directories are processed)
    func deleteUnneededFiles(path: String, filename: String?) async {
        do {
            var filePaths = try fm.contentsOfDirectory(atPath: path)
            filePaths.append("/")
            for filePath in filePaths {
                // Check if directory is a (remote) filesystem mount
                // If directory is a regular directory go on
                if !fm.isDirectoryFilesystemMount(atPath: path.appendingPathComponent(filePath)) {
                    // Clean up the directory containing the mounts only if defined in userdefaults
                    if prefs.bool(for: .cleanupLocationDirectory) == true {
                        // If the function has a parameter we want to handle files, not directories
                        if let unwrappedFilename = filename {
                            if !fm.isDirectoryFilesystemMount(atPath: path.appendingPathComponent(filePath)) {
                                let deleteFile = path.appendingPathComponent(filePath).appendingPathComponent(unwrappedFilename)
                                if fm.fileExists(atPath: deleteFile) {
                                    Logger.mounter.info("⌫  Deleting obstructing file \(deleteFile, privacy: .public)")
                                    try fm.removeItem(atPath: deleteFile)
                                }
                            } else {
                                Logger.mounter.info("🔍 Found file system mount at \(path.appendingPathComponent(filePath), privacy: .public). Not deleting it")
                            }
                        } else {
                            // Else we have a directory to remove
                            // Do not remove the top level directory containing the mountpoints
                            if filePath != "/" {
                                let deleteFile = path.appendingPathComponent(filePath)
                                removeDirectory(atPath: URL(string: deleteFile)!.relativePath)
                            }
                        }
                    }
                } else {
                    // Directory is file-system mount.
                    // Now let's check if there is some SHARE-1, SHARE-2, ... mount and unmount it
                    //
                    // Compare list of shares with mount
                    for share in await self.shareManager.allShares {
                        if let shareDirName = URL(string: share.networkShare) {
                            // Get the last component of the share, since this is the name of the mount-directory
                            if let shareMountDir = shareDirName.pathComponents.last {
                                // Ignore if the mount is correct (both shareDir and mountedDir have the same name)
                                if filePath != shareMountDir {
                                    // Rudimentary check for XXX-1, XXX-2, ... mountdirs
                                    // This could be done better (e.g. regex matching), but it's sufficient
                                    for count in 1...30 {
                                        if filePath.contains(shareMountDir + "-\(count)") {
                                            Logger.mounter.info("👯 Duplicate mount of \(share.networkShare, privacy: .public): it is already mounted as \(path.appendingPathComponent(filePath), privacy: .public). Trying to unmount...")
                                            let result = await unmountShare(atPath: path.appendingPathComponent(filePath))
                                            switch result {
                                            case .success:
                                                Logger.mounter.info("💪 Successfully unmounted \(path.appendingPathComponent(filePath), privacy: .public).")
                                            case .failure(let error):
                                                // Error on unmount
                                                switch error {
                                                case .invalidMountPath:
                                                    Logger.mounter.warning("⚠️ Could not unmount \(path.appendingPathComponent(filePath), privacy: .public): invalid mount path")
                                                case .unmountFailed:
                                                    Logger.mounter.warning("⚠️ Could not unmount \(path.appendingPathComponent(filePath), privacy: .public): unmount failed")
                                                default:
                                                    Logger.mounter.info("⚠️ Could not unmount \(path.appendingPathComponent(filePath), privacy: .public): unknown error")
                                                }
                                            }
                                        }
                                    }
                                }
                            }
                        }
                    }
                }
            }
        } catch let error as NSError {
            Logger.mounter.error("⚠️ Could not list directory at \(path, privacy: .public): \(error.debugDescription, privacy: .public)")
        }
    }
    
    /// Unmounts a share at a given path
    ///
    /// - Parameter path: Path where the share is mounted
    /// - Returns: Result indicating success or failure with error details
    func unmountShare(atPath path: String) async -> Result<Void, MounterError> {
        // Check if path is really a filesystem mount
        if fm.isDirectoryFilesystemMount(atPath: path) || path.hasPrefix("/Volumes") {
            Logger.mounter.info("Trying to unmount share at path \(path, privacy: .public)")
            
            let url = URL(fileURLWithPath: path)
            do {
                try await fm.unmountVolume(at: url, options: [.allPartitionsAndEjectDisk, .withoutUI])
                removeDirectory(atPath: URL(string: url.absoluteString)!.relativePath)
                return .success(())
            } catch {
                return .failure(.unmountFailed)
            }
        } else {
            return .failure(.invalidMountPath)
        }
    }
    
    /// Unmounts a specific share if it is currently mounted
    ///
    /// - Parameters:
    ///   - share: The share to unmount
    ///   - userTriggered: Whether the unmount was triggered by user action (defaults to false)
    func unmountShare(for share: Share, userTriggered: Bool = false) async {
        if let mountpoint = share.actualMountPoint {
            let result = await unmountShare(atPath: mountpoint)
            switch result {
            case .success:
                Logger.mounter.info("💪 Successfully unmounted \(mountpoint, privacy: .public).")
                // Share status update
                if userTriggered {
                    // If unmount was triggered by the user, set mountStatus in share to userUnmounted
                    await updateShare(mountStatus: .userUnmounted, for: share)
                } else {
                    // Else set share mountStatus to unmounted
                    await updateShare(mountStatus: .unmounted, for: share)
                }
                // Remove/undefine share mountpoint
                await updateShare(actualMountPoint: nil, for: share)
            case .failure(let error):
                // Error on unmount
                switch error {
                case .invalidMountPath:
                    Logger.mounter.warning("⚠️ Could not unmount \(mountpoint, privacy: .public): invalid mount path")
                    await updateShare(mountStatus: .undefined, for: share)
                    await updateShare(actualMountPoint: nil, for: share)
                case .unmountFailed:
                    Logger.mounter.warning("⚠️ Could not unmount \(mountpoint, privacy: .public): unmount failed")
                    await updateShare(mountStatus: .undefined, for: share)
                    await updateShare(actualMountPoint: nil, for: share)
                default:
                    Logger.mounter.info("⚠️ Could not unmount \(mountpoint, privacy: .public): unknown error")
                    await updateShare(mountStatus: .undefined, for: share)
                    await updateShare(actualMountPoint: nil, for: share)
                }
            }
        }
    }
    
    /// Unmounts all currently mounted shares
    ///
    /// This method iterates through all shares that have an actual mount point
    /// and attempts to unmount each one. After unmounting, it restarts the Finder
    /// and prepares mount prerequisites.
    ///
    /// - Parameter userTriggered: Whether the unmount was triggered by user action (defaults to false)
    func unmountAllMountedShares(userTriggered: Bool = false) async {
        for share in await shareManager.allShares {
            if let mountpoint = share.actualMountPoint {
                let result = await unmountShare(atPath: mountpoint)
                switch result {
                case .success:
                    Logger.mounter.info("💪 Successfully unmounted \(mountpoint, privacy: .public).")
                    // Share status update
                    if userTriggered {
                        // If unmount was triggered by the user, set mountStatus in share to userUnmounted
                        await updateShare(mountStatus: .userUnmounted, for: share)
                    } else {
                        // Else set share mountStatus to unmounted
                        await updateShare(mountStatus: .unmounted, for: share)
                    }
                    // Remove/undefine share mountpoint
                    await updateShare(actualMountPoint: nil, for: share)
                case .failure(let error):
                    // Error on unmount
                    switch error {
                    case .invalidMountPath:
                        Logger.mounter.warning("⚠️ Could not unmount \(mountpoint, privacy: .public): invalid mount path")
                        await updateShare(mountStatus: .undefined, for: share)
                        await updateShare(actualMountPoint: nil, for: share)
                    case .unmountFailed:
                        Logger.mounter.warning("⚠️ Could not unmount \(mountpoint, privacy: .public): unmount failed")
                        await updateShare(mountStatus: .undefined, for: share)
                        await updateShare(actualMountPoint: nil, for: share)
                    default:
                        Logger.mounter.info("⚠️ Could not unmount \(mountpoint, privacy: .public): unknown error")
                        await updateShare(mountStatus: .undefined, for: share)
                        await updateShare(actualMountPoint: nil, for: share)
                    }
                }
            }
        }
        // Restart Finder to ensure changes are reflected
        let finderController = FinderController()
        await finderController.restartFinder()
        await prepareMountPrerequisites()
    }
    
    /// Prepares the parent directory where shares will be mounted
    ///
    /// This method:
    /// - Deletes unwanted files defined in Defaults.filesToDelete
    /// - Cleans up parent directories of share mount points to avoid
    ///   creating new mount-points like projekte-1, projekte-2, etc.
    func prepareMountPrerequisites() async {
        // Iterate through all files defined in config file (e.g. .autodiskmounted, .DS_Store)
        for toDelete in Defaults.filesToDelete {
            await deleteUnneededFiles(path: self.defaultMountPath, filename: toDelete)
        }

        // The directory with the mounts for the network-shares should be empty. All
        // former directories not deleted by the mounter should be removed to avoid
        // creating new mount-points (=> directories) like projekte-1 projekte-2 and so on
        
        // TODO: check if this is not too dangerous
        for share in await shareManager.allShares {
            // Check if there is a specific mountpoint for the share. If yes, get the
            // parent directory. This is the path where the mountpoint itself is located
            if let path = share.mountPoint {
                let url = URL(fileURLWithPath: path)
                // Remove the last component (aka mountpoint) to get the containing
                // parent directory
                let parentDirectory = url.deletingLastPathComponent().path
                await deleteUnneededFiles(path: parentDirectory, filename: nil)
            }
        }
        // Look for unneeded files at the defaultMountPath
        // await deleteUnneededFiles(path: self.defaultMountPath, filename: nil)
    }
    
    /// Mounts network shares either individually or in batch
    ///
    /// This method:
    /// - Checks for active network connection
    /// - Can mount a specific share (by ID) or all configured shares
    /// - Creates concurrent tasks for mounting multiple shares simultaneously
    /// - Handles mount failures and updates share status accordingly
    /// - Implements timeout protection for mount operations
    ///
    /// - Parameters:
    ///   - userTriggered: Whether the mount operation was initiated by user
    ///   - shareID: Optional ID of specific share to mount. If nil, mounts all configured shares
    func mountGivenShares(userTriggered: Bool = false, forShare shareID: String? = nil) async {
        // Thread-safe task management via actor
        await taskController.cancelAndClearTasks()
        
        // Verify network connectivity before attempting mount operations
        let netConnection = Monitor.shared
        
        guard netConnection.netOn else {
            Logger.mounter.warning("⚠️ No network connection available, connection type is \(netConnection.connType.rawValue, privacy: .public). Skipping mount operation.")
            return
        }
        
        Logger.mounter.debug("🌐 Network is available, preparing to mount shares")
        let allShares = await self.shareManager.allShares
        if allShares.isEmpty {
            Logger.mounter.info("ℹ️ No shares configured. Nothing to mount.")
            return
        }
        
        var sharesToMount: [Share]
        
        // Filter shares based on provided shareID
        if let shareID = shareID {
            Logger.mounter.debug("🎯 Mounting single share with ID: \(shareID, privacy: .public)")
            if let specificShare = allShares.first(where: { $0.id == shareID }) {
                sharesToMount = [specificShare]
                Logger.mounter.debug("Found share to mount: \(specificShare.networkShare, privacy: .public)")
            } else {
                Logger.mounter.error("❌ Share with ID \(shareID, privacy: .public) not found.")
                return
            }
        } else {
            sharesToMount = allShares
            Logger.mounter.debug("🔄 Preparing to mount \(sharesToMount.count, privacy: .public) shares in parallel")
        }
        
        Logger.mounter.debug("📋 Shares to mount: \(sharesToMount.map { $0.networkShare }.joined(separator: ", "), privacy: .public)")
        
        // Create concurrent mount tasks for each share
        var localMountTasks: [Task<Void, Never>] = []
        
        for share in sharesToMount {
            let mountTask = Task {
                Logger.mounter.debug("--- [Task Start] Processing share: \(share.networkShare, privacy: .public) ---")
                
                do {
                    // Reset mount status for user-triggered mounts or if specifically mounting this share
                    if userTriggered || shareID == share.id {
                        Logger.mounter.debug("🔄 Resetting mount status for \(share.networkShare, privacy: .public)")
                        await updateShare(mountStatus: .undefined, for: share)
                    }
                    
                    // Attempt to mount the share with timeout protection
                    let mountResult = try await withThrowingTaskGroup(of: String.self) { group -> String in
                        group.addTask {
                            // The actual mount operation
                            return try await self.mountShare(forShare: share,
                                                           atPath: self.defaultMountPath,
                                                           userTriggered: userTriggered)
                        }
                        
                        // Wait for the first result or timeout
                        guard let result = try await group.next() else {
                            throw MounterError.timedOutHost
                        }
                        
                        // Cancel any remaining tasks
                        group.cancelAll()
                        return result
                    }
                    
                    // Success Case - Mount successful
                    Logger.mounter.debug("✅ Mount call finished successfully for \(share.networkShare, privacy: .public)")
                    await updateShare(actualMountPoint: mountResult, for: share)
                    await updateShare(mountStatus: .mounted, for: share)
                    Logger.mounter.info("📊 Share mount complete: \(share.networkShare, privacy: .public) -> \(mountResult, privacy: .public)")
                    
                } catch {
                    // Failure Case - Mount failed
                    Logger.mounter.error("❌ Mount failed for \(share.networkShare, privacy: .public): \(error.localizedDescription, privacy: .public)")
                    await handleMountError(error, for: share)
                }
                
                Logger.mounter.debug("--- [Task End] Finished processing share: \(share.networkShare, privacy: .public) ---")
            }
            
            localMountTasks.append(mountTask)
        }
        
        // Thread-safe task collection update
        await taskController.setTasks(localMountTasks)
        
        // Wait for all mount tasks to complete
        Logger.mounter.info("⏳ Waiting for all mount operations to complete...")
        
        await withTaskGroup(of: Void.self) { group in
            for task in localMountTasks {
                group.addTask {
                    await task.value
                }
            }
        }
        
        // Log final mount status for all shares
        Logger.mounter.info("📊 Parallel mount process finished. Final mount status summary:")
        for share in await shareManager.allShares {
            if let mountPoint = share.actualMountPoint {
                Logger.mounter.info("  ✅ \(share.networkShare, privacy: .public) → mounted at: \(mountPoint, privacy: .public)")
            } else {
                Logger.mounter.info("  ❌ \(share.networkShare, privacy: .public) → not mounted (status: \(share.mountStatus.rawValue, privacy: .public))")
            }
        }
        
        Logger.mounter.debug("🏁 mountGivenShares operation completed")
    }
    
    /// Helper function to handle errors during the mount process and update share status.
    /// - Parameters:
    ///   - error: The error encountered during mounting.
    ///   - share: The share that failed to mount.
    private func handleMountError(_ error: Error, for share: Share) async {
        switch error {
        case MounterError.doesNotExist:
            Logger.mounter.debug("❌ Share does not exist: \(share.networkShare, privacy: .public)")
            await updateShare(mountStatus: .errorOnMount, for: share)
        case MounterError.timedOutHost, MounterError.hostIsDown, MounterError.noRouteToHost:
            Logger.mounter.debug("❌ Host unreachable: \(share.networkShare, privacy: .public)")
            await updateShare(mountStatus: .unreachable, for: share)
        case MounterError.authenticationError:
            Logger.mounter.debug("❌ Authentication error: \(share.networkShare, privacy: .public)")
            if share.authType != .krb {
                // Direct update of errorStatus through the thread-safe setter
                errorStatus = .authenticationError
                // Notification is sent by the setter
            }
            await updateShare(mountStatus: .invalidCredentials, for: share)
        case MounterError.shareDoesNotExist:
            Logger.mounter.debug("❌ Share does not exist on server: \(share.networkShare, privacy: .public)")
            await updateShare(mountStatus: .errorOnMount, for: share)
        case MounterError.mountIsQueued:
            // This state should ideally not be reached in sequential processing, but handle defensively
            Logger.mounter.debug("⏳ Mount was previously queued (unexpected in sequential): \(share.networkShare, privacy: .public)")
            await updateShare(mountStatus: .queued, for: share)
        case MounterError.userUnmounted:
            Logger.mounter.debug("👤 Share was previously user unmounted: \(share.networkShare, privacy: .public)")
            await updateShare(mountStatus: .userUnmounted, for: share)
        case MounterError.obstructingDirectory:
            Logger.mounter.debug("🚫 Obstructing directory prevented mount: \(share.networkShare, privacy: .public)")
            await updateShare(mountStatus: .obstructingDirectory, for: share)
        case MounterError.permissionDenied:
             Logger.mounter.debug("🚫 Permission denied for mount: \(share.networkShare, privacy: .public)")
             await updateShare(mountStatus: .errorOnMount, for: share)
        case MounterError.targetNotReachable:
             Logger.mounter.debug("🚫 Target not reachable (pre-mount check): \(share.networkShare, privacy: .public)")
             await updateShare(mountStatus: .unreachable, for: share)
         case MounterError.otherError:
             Logger.mounter.debug("❓ Other pre-mount check error: \(share.networkShare, privacy: .public)")
             await updateShare(mountStatus: .errorOnMount, for: share) // Or a more specific error status
        default:
            Logger.mounter.debug("❓ Unknown error mounting \(share.networkShare, privacy: .public): \(error, privacy: .public)")
            await updateShare(mountStatus: .unreachable, for: share) // Default to unreachable for unknown errors
        }
    }
    
    /// Sets the mount status for all shares to the specified value
    ///
    /// - Parameter status: The mount status to set for all shares
    func setAllMountStatus(to status: MountStatus) async {
        for share in await shareManager.allShares {
            await updateShare(mountStatus: status, for: share)
        }
    }
    
    // MARK: - Share Mounting Private Helpers
    
    /// Validates the network share URL and extracts the host
    ///
    /// - Parameter share: The share to validate
    /// - Returns: A tuple containing the URL and host
    /// - Throws: MounterError if URL is invalid or host cannot be determined
    private func validateShareURL(_ share: Share) async throws -> (url: URL, host: String) {
        guard let url = URL(string: share.networkShare) else {
            Logger.mounter.error("❌ Could not find share for \(share.networkShare, privacy: .public)")
            throw MounterError.errorOnEncodingShareURL
        }
        guard let host = url.host else {
            Logger.mounter.error("❌ Could not determine hostname for \(share.networkShare, privacy: .public)")
            await updateShare(mountStatus: .errorOnMount, for: share)
            throw MounterError.invalidHost
        }
        return (url, host)
    }
    
    /// Checks the network connectivity to a host
    ///
    /// - Parameter host: The hostname to check
    /// - Parameter share: The share being checked (for status updates)
    /// - Throws: MounterError if host is unreachable
    private func checkNetworkConnectivity(toHost host: String, forShare share: Share) async throws {
        var flags = SCNetworkReachabilityFlags(rawValue: 0)
        let hostReachability = SCNetworkReachabilityCreateWithName(nil, (host as NSString).utf8String!)
        guard SCNetworkReachabilityGetFlags(hostReachability!, &flags) == true else {
            Logger.mounter.warning("⚠️ Could not determine reachability for host \(host, privacy: .public)")
            await updateShare(mountStatus: .unreachable, for: share)
            throw MounterError.couldNotTestConnectivity
        }
        guard flags.contains(.reachable) == true else {
            Logger.mounter.warning("⚠️ \(host, privacy: .public): target not reachable")
            await updateShare(mountStatus: .unreachable, for: share)
            throw MounterError.targetNotReachable
        }
    }
    
    /// Validates that the share path has a valid mount component
    ///
    /// - Parameter share: The share to validate
    /// - Throws: MounterError if the mount component cannot be determined
    private func validateMountComponent(forShare share: Share) async throws {
        let dir = URL(fileURLWithPath: share.networkShare)
        guard dir.pathComponents.last != nil else {
            Logger.mounter.warning("❌ Could not determine mount dir component of share \(share.networkShare, privacy: .public)")
            await updateShare(mountStatus: .errorOnMount, for: share)
            throw MounterError.errorCheckingMountDir
        }
    }
    
    /// Determines the mount directory path for a share
    ///
    /// - Parameters:
    ///   - share: The share to mount
    ///   - url: The validated URL of the share
    ///   - basePath: The base path where the share will be mounted
    /// - Returns: The full path where the share will be mounted
    private func determineMountDirectory(forShare share: Share, url: URL, basePath: String) -> String {
        Logger.mounter.debug("🤔 Determining mount directory: Input ShareMP=\(share.mountPoint ?? "(using share dir)", privacy: .public)', URL=\(url, privacy: .public), BasePath=\(basePath, privacy: .public)")
        var mountDirectory = basePath
        
        if basePath != "/Volumes" {
            // Check if there is a share-specific mountpoint
            if let mountPoint = share.mountPoint, !mountPoint.isEmpty {
                mountDirectory += "/" + mountPoint
            } else if !url.lastPathComponent.isEmpty {
                // Use the export path of the share as mount directory
                mountDirectory += "/" + url.lastPathComponent
            } else if let host = url.host {
                // Use share's server name as mount directory
                mountDirectory += "/" + host
            }
        } else if !url.lastPathComponent.isEmpty {
            // Use the export path of the share as mount directory
            mountDirectory += "/" + url.lastPathComponent
        } else if let host = url.host {
            // Use share's server name as mount directory
            mountDirectory += "/" + host
        }
        
        Logger.mounter.debug("🗺️ Determined mount directory: '\(mountDirectory, privacy: .public)'")
        return mountDirectory
    }
    
    /// Checks if a directory can be used as a mount point
    ///
    /// - Parameters:
    ///   - directory: The directory path to check
    ///   - url: The share URL (for logging)
    /// - Returns: True if directory is already a mount point with the same share
    /// - Throws: MounterError if directory cannot be used
    private func checkMountDirectory(_ directory: String, forURL url: URL) throws -> Bool {
        if fm.isDirectory(atPath: directory) {
            // Check if the directory is already a mount point
            if fm.isDirectoryFilesystemMount(atPath: directory) {
                Logger.mounter.info("ℹ️  \(url, privacy: .public): seems to be already mounted on \(directory, privacy: .public)")
                return true
            } else {
                if self.defaultMountPath == "/Volumes" {
                    Logger.mounter.info("❗ Obstructing directory at \(directory, privacy: .public): can not mount share \(url, privacy: .public)")
                    throw MounterError.obstructingDirectory
                } else {
                    removeDirectory(atPath: URL(string: directory)!.relativePath)
                }
            }
        }
        return false
    }
    
    /// Determines if mounting should be attempted based on share status
    ///
    /// - Parameters:
    ///   - share: The share to check
    ///   - url: The validated URL of the share
    ///   - userTriggered: Whether the mount was triggered by user action
    /// - Throws: MounterError with appropriate status if mounting should not proceed
    private func checkMountingCondition(forShare share: Share, url: URL, userTriggered: Bool) throws {
        if !userTriggered && (
            share.mountStatus == MountStatus.queued ||
            share.mountStatus == MountStatus.errorOnMount ||
            share.mountStatus == MountStatus.userUnmounted ||
            share.mountStatus == MountStatus.unreachable) {
            
            if share.mountStatus == MountStatus.queued {
                Logger.mounter.info("⌛ Share \(url, privacy: .public) is already queued for mounting.")
                throw MounterError.mountIsQueued
            } else if share.mountStatus == MountStatus.errorOnMount {
                Logger.mounter.info("⚠️ Share \(url, privacy: .public): not mounted, last time I tried I got a mount error.")
                throw MounterError.otherError
            } else if share.mountStatus == MountStatus.userUnmounted {
                Logger.mounter.info("🖐️ Share \(url, privacy: .public): user decided to unmount all shares, not mounting them.")
                throw MounterError.userUnmounted
            } else if share.mountStatus == MountStatus.unreachable {
                Logger.mounter.info("⚠️ Share \(url, privacy: .public): ignored by mount, last time I tried server was not reachable.")
                throw MounterError.targetNotReachable
            } else {
                Logger.mounter.info("🤷 Share \(url, privacy: .public): not mounted, I do not know why. It just happened.")
                throw MounterError.otherError
            }
        }
    }
    
    /// Prepares the mount point directory and options
    ///
    /// - Parameters:
    ///   - mountDirectory: The directory where the share will be mounted
    ///   - basePath: The base mounting path
    ///   - share: The share being mounted
    /// - Returns: A tuple containing the mount options, open options, and real mount point
    /// - Throws: Any error that occurs during directory creation
    private func prepareMountOperation(mountDirectory: String, basePath: String, share: Share) async throws -> (mountOptions: CFDictionary, openOptions: CFDictionary, realMountPoint: String) {
        var mountOptions = Defaults.mountOptions
        var openOptions = Defaults.openOptions
        var realMountPoint = mountDirectory
        
        if basePath == "/Volumes" {
            mountOptions = Defaults.mountOptionsForSystemMountDir
            realMountPoint = basePath // For /Volumes, NetFS handles the final path component
            Logger.mounter.debug("📂 Using /Volumes base path, realMountPoint set to base: \(realMountPoint, privacy: .public)")
        } else {
            // Create the directory as mount point only if it doesn't exist
            if !fm.fileExists(atPath: mountDirectory) {
                Logger.mounter.debug("📂 Creating mount directory: \(mountDirectory, privacy: .public)")
                try fm.createDirectory(atPath: mountDirectory, withIntermediateDirectories: true)
                
                // Verify directory was actually created
                guard fm.fileExists(atPath: mountDirectory) else {
                    Logger.mounter.error("❌ Failed to create directory at \(mountDirectory, privacy: .public) - directory does not exist after creation")
                    throw MounterError.errorCheckingMountDir
                }
                
                // Directory exists, now try to hide it
                var url = URL(fileURLWithPath: mountDirectory)
                var resourceValues = URLResourceValues()
                resourceValues.isHidden = true
                do {
                    try url.setResourceValues(resourceValues)
                    Logger.mounter.debug("👁️ Successfully hidden mount directory: \(mountDirectory, privacy: .public)")
                } catch {
                    Logger.mounter.warning("⚠️ Could not hide mount directory \(mountDirectory, privacy: .public): \(error.localizedDescription, privacy: .public)")
                }
            } else {
                Logger.mounter.debug("📂 Mount directory already exists: \(mountDirectory, privacy: .public)")
            }
        }
        
        // Use guest authentication options if specified
        if share.authType == .guest {
            openOptions = Defaults.openOptionsGuest
            Logger.mounter.debug("👤 Using guest authentication options for \(share.networkShare, privacy: .public)")
        }
        
        return (mountOptions, openOptions, realMountPoint)
    }
    
    /// Processes the result of a mount operation
    ///
    /// - Parameters:
    ///   - returnCode: The return code from NetFSMountURLSync
    ///   - mountDirectory: The directory where the share was mounted
    ///   - url: The share URL
    /// - Returns: The mount directory if mount was successful
    /// - Throws: MounterError with appropriate status based on return code
    private func processMountResult(returnCode rc: Int32, mountDirectory: String, url: URL) async throws -> String {
        switch rc {
        case 0:
            Logger.mounter.info("✅ \(url, privacy: .public): successfully mounted on \(mountDirectory, privacy: .public)")
            
            // Make the directory visible after successful mount
            if mountDirectory != "/Volumes" {
                var url = URL(fileURLWithPath: mountDirectory)
                var resourceValues = URLResourceValues()
                resourceValues.isHidden = false
                do {
                    try url.setResourceValues(resourceValues)
                    Logger.mounter.debug("👁️ Successfully unhidden mount directory: \(mountDirectory, privacy: .public)")
                } catch {
                    Logger.mounter.warning("⚠️ Could not unhide mount directory \(mountDirectory, privacy: .public): \(error.localizedDescription, privacy: .public)")
                }
            }
            
            return mountDirectory
            
        case 2:
            Logger.mounter.info("❌ \(url, privacy: .public): does not exist (rc=\(rc))")
            removeDirectory(atPath: mountDirectory)
            throw MounterError.doesNotExist
            
        case 13:
            Logger.mounter.info("❌ \(url, privacy: .public): permission denied (rc=\(rc))")
            removeDirectory(atPath: mountDirectory)
            throw MounterError.permissionDenied
            
        case 17:
            Logger.mounter.info("❇️  \(url, privacy: .public): already mounted on \(mountDirectory, privacy: .public) (rc=\(rc))")
            return mountDirectory
            
        case 60:
            Logger.mounter.info("🚫 \(url, privacy: .public): timeout reaching host (rc=\(rc))")
            removeDirectory(atPath: mountDirectory)
            throw MounterError.timedOutHost
            
        case 64:
            Logger.mounter.info("🚫 \(url, privacy: .public): host is down (rc=\(rc))")
            removeDirectory(atPath: mountDirectory)
            throw MounterError.hostIsDown
            
        case 65:
            Logger.mounter.info("🚫 \(url, privacy: .public): no route to host (rc=\(rc))")
            removeDirectory(atPath: mountDirectory)
            throw MounterError.noRouteToHost
            
        case 80:
            Logger.mounter.info("❌ \(url, privacy: .public): authentication error (rc=\(rc))")
            removeDirectory(atPath: mountDirectory)
            throw MounterError.authenticationError
            
        case -6003, -1073741275:
            Logger.mounter.info("❌ \(url, privacy: .public): share does not exist \(rc == -1073741275 ? "(" + rc.description + ")" : "", privacy: .public) (rc=\(rc))")
            removeDirectory(atPath: mountDirectory)
            throw MounterError.shareDoesNotExist
            
        default:
            Logger.mounter.warning("❌ \(url, privacy: .public) unknown return code: \(rc.description, privacy: .public) (rc=\(rc))")
            removeDirectory(atPath: mountDirectory)
            throw MounterError.unknownReturnCode
        }
    }

    /// Mounts a given remote share on a local mount point
    ///
    /// This method:
    /// - Validates the network share URL and host
    /// - Checks network connectivity to the host
    /// - Creates the mount directory if needed
    /// - Performs the actual mount operation using NetFS
    /// - Handles various mount error conditions
    ///
    /// - Parameters:
    ///   - share: The share to mount
    ///   - mountPath: The base path where the share will be mounted
    ///   - userTriggered: Whether the mount was triggered by user action
    /// - Returns: The actual mount point path where the share was mounted
    /// - Throws: MounterError if the mount operation fails
    func mountShare(forShare share: Share, atPath mountPath: String, userTriggered: Bool = false) async throws -> String {
        Logger.mounter.debug("--- Starting mountShare for: \(share.networkShare, privacy: .public) --- ")
        // Validate the share URL and get host
        let (url, host) = try await validateShareURL(share)
        Logger.mounter.debug("  Validated URL: \(url, privacy: .public), Host: \(host, privacy: .public)")
        
        // Check network connectivity
        try await checkNetworkConnectivity(toHost: host, forShare: share)
        Logger.mounter.debug("  Network connectivity OK for host: \(host, privacy: .public)")
        
        // Validate the mount component
        try await validateMountComponent(forShare: share)
        Logger.mounter.debug("  Mount component validated")
        
        // Determine the mount directory path
        let mountDirectory = determineMountDirectory(forShare: share, url: url, basePath: mountPath)
        Logger.mounter.debug("  Determined mount directory: \(mountDirectory, privacy: .public)")
        
        // Check if directory can be used as mount point
        if try checkMountDirectory(mountDirectory, forURL: url) {
            Logger.mounter.info("  ℹ️ Share \(url) seems already mounted at \(mountDirectory, privacy: .public). Returning existing path.")
            return mountDirectory
        }
        Logger.mounter.debug("  Mount directory check passed (not already mounted here)")
        
        // Check if mounting should be attempted based on current status (unless user triggered)
        try checkMountingCondition(forShare: share, url: url, userTriggered: userTriggered)
        Logger.mounter.debug("  Mounting condition check passed")
        
        // Prepare for mount
        Logger.mounter.debug("🤙 Preparing mount operation for \(url, privacy: .public) on path \(mountDirectory, privacy: .public)")
        await updateShare(mountStatus: .queued, for: share)
        
        // Set up mount options
        let (mountOptions, openOptions, realMountPoint) = try await prepareMountOperation(
            mountDirectory: mountDirectory,
            basePath: mountPath,
            share: share
        )
        Logger.mounter.debug("  Prepared mount options. Real mount point target: \(realMountPoint, privacy: .public)")
        
        // Perform the mount operation
        Logger.mounter.info("""
            🚀 Calling NetFSMountURLSync: URL=\(url, privacy: .public),
                            Path=\(realMountPoint, privacy: .public),
                            User=\(share.username ?? "(nil)", privacy: .public),
                            Pwd=\(share.password == nil ? "(nil)" : "(set)", privacy: .public)
        """)
        
        
        // swiftlint:disable force_cast
        let rc = NetFSMountURLSync(url as CFURL,
                                   // Use fileURLWithPath for the mount point path
                                   URL(fileURLWithPath: realMountPoint) as CFURL,
                                   share.username as CFString?,
                                   share.password as CFString?,
                                   openOptions as! CFMutableDictionary,
                                   mountOptions as! CFMutableDictionary,
                                   nil) // Resulting mount path (we don't use this directly)
        
        // Record end time and calculate duration
        Logger.mounter.info("🏁 NetFSMountURLSync finished for \(url, privacy: .public) with return code: \(rc, privacy: .public))")
        // swiftlint:enable force_cast
        
        // Process the mount result
        let finalMountPoint = try await processMountResult(returnCode: rc, mountDirectory: mountDirectory, url: url)
        Logger.mounter.debug("--- Finished mountShare successfully for: \(share.networkShare, privacy: .public) at \(finalMountPoint, privacy: .public) --- ")
        return finalMountPoint
    }
}
<|MERGE_RESOLUTION|>--- conflicted
+++ resolved
@@ -164,18 +164,11 @@
                     var homeDirectory = result[0]
                     homeDirectory = homeDirectory.replacingOccurrences(of: "\\\\", with: "smb://")
                     homeDirectory = homeDirectory.replacingOccurrences(of: "\\", with: "/")
-<<<<<<< HEAD
                     let newShare = Share.createShare(networkShare: homeDirectory, 
                                                      authType: AuthType.krb, 
                                                      mountStatus: MountStatus.unmounted, 
                                                      managed: true,
                                                      shareDisplayName: "Home")
-=======
-                    let newShare = Share.createShare(networkShare: homeDirectory,
-                                                     authType: AuthType.krb,
-                                                     mountStatus: MountStatus.unmounted,
-                                                     managed: true)
->>>>>>> 70b60c28
                     await self.addShare(newShare)
                 }
             } catch {
