--- conflicted
+++ resolved
@@ -132,14 +132,7 @@
     /// - Attempts to add the user's home directory (if in AD/Kerberos environment)
     func asyncInit() async {
         // Determine whether to use localized folder names based on preference
-<<<<<<< HEAD
-        // FIXME: temporary removed feature, the following line is the final one :-D
-        //                                                              g.
-        if prefs.bool(for: .useLocalizedMountDirectories, defaultValue: false) {
-//        if prefs.bool(for: .useLocalizedMountDirectories, defaultValue: true) {
-=======
         if prefs.bool(for: .useLocalizedMountDirectories, defaultValue: true) {
->>>>>>> e79c639c
             // Use language-specific folder name if preference is enabled
             self.localizedFolder = Defaults.translation[Locale.current.languageCode!] ?? Defaults.translation["en"]!
             Logger.mounter.debug("Using localized folder name: \(self.localizedFolder, privacy: .public)")
@@ -166,35 +159,6 @@
         
         // Initialize the shareArray containing MDM and user defined shares
         await shareManager.createShareArray()
-<<<<<<< HEAD
-        
-        // Try to get SMBHomeDirectory (only possible in AD/Kerberos environments)
-        // and add the home-share to `shares`
-        await Task.detached(priority: .background) {
-            do {
-                let node = try ODNode(session: ODSession.default(), type: ODNodeType(kODNodeTypeAuthentication))
-                // swiftlint:disable force_cast
-                let query = try ODQuery(node: node, forRecordTypes: kODRecordTypeUsers, attribute: kODAttributeTypeRecordName,
-                                        matchType: ODMatchType(kODMatchEqualTo), queryValues: NSUserName(), returnAttributes: kODAttributeTypeSMBHome,
-                                        maximumResults: 1).resultsAllowingPartial(false) as! [ODRecord]
-                // swiftlint:enable force_cast
-                if let result = query.first?.value(forKey: kODAttributeTypeSMBHome) as? [String] {
-                    var homeDirectory = result[0]
-                    homeDirectory = homeDirectory.replacingOccurrences(of: "\\\\", with: "smb://")
-                    homeDirectory = homeDirectory.replacingOccurrences(of: "\\", with: "/")
-                    let newShare = Share.createShare(networkShare: homeDirectory, 
-                                                     authType: AuthType.krb, 
-                                                     mountStatus: MountStatus.unmounted, 
-                                                     managed: true,
-                                                     shareDisplayName: "Home")
-                    await self.addShare(newShare)
-                }
-            } catch {
-                Logger.mounter.info("⚠️ Couldn't add user's home directory to the list of shares to mount.")
-            }
-        }.value
-=======
->>>>>>> e79c639c
     }
     
     /// Adds a share to the list of managed shares
