--- conflicted
+++ resolved
@@ -1,15 +1,8 @@
 <?xml version="1.0" encoding="UTF-8"?>
-<<<<<<< HEAD
-<document type="com.apple.InterfaceBuilder3.Cocoa.Storyboard.XIB" version="3.0" toolsVersion="24093.9" targetRuntime="MacOSX.Cocoa" propertyAccessControl="none" useAutolayout="YES">
-    <dependencies>
-        <deployment identifier="macosx"/>
-        <plugIn identifier="com.apple.InterfaceBuilder.CocoaPlugin" version="24093.9"/>
-=======
 <document type="com.apple.InterfaceBuilder3.Cocoa.Storyboard.XIB" version="3.0" toolsVersion="24123.1" targetRuntime="MacOSX.Cocoa" propertyAccessControl="none" useAutolayout="YES">
     <dependencies>
         <deployment identifier="macosx"/>
         <plugIn identifier="com.apple.InterfaceBuilder.CocoaPlugin" version="24123.1"/>
->>>>>>> e79c639c
         <capability name="Image references" minToolsVersion="12.0"/>
         <capability name="documents saved in the Xcode 8 format" minToolsVersion="8.0"/>
     </dependencies>
