# This file contains the fastlane.tools configuration
# You can find the documentation at https://docs.fastlane.tools

skip_docs

# git url of match
@match_git_url = ENV["MATCH_GIT_URL"]

default_platform(:mac)

platform :mac do
  desc "Description of what the lane does"
  lane :custom_lane do
    # add actions here: https://docs.fastlane.tools/actions
  end
end

lane :setupCI do
  desc "Setup the keychain and match to work with CI"
  setup_ci
end

lane :getbundleid do
  desc "gets bundleid from the xcode project files"
  get_product_bundle_id(project_filepath: 'networkShareMounter.xcodeproj', scheme: 'NetworkShareMounter')
end

lane :getappversion do
  desc "gets the version of the app. It first looks in the plist and then for '$(MARKETING_VERSION)'"
  get_version_number(xcodeproj: "networkShareMounter.xcodeproj",target: "Network Share Mounter")  
end

lane :getlatestag do
  desc "gets the latest git tag. This tag is used to set the version number of the package"
  tags = git_tags(limit: 1)
  tags.join()
end

lane :sentryUpload do
  desc "send dSYM and maybe other data to our sentry instance"
  sentry_debug_files_upload(
    project_slug: "network-share-mounter",
  )
end

lane :sync_certificates do
  desc "Sync certificates using match"
  # Setup App Store Connect API Key
  app_store_connect_api_key(
<<<<<<< HEAD
      is_key_content_base64: true
  )
  #desc "test for proper Xcode version"
  #xcversion(version: "~> 13")
  #setupCI
  desc "lint those drity lines of code"
  swiftlint(
    mode: :lint,      # SwiftLint mode: :lint (default) or :autocorrect
    output_file: "swiftlint.result", # The path of the output file (optional)
    config_file: ".swiftlint-ci.yml",     # The path of the configuration file (optional)
    files: [                                # List of files to process (optional)
        "Network Share Mounter/preferences/config.swift",
        "Network Share Mounter/preferences/PreferenceKeys.swift",
        "Network Share Mounter/preferences/PreferenceManager.swift",
        "Network Share Mounter/preferences/FAU.swift",
        "Network Share Mounter/lookups/SRVResolver.swift",
        "Network Share Mounter/lookups/SRVRecord.swift",
        "Network Share Mounter/managers/KeychainManager.swift",
        "Network Share Mounter/managers/ShareManager.swift",
        "Network Share Mounter/managers/AccountsManager.swift",
        "Network Share Mounter/Extensions/Date.swift",
        "Network Share Mounter/Extensions/Data.swift",
        "Network Share Mounter/Extensions/Notification.swift",
        "Network Share Mounter/Extensions/URL.swift",
        "Network Share Mounter/Extensions/String.swift",
        "Network Share Mounter/Extensions/SetupSession.swift",
        "Network Share Mounter/model/Errorcodes.swift",
        "Network Share Mounter/model/DisplayShareTypes.swift",
        "Network Share Mounter/model/Mounter.swift",
        "Network Share Mounter/model/AppStatistics.swift",
        "Network Share Mounter/model/Share.swift",
        "Network Share Mounter/model/Menu.swift",
        "Network Share Mounter/model/DogeAccount.swift",
        "Network Share Mounter/view/KrbAuthViewController.swift",
        "Network Share Mounter/view/NetworkShareMounterViewController.swift",
        "Network Share Mounter/view/ShareViewController.swift",
        "Network Share Mounter/view/HelpPopoverView.swift",
        "Network Share Mounter/AppDelegate.swift",
        "Network Share Mounter/helper/Logger.swift",
        "Network Share Mounter/helper/Monitor.swift",
        "Network Share Mounter/helper/AutomaticSignIn.swift",
        "Network Share Mounter/helper/ActivityController.swift",
        "Network Share Mounter/helper/NSTaskWrapper.swift",
        "Network Share Mounter/AppDelegate.swift"
    ],
    raise_if_swiftlint_error: true,      # Allow fastlane to raise an error if swiftlint fails
    ignore_exit_status: true    # Allow fastlane to continue even if SwiftLint returns a non-zero exit status
=======
    is_key_content_base64: true
>>>>>>> 085c959e
  )
  
  # Sync certificates for Developer ID
  match(
    type: "developer_id",
    readonly: is_ci,
    #readonly: true,
    platform: "macos",
    app_identifier: 'de.fau.rrze.NetworkShareMounter',
    additional_cert_types: ["mac_installer_distribution"]
  )
end

lane :commonTasks do
  desc "perform some commont build tasks"
  id = getbundleid
  tag = getlatestag
  
  # Setup CI if running in CI environment
  setupCI if is_ci
  
  # Run SwiftLint
  swiftlint(
    mode: :lint,
    output_file: "swiftlint.result",
    config_file: ".swiftlint-ci.yml",
    files: [
      # Your file list here
      "Network Share Mounter/preferences/config.swift",
      # ... other files
    ],
    raise_if_swiftlint_error: true,
    ignore_exit_status: true
  )
  
  # Sync certificates
  sync_certificates
  
  # Build the app
  gym(
    scheme: "networkShareMounter",
    output_directory: "build/",
    export_method: "developer-id",
    installer_cert_name: "Universitaet Erlangen-Nuernberg RRZE (C8F68RFW4L)"
  )
end

lane :build do
  begin
    commonTasks
  end
end

lane :create_package do |options|
  appversion = getappversion
  build_type = options[:type] || ""
  suffix = build_type.empty? ? "" : "#{build_type}-"
  
  desc "Create DMG image"
  dmg(
    path: "build/Network Share Mounter.app",
    output_path: "build/NetworkShareMounter-#{suffix}#{appversion}.dmg",
    volume_name: "NetworkShareMounter#{build_type.empty? ? "" : "-#{build_type}"}",
    size: 10
  )
  
  desc "creating .pkg file"
  signing_id = ENV["SIGNING_ID"]
  output = sh("productbuild", 
            "--sign",  "#{signing_id}", 
            "--scripts", "../pkgscripts", 
            "--version", "#{appversion}", 
            "--component", "../build/Network\ Share\ Mounter.app", 
            "/Applications", 
            "../build/NetworkShareMounter-#{suffix}#{appversion}.pkg")

  desc "Notarize dmg"
  notarize(
    package: "build/NetworkShareMounter-#{suffix}#{appversion}.dmg", 
    bundle_id: "de.fau.rrze.NetworkShareMounter", 
    username: "rrze-apple-entwickler@fau.de"
  )
  
  desc "Notarize pkg"
  notarize(
    package: "build/NetworkShareMounter-#{suffix}#{appversion}.pkg", 
    bundle_id: "de.fau.rrze.NetworkShareMounter", 
    username: "rrze-apple-entwickler@fau.de"
  )
end

lane :testbuild do
  begin
    desc "increment Xcodes build number"
    increment_build_number(
      xcodeproj: "networkShareMounter.xcodeproj"
    )
    build
    create_package(type: "Test")
  rescue => exception
    on_error(exception)
  end
end

lane :alpha do
  begin
    desc "increment Xcodes build number"
    increment_build_number(
      xcodeproj: "networkShareMounter.xcodeproj"
    )
    build
    create_package(type: "Alpha")
    sentryUpload
  rescue => exception
    on_error(exception)
  end
end

lane :beta do
  begin
    desc "increment Xcodes build number"
    increment_build_number(
      xcodeproj: "networkShareMounter.xcodeproj"
    )
    build
    create_package(type: "Beta")
    sentryUpload
  rescue => exception
    on_error(exception)
  end
end

lane :release do
  begin
    desc "increment Xcodes build number"
    increment_build_number(
      xcodeproj: "networkShareMounter.xcodeproj"
    )
    build
    create_package
    sentryUpload
  rescue => exception
    on_error(exception)
  end
end

# generates the command-line networkShareMounter app
lane :runbuild do
  id = getbundleid
  tag = getlatestag
  signing_id = ENV["SIGNING_ID"]
  output = sh("../build.sh", "#{id}", "#{tag}", "#{signing_id}")
end

def on_error(exception)
  UI.error("An error occurred: #{exception}")
end<|MERGE_RESOLUTION|>--- conflicted
+++ resolved
@@ -47,57 +47,7 @@
   desc "Sync certificates using match"
   # Setup App Store Connect API Key
   app_store_connect_api_key(
-<<<<<<< HEAD
-      is_key_content_base64: true
-  )
-  #desc "test for proper Xcode version"
-  #xcversion(version: "~> 13")
-  #setupCI
-  desc "lint those drity lines of code"
-  swiftlint(
-    mode: :lint,      # SwiftLint mode: :lint (default) or :autocorrect
-    output_file: "swiftlint.result", # The path of the output file (optional)
-    config_file: ".swiftlint-ci.yml",     # The path of the configuration file (optional)
-    files: [                                # List of files to process (optional)
-        "Network Share Mounter/preferences/config.swift",
-        "Network Share Mounter/preferences/PreferenceKeys.swift",
-        "Network Share Mounter/preferences/PreferenceManager.swift",
-        "Network Share Mounter/preferences/FAU.swift",
-        "Network Share Mounter/lookups/SRVResolver.swift",
-        "Network Share Mounter/lookups/SRVRecord.swift",
-        "Network Share Mounter/managers/KeychainManager.swift",
-        "Network Share Mounter/managers/ShareManager.swift",
-        "Network Share Mounter/managers/AccountsManager.swift",
-        "Network Share Mounter/Extensions/Date.swift",
-        "Network Share Mounter/Extensions/Data.swift",
-        "Network Share Mounter/Extensions/Notification.swift",
-        "Network Share Mounter/Extensions/URL.swift",
-        "Network Share Mounter/Extensions/String.swift",
-        "Network Share Mounter/Extensions/SetupSession.swift",
-        "Network Share Mounter/model/Errorcodes.swift",
-        "Network Share Mounter/model/DisplayShareTypes.swift",
-        "Network Share Mounter/model/Mounter.swift",
-        "Network Share Mounter/model/AppStatistics.swift",
-        "Network Share Mounter/model/Share.swift",
-        "Network Share Mounter/model/Menu.swift",
-        "Network Share Mounter/model/DogeAccount.swift",
-        "Network Share Mounter/view/KrbAuthViewController.swift",
-        "Network Share Mounter/view/NetworkShareMounterViewController.swift",
-        "Network Share Mounter/view/ShareViewController.swift",
-        "Network Share Mounter/view/HelpPopoverView.swift",
-        "Network Share Mounter/AppDelegate.swift",
-        "Network Share Mounter/helper/Logger.swift",
-        "Network Share Mounter/helper/Monitor.swift",
-        "Network Share Mounter/helper/AutomaticSignIn.swift",
-        "Network Share Mounter/helper/ActivityController.swift",
-        "Network Share Mounter/helper/NSTaskWrapper.swift",
-        "Network Share Mounter/AppDelegate.swift"
-    ],
-    raise_if_swiftlint_error: true,      # Allow fastlane to raise an error if swiftlint fails
-    ignore_exit_status: true    # Allow fastlane to continue even if SwiftLint returns a non-zero exit status
-=======
     is_key_content_base64: true
->>>>>>> 085c959e
   )
   
   # Sync certificates for Developer ID
