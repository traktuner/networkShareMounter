--- conflicted
+++ resolved
@@ -11,10 +11,7 @@
 		F72264792CED189200173B18 /* CircleIconView.swift in Sources */ = {isa = PBXBuildFile; fileRef = F72264782CED189200173B18 /* CircleIconView.swift */; };
 		F727CFE12B35C99E0075351D /* DisplayShareTypes.swift in Sources */ = {isa = PBXBuildFile; fileRef = F727CFE02B35C99E0075351D /* DisplayShareTypes.swift */; };
 		F72B13EA2B332987001BDEEA /* Menu.swift in Sources */ = {isa = PBXBuildFile; fileRef = F72B13E92B332987001BDEEA /* Menu.swift */; };
-<<<<<<< HEAD
-=======
 		F73429F82DA5767C0025985F /* README.md in Resources */ = {isa = PBXBuildFile; fileRef = F73429F42DA5767C0025985F /* README.md */; };
->>>>>>> ab712b77
 		F73429F92DA5767C0025985F /* AuthenticationView.swift in Sources */ = {isa = PBXBuildFile; fileRef = F73429F12DA5767C0025985F /* AuthenticationView.swift */; };
 		F73429FA2DA5767C0025985F /* SettingsView.swift in Sources */ = {isa = PBXBuildFile; fileRef = F73429F52DA5767C0025985F /* SettingsView.swift */; };
 		F73429FB2DA5767C0025985F /* NetworkSharesView.swift in Sources */ = {isa = PBXBuildFile; fileRef = F73429F32DA5767C0025985F /* NetworkSharesView.swift */; };
@@ -24,14 +21,6 @@
 		F742ACF62861CB62009864DF /* AppStatistics.swift in Sources */ = {isa = PBXBuildFile; fileRef = F742ACF52861CB62009864DF /* AppStatistics.swift */; };
 		F7432E722D11A582009B499B /* dogeADAuth in Frameworks */ = {isa = PBXBuildFile; productRef = F7432E712D11A582009B499B /* dogeADAuth */; };
 		F7432E752D11A5BF009B499B /* dogeADAuth in Frameworks */ = {isa = PBXBuildFile; productRef = F7432E742D11A5BF009B499B /* dogeADAuth */; };
-		F743AC8C2DAC42C100B9312A /* AuthenticationHeaderView.swift in Sources */ = {isa = PBXBuildFile; fileRef = F743AC8B2DAC42C100B9312A /* AuthenticationHeaderView.swift */; };
-		F743AC8E2DAC42CA00B9312A /* DetailColumnView.swift in Sources */ = {isa = PBXBuildFile; fileRef = F743AC8D2DAC42CA00B9312A /* DetailColumnView.swift */; };
-		F743AC902DAC42DA00B9312A /* ProfileDetailPlaceholderView.swift in Sources */ = {isa = PBXBuildFile; fileRef = F743AC8F2DAC42DA00B9312A /* ProfileDetailPlaceholderView.swift */; };
-		F743AC922DAC42E300B9312A /* ProfileDetailView.swift in Sources */ = {isa = PBXBuildFile; fileRef = F743AC912DAC42E300B9312A /* ProfileDetailView.swift */; };
-		F743AC942DAC42EB00B9312A /* ProfileEditorView.swift in Sources */ = {isa = PBXBuildFile; fileRef = F743AC932DAC42EB00B9312A /* ProfileEditorView.swift */; };
-		F743AC962DAC42F300B9312A /* ProfileListView.swift in Sources */ = {isa = PBXBuildFile; fileRef = F743AC952DAC42F300B9312A /* ProfileListView.swift */; };
-		F743AC982DAC42FB00B9312A /* ProfileRowView.swift in Sources */ = {isa = PBXBuildFile; fileRef = F743AC972DAC42FB00B9312A /* ProfileRowView.swift */; };
-		F743AC9A2DAC4F0E00B9312A /* AddShareView.swift in Sources */ = {isa = PBXBuildFile; fileRef = F743AC992DAC4F0E00B9312A /* AddShareView.swift */; };
 		F747F8642B6F814A00AC0772 /* AuthType.swift in Sources */ = {isa = PBXBuildFile; fileRef = F747F8632B6F814A00AC0772 /* AuthType.swift */; };
 		F747F8662B6F81D400AC0772 /* MountStatus.swift in Sources */ = {isa = PBXBuildFile; fileRef = F747F8652B6F81D400AC0772 /* MountStatus.swift */; };
 		F75964682D13E6CA00916D06 /* dogeADAuth in Frameworks */ = {isa = PBXBuildFile; productRef = F75964672D13E6CA00916D06 /* dogeADAuth */; };
@@ -48,6 +37,7 @@
 		F79B159C274E722100C322A8 /* Assets.xcassets in Resources */ = {isa = PBXBuildFile; fileRef = F79B159B274E722100C322A8 /* Assets.xcassets */; };
 		F79B159F274E722100C322A8 /* Main.storyboard in Resources */ = {isa = PBXBuildFile; fileRef = F79B159D274E722100C322A8 /* Main.storyboard */; };
 		F79B15C4274E800C00C322A8 /* NetworkShareMounterViewController.swift in Sources */ = {isa = PBXBuildFile; fileRef = F79B15C3274E800C00C322A8 /* NetworkShareMounterViewController.swift */; };
+		F7A383ED2B065E1400CA70E2 /* UserShare.swift in Sources */ = {isa = PBXBuildFile; fileRef = F7A383EC2B065E1400CA70E2 /* UserShare.swift */; };
 		F7A7A2192C8F0240006772D4 /* dogeADAuth in Frameworks */ = {isa = PBXBuildFile; productRef = F7A7A2182C8F0240006772D4 /* dogeADAuth */; };
 		F7A9B2E62B04FCF600E6E4EA /* HelpPopoverView.swift in Sources */ = {isa = PBXBuildFile; fileRef = F7A9B2E52B04FCF600E6E4EA /* HelpPopoverView.swift */; };
 		F7BAC10D274FBA2D00B5BFF4 /* LaunchAtLogin in Frameworks */ = {isa = PBXBuildFile; productRef = F7BAC10C274FBA2D00B5BFF4 /* LaunchAtLogin */; };
@@ -60,8 +50,6 @@
 		F7D940502C418B9300028F9A /* MountStatusDescription.swift in Sources */ = {isa = PBXBuildFile; fileRef = F7D9404F2C418B9300028F9A /* MountStatusDescription.swift */; };
 		F7E2AF6F2C3061020063960F /* dogeADAuth in Frameworks */ = {isa = PBXBuildFile; productRef = F7E2AF6E2C3061020063960F /* dogeADAuth */; };
 		F7E727AA2B03AA9A0036CF15 /* ShareViewController.swift in Sources */ = {isa = PBXBuildFile; fileRef = F7E727A92B03AA9A0036CF15 /* ShareViewController.swift */; };
-		F7E9A2E22DA9721C00AB264F /* AuthProfile.swift in Sources */ = {isa = PBXBuildFile; fileRef = F7E9A2E12DA9721C00AB264F /* AuthProfile.swift */; };
-		F7E9A2E42DA9725300AB264F /* AuthProfileManager.swift in Sources */ = {isa = PBXBuildFile; fileRef = F7E9A2E32DA9725300AB264F /* AuthProfileManager.swift */; };
 		F7EF65CE2B3B4BEE00051D44 /* Notification.swift in Sources */ = {isa = PBXBuildFile; fileRef = F7EF65CD2B3B4BEE00051D44 /* Notification.swift */; };
 		F7EF65D02B3B4DFC00051D44 /* Logger.swift in Sources */ = {isa = PBXBuildFile; fileRef = F7EF65CF2B3B4DFC00051D44 /* Logger.swift */; };
 		F7EF65D22B3B56A600051D44 /* AutomaticSignIn.swift in Sources */ = {isa = PBXBuildFile; fileRef = F7EF65D12B3B56A600051D44 /* AutomaticSignIn.swift */; };
@@ -100,22 +88,11 @@
 		F73429F12DA5767C0025985F /* AuthenticationView.swift */ = {isa = PBXFileReference; lastKnownFileType = sourcecode.swift; path = AuthenticationView.swift; sourceTree = "<group>"; };
 		F73429F22DA5767C0025985F /* GeneralSettingsView.swift */ = {isa = PBXFileReference; lastKnownFileType = sourcecode.swift; path = GeneralSettingsView.swift; sourceTree = "<group>"; };
 		F73429F32DA5767C0025985F /* NetworkSharesView.swift */ = {isa = PBXFileReference; lastKnownFileType = sourcecode.swift; path = NetworkSharesView.swift; sourceTree = "<group>"; };
-<<<<<<< HEAD
-=======
 		F73429F42DA5767C0025985F /* README.md */ = {isa = PBXFileReference; lastKnownFileType = net.daringfireball.markdown; path = README.md; sourceTree = "<group>"; };
->>>>>>> ab712b77
 		F73429F52DA5767C0025985F /* SettingsView.swift */ = {isa = PBXFileReference; lastKnownFileType = sourcecode.swift; path = SettingsView.swift; sourceTree = "<group>"; };
 		F73429F62DA5767C0025985F /* SettingsWindowManager.swift */ = {isa = PBXFileReference; lastKnownFileType = sourcecode.swift; path = SettingsWindowManager.swift; sourceTree = "<group>"; };
 		F739C418275525BC003A3CC5 /* DefaultValues.plist */ = {isa = PBXFileReference; lastKnownFileType = text.plist.xml; path = DefaultValues.plist; sourceTree = "<group>"; };
 		F742ACF52861CB62009864DF /* AppStatistics.swift */ = {isa = PBXFileReference; lastKnownFileType = sourcecode.swift; path = AppStatistics.swift; sourceTree = "<group>"; };
-		F743AC8B2DAC42C100B9312A /* AuthenticationHeaderView.swift */ = {isa = PBXFileReference; lastKnownFileType = sourcecode.swift; path = AuthenticationHeaderView.swift; sourceTree = "<group>"; };
-		F743AC8D2DAC42CA00B9312A /* DetailColumnView.swift */ = {isa = PBXFileReference; lastKnownFileType = sourcecode.swift; path = DetailColumnView.swift; sourceTree = "<group>"; };
-		F743AC8F2DAC42DA00B9312A /* ProfileDetailPlaceholderView.swift */ = {isa = PBXFileReference; lastKnownFileType = sourcecode.swift; path = ProfileDetailPlaceholderView.swift; sourceTree = "<group>"; };
-		F743AC912DAC42E300B9312A /* ProfileDetailView.swift */ = {isa = PBXFileReference; lastKnownFileType = sourcecode.swift; path = ProfileDetailView.swift; sourceTree = "<group>"; };
-		F743AC932DAC42EB00B9312A /* ProfileEditorView.swift */ = {isa = PBXFileReference; lastKnownFileType = sourcecode.swift; path = ProfileEditorView.swift; sourceTree = "<group>"; };
-		F743AC952DAC42F300B9312A /* ProfileListView.swift */ = {isa = PBXFileReference; lastKnownFileType = sourcecode.swift; path = ProfileListView.swift; sourceTree = "<group>"; };
-		F743AC972DAC42FB00B9312A /* ProfileRowView.swift */ = {isa = PBXFileReference; lastKnownFileType = sourcecode.swift; path = ProfileRowView.swift; sourceTree = "<group>"; };
-		F743AC992DAC4F0E00B9312A /* AddShareView.swift */ = {isa = PBXFileReference; lastKnownFileType = sourcecode.swift; path = AddShareView.swift; sourceTree = "<group>"; };
 		F747F8632B6F814A00AC0772 /* AuthType.swift */ = {isa = PBXFileReference; lastKnownFileType = sourcecode.swift; path = AuthType.swift; sourceTree = "<group>"; };
 		F747F8652B6F81D400AC0772 /* MountStatus.swift */ = {isa = PBXFileReference; lastKnownFileType = sourcecode.swift; path = MountStatus.swift; sourceTree = "<group>"; };
 		F765D0542A852911001D5116 /* ShareManager.swift */ = {isa = PBXFileReference; lastKnownFileType = sourcecode.swift; path = ShareManager.swift; sourceTree = "<group>"; };
@@ -133,6 +110,7 @@
 		F79B15A0274E722100C322A8 /* Network_Share_Mounter.entitlements */ = {isa = PBXFileReference; lastKnownFileType = text.plist.entitlements; path = Network_Share_Mounter.entitlements; sourceTree = "<group>"; };
 		F79B15C2274E7D3600C322A8 /* Network-Share-Mounter-Info.plist */ = {isa = PBXFileReference; lastKnownFileType = text.plist; path = "Network-Share-Mounter-Info.plist"; sourceTree = SOURCE_ROOT; };
 		F79B15C3274E800C00C322A8 /* NetworkShareMounterViewController.swift */ = {isa = PBXFileReference; lastKnownFileType = sourcecode.swift; path = NetworkShareMounterViewController.swift; sourceTree = "<group>"; };
+		F7A383EC2B065E1400CA70E2 /* UserShare.swift */ = {isa = PBXFileReference; lastKnownFileType = sourcecode.swift; path = UserShare.swift; sourceTree = "<group>"; };
 		F7A9B2E52B04FCF600E6E4EA /* HelpPopoverView.swift */ = {isa = PBXFileReference; lastKnownFileType = sourcecode.swift; path = HelpPopoverView.swift; sourceTree = "<group>"; };
 		F7CF6E632B1DFB6400643574 /* Localizable.xcstrings */ = {isa = PBXFileReference; lastKnownFileType = text.json.xcstrings; path = Localizable.xcstrings; sourceTree = "<group>"; };
 		F7CF6E652B1DFB6400643574 /* mul */ = {isa = PBXFileReference; lastKnownFileType = text.json.xcstrings; name = mul; path = mul.lproj/Main.xcstrings; sourceTree = "<group>"; };
@@ -141,8 +119,6 @@
 		F7D9404D2C41842700028F9A /* HelpPopoverShareStatusView.swift */ = {isa = PBXFileReference; lastKnownFileType = sourcecode.swift; path = HelpPopoverShareStatusView.swift; sourceTree = "<group>"; };
 		F7D9404F2C418B9300028F9A /* MountStatusDescription.swift */ = {isa = PBXFileReference; lastKnownFileType = sourcecode.swift; path = MountStatusDescription.swift; sourceTree = "<group>"; };
 		F7E727A92B03AA9A0036CF15 /* ShareViewController.swift */ = {isa = PBXFileReference; fileEncoding = 4; lastKnownFileType = sourcecode.swift; name = ShareViewController.swift; path = "Network Share Mounter/view/ShareViewController.swift"; sourceTree = SOURCE_ROOT; };
-		F7E9A2E12DA9721C00AB264F /* AuthProfile.swift */ = {isa = PBXFileReference; lastKnownFileType = sourcecode.swift; path = AuthProfile.swift; sourceTree = "<group>"; };
-		F7E9A2E32DA9725300AB264F /* AuthProfileManager.swift */ = {isa = PBXFileReference; lastKnownFileType = sourcecode.swift; path = AuthProfileManager.swift; sourceTree = "<group>"; };
 		F7EF65CD2B3B4BEE00051D44 /* Notification.swift */ = {isa = PBXFileReference; lastKnownFileType = sourcecode.swift; path = Notification.swift; sourceTree = "<group>"; };
 		F7EF65CF2B3B4DFC00051D44 /* Logger.swift */ = {isa = PBXFileReference; lastKnownFileType = sourcecode.swift; path = Logger.swift; sourceTree = "<group>"; };
 		F7EF65D12B3B56A600051D44 /* AutomaticSignIn.swift */ = {isa = PBXFileReference; lastKnownFileType = sourcecode.swift; path = AutomaticSignIn.swift; sourceTree = "<group>"; };
@@ -227,28 +203,12 @@
 		F73429F72DA5767C0025985F /* views */ = {
 			isa = PBXGroup;
 			children = (
-<<<<<<< HEAD
-				F743AC992DAC4F0E00B9312A /* AddShareView.swift */,
-				F743AC8B2DAC42C100B9312A /* AuthenticationHeaderView.swift */,
-				F73429F12DA5767C0025985F /* AuthenticationView.swift */,
-				F743AC8D2DAC42CA00B9312A /* DetailColumnView.swift */,
-				F73429F22DA5767C0025985F /* GeneralSettingsView.swift */,
-				F73429F32DA5767C0025985F /* NetworkSharesView.swift */,
-				F73429F52DA5767C0025985F /* SettingsView.swift */,
-				F73429F62DA5767C0025985F /* SettingsWindowManager.swift */,
-				F743AC8F2DAC42DA00B9312A /* ProfileDetailPlaceholderView.swift */,
-				F743AC912DAC42E300B9312A /* ProfileDetailView.swift */,
-				F743AC932DAC42EB00B9312A /* ProfileEditorView.swift */,
-				F743AC952DAC42F300B9312A /* ProfileListView.swift */,
-				F743AC972DAC42FB00B9312A /* ProfileRowView.swift */,
-=======
 				F73429F12DA5767C0025985F /* AuthenticationView.swift */,
 				F73429F22DA5767C0025985F /* GeneralSettingsView.swift */,
 				F73429F32DA5767C0025985F /* NetworkSharesView.swift */,
 				F73429F42DA5767C0025985F /* README.md */,
 				F73429F52DA5767C0025985F /* SettingsView.swift */,
 				F73429F62DA5767C0025985F /* SettingsWindowManager.swift */,
->>>>>>> ab712b77
 			);
 			path = views;
 			sourceTree = "<group>";
@@ -304,13 +264,12 @@
 			isa = PBXGroup;
 			children = (
 				F747F8652B6F81D400AC0772 /* MountStatus.swift */,
-				F7E9A2E32DA9725300AB264F /* AuthProfileManager.swift */,
-				F7E9A2E12DA9721C00AB264F /* AuthProfile.swift */,
 				F747F8632B6F814A00AC0772 /* AuthType.swift */,
 				F7EF65E52B3B582F00051D44 /* DogeAccount.swift */,
 				F77107B8274EC76200556B20 /* Mounter.swift */,
 				F70457EC2B31A62E00506DF4 /* Errorcodes.swift */,
 				F765D0562A852935001D5116 /* Share.swift */,
+				F7A383EC2B065E1400CA70E2 /* UserShare.swift */,
 				F742ACF52861CB62009864DF /* AppStatistics.swift */,
 				F727CFE02B35C99E0075351D /* DisplayShareTypes.swift */,
 				F72B13E92B332987001BDEEA /* Menu.swift */,
@@ -414,11 +373,7 @@
 					authType,
 				);
 				LastSwiftUpdateCheck = 1630;
-<<<<<<< HEAD
-				LastUpgradeCheck = 1630;
-=======
 				LastUpgradeCheck = 1610;
->>>>>>> ab712b77
 				ORGANIZATIONNAME = "FAU - Regionales Rechenzentrum Erlangen";
 				TargetAttributes = {
 					F706FED02D8EABCF001C2785 = {
@@ -488,15 +443,6 @@
 				"\"${BUILT_PRODUCTS_DIR}/LaunchAtLogin_LaunchAtLogin.bundle/Contents/Resources/copy-helper-swiftpm.sh\"",
 				"",
 				"",
-<<<<<<< HEAD
-				"",
-				"",
-				"",
-				"",
-				"",
-				"",
-=======
->>>>>>> ab712b77
 			);
 		};
 /* End PBXShellScriptBuildPhase section */
@@ -510,11 +456,11 @@
 		F79B1591274E722000C322A8 /* Sources */ = {
 			isa = PBXSourcesBuildPhase;
 			files = (
+				F7A383ED2B065E1400CA70E2 /* UserShare.swift in Sources */,
 				F77107B7274EC51600556B20 /* Monitor.swift in Sources */,
 				F7E727AA2B03AA9A0036CF15 /* ShareViewController.swift in Sources */,
 				F79B15C4274E800C00C322A8 /* NetworkShareMounterViewController.swift in Sources */,
 				F7EF65F52B3B5DDC00051D44 /* Data.swift in Sources */,
-				F743AC962DAC42F300B9312A /* ProfileListView.swift in Sources */,
 				F7EF65DC2B3B575C00051D44 /* SRVRecord.swift in Sources */,
 				F7A9B2E62B04FCF600E6E4EA /* HelpPopoverView.swift in Sources */,
 				F78B9D752B0BA7EF00043327 /* KeychainManager.swift in Sources */,
@@ -525,29 +471,20 @@
 				F7EF65F92B3B5E0800051D44 /* URL.swift in Sources */,
 				F7D9404E2C41842700028F9A /* HelpPopoverShareStatusView.swift in Sources */,
 				F7EF65EC2B3B5C8B00051D44 /* PreferenceKeys.swift in Sources */,
-				F743AC9A2DAC4F0E00B9312A /* AddShareView.swift in Sources */,
 				F7EF65EE2B3B5CA700051D44 /* PreferenceManager.swift in Sources */,
 				F7EF65F02B3B5CCD00051D44 /* FAU.swift in Sources */,
 				F765D0552A852911001D5116 /* ShareManager.swift in Sources */,
-				F743AC942DAC42EB00B9312A /* ProfileEditorView.swift in Sources */,
 				F7EF66062B3B5F5200051D44 /* NSTaskWrapper.swift in Sources */,
 				F7EF65E62B3B582F00051D44 /* DogeAccount.swift in Sources */,
-				F7E9A2E42DA9725300AB264F /* AuthProfileManager.swift in Sources */,
 				F72264792CED189200173B18 /* CircleIconView.swift in Sources */,
 				F73429F92DA5767C0025985F /* AuthenticationView.swift in Sources */,
-<<<<<<< HEAD
-				F743AC982DAC42FB00B9312A /* ProfileRowView.swift in Sources */,
-=======
->>>>>>> ab712b77
 				F73429FA2DA5767C0025985F /* SettingsView.swift in Sources */,
 				F73429FB2DA5767C0025985F /* NetworkSharesView.swift in Sources */,
 				F73429FC2DA5767C0025985F /* SettingsWindowManager.swift in Sources */,
 				F73429FE2DA5767C0025985F /* GeneralSettingsView.swift in Sources */,
 				F7D146D82B84CB7600BFD8F5 /* FileManager.swift in Sources */,
 				F765D0572A852935001D5116 /* Share.swift in Sources */,
-				F743AC8C2DAC42C100B9312A /* AuthenticationHeaderView.swift in Sources */,
 				F742ACF62861CB62009864DF /* AppStatistics.swift in Sources */,
-				F7E9A2E22DA9721C00AB264F /* AuthProfile.swift in Sources */,
 				F72B13EA2B332987001BDEEA /* Menu.swift in Sources */,
 				F70457ED2B31A62E00506DF4 /* Errorcodes.swift in Sources */,
 				F77107BB274EC7D200556B20 /* config.swift in Sources */,
@@ -557,12 +494,9 @@
 				F7EF65E32B3B57FC00051D44 /* AccountsManager.swift in Sources */,
 				F7EF65D02B3B4DFC00051D44 /* Logger.swift in Sources */,
 				F7D940502C418B9300028F9A /* MountStatusDescription.swift in Sources */,
-				F743AC902DAC42DA00B9312A /* ProfileDetailPlaceholderView.swift in Sources */,
 				F727CFE12B35C99E0075351D /* DisplayShareTypes.swift in Sources */,
 				F7EF65FB2B3B5E2300051D44 /* SetupSession.swift in Sources */,
-				F743AC922DAC42E300B9312A /* ProfileDetailView.swift in Sources */,
 				F79B1598274E722000C322A8 /* AppDelegate.swift in Sources */,
-				F743AC8E2DAC42CA00B9312A /* DetailColumnView.swift in Sources */,
 				F7796E122AFBE5AB008F6A26 /* ActivityController.swift in Sources */,
 				F77107B9274EC76200556B20 /* Mounter.swift in Sources */,
 				F7EF65F32B3B5DBB00051D44 /* String.swift in Sources */,
@@ -790,11 +724,7 @@
 				"CODE_SIGN_IDENTITY[sdk=macosx*]" = "Mac Developer";
 				CODE_SIGN_STYLE = Manual;
 				COMBINE_HIDPI_IMAGES = YES;
-<<<<<<< HEAD
-				CURRENT_PROJECT_VERSION = 226;
-=======
 				CURRENT_PROJECT_VERSION = 225;
->>>>>>> ab712b77
 				DEAD_CODE_STRIPPING = YES;
 				DEVELOPMENT_TEAM = "";
 				"DEVELOPMENT_TEAM[sdk=macosx*]" = C8F68RFW4L;
@@ -845,11 +775,7 @@
 				"CODE_SIGN_IDENTITY[sdk=macosx*]" = "Mac Developer";
 				CODE_SIGN_STYLE = Manual;
 				COMBINE_HIDPI_IMAGES = YES;
-<<<<<<< HEAD
-				CURRENT_PROJECT_VERSION = 226;
-=======
 				CURRENT_PROJECT_VERSION = 225;
->>>>>>> ab712b77
 				DEAD_CODE_STRIPPING = YES;
 				DEVELOPMENT_TEAM = "";
 				"DEVELOPMENT_TEAM[sdk=macosx*]" = C8F68RFW4L;
@@ -873,11 +799,7 @@
 				PRODUCT_NAME = "$(TARGET_NAME)";
 				PROVISIONING_PROFILE_SPECIFIER = "";
 				"PROVISIONING_PROFILE_SPECIFIER[sdk=macosx*]" = "match Development de.fau.rrze.NetworkShareMounter macos";
-<<<<<<< HEAD
-				SWIFT_COMPILATION_MODE = wholemodule;
-=======
 				SWIFT_COMPILATION_MODE = singlefile;
->>>>>>> ab712b77
 				SWIFT_EMIT_LOC_STRINGS = YES;
 				SWIFT_STRICT_CONCURRENCY = minimal;
 				SWIFT_VERSION = 5.0;
