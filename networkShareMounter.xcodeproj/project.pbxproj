// !$*UTF8*$!
{
	archiveVersion = 1;
	classes = {
	};
	objectVersion = 90;
	objects = {

/* Begin PBXBuildFile section */
		F70457ED2B31A62E00506DF4 /* Errorcodes.swift in Sources */ = {isa = PBXBuildFile; fileRef = F70457EC2B31A62E00506DF4 /* Errorcodes.swift */; };
		F72264792CED189200173B18 /* CircleIconView.swift in Sources */ = {isa = PBXBuildFile; fileRef = F72264782CED189200173B18 /* CircleIconView.swift */; };
		F727CFE12B35C99E0075351D /* DisplayShareTypes.swift in Sources */ = {isa = PBXBuildFile; fileRef = F727CFE02B35C99E0075351D /* DisplayShareTypes.swift */; };
		F72B13EA2B332987001BDEEA /* Menu.swift in Sources */ = {isa = PBXBuildFile; fileRef = F72B13E92B332987001BDEEA /* Menu.swift */; };
		F73429F92DA5767C0025985F /* AuthenticationView.swift in Sources */ = {isa = PBXBuildFile; fileRef = F73429F12DA5767C0025985F /* AuthenticationView.swift */; };
		F73429FA2DA5767C0025985F /* SettingsView.swift in Sources */ = {isa = PBXBuildFile; fileRef = F73429F52DA5767C0025985F /* SettingsView.swift */; };
		F73429FB2DA5767C0025985F /* NetworkSharesView.swift in Sources */ = {isa = PBXBuildFile; fileRef = F73429F32DA5767C0025985F /* NetworkSharesView.swift */; };
		F73429FC2DA5767C0025985F /* SettingsWindowManager.swift in Sources */ = {isa = PBXBuildFile; fileRef = F73429F62DA5767C0025985F /* SettingsWindowManager.swift */; };
		F73429FE2DA5767C0025985F /* GeneralSettingsView.swift in Sources */ = {isa = PBXBuildFile; fileRef = F73429F22DA5767C0025985F /* GeneralSettingsView.swift */; };
		F739C41A2755297F003A3CC5 /* DefaultValues.plist in Resources */ = {isa = PBXBuildFile; fileRef = F739C418275525BC003A3CC5 /* DefaultValues.plist */; };
		F742ACF62861CB62009864DF /* AppStatistics.swift in Sources */ = {isa = PBXBuildFile; fileRef = F742ACF52861CB62009864DF /* AppStatistics.swift */; };
		F7432E722D11A582009B499B /* dogeADAuth in Frameworks */ = {isa = PBXBuildFile; productRef = F7432E712D11A582009B499B /* dogeADAuth */; };
		F7432E752D11A5BF009B499B /* dogeADAuth in Frameworks */ = {isa = PBXBuildFile; productRef = F7432E742D11A5BF009B499B /* dogeADAuth */; };
		F747F8642B6F814A00AC0772 /* AuthType.swift in Sources */ = {isa = PBXBuildFile; fileRef = F747F8632B6F814A00AC0772 /* AuthType.swift */; };
		F747F8662B6F81D400AC0772 /* MountStatus.swift in Sources */ = {isa = PBXBuildFile; fileRef = F747F8652B6F81D400AC0772 /* MountStatus.swift */; };
		F75964682D13E6CA00916D06 /* dogeADAuth in Frameworks */ = {isa = PBXBuildFile; productRef = F75964672D13E6CA00916D06 /* dogeADAuth */; };
		F765D0552A852911001D5116 /* ShareManager.swift in Sources */ = {isa = PBXBuildFile; fileRef = F765D0542A852911001D5116 /* ShareManager.swift */; };
		F765D0572A852935001D5116 /* Share.swift in Sources */ = {isa = PBXBuildFile; fileRef = F765D0562A852935001D5116 /* Share.swift */; };
		F77107B7274EC51600556B20 /* Monitor.swift in Sources */ = {isa = PBXBuildFile; fileRef = F77107B6274EC51600556B20 /* Monitor.swift */; };
		F77107B9274EC76200556B20 /* Mounter.swift in Sources */ = {isa = PBXBuildFile; fileRef = F77107B8274EC76200556B20 /* Mounter.swift */; };
		F77107BB274EC7D200556B20 /* config.swift in Sources */ = {isa = PBXBuildFile; fileRef = F77107BA274EC7D200556B20 /* config.swift */; };
		F7796E122AFBE5AB008F6A26 /* ActivityController.swift in Sources */ = {isa = PBXBuildFile; fileRef = F7796E112AFBE5AB008F6A26 /* ActivityController.swift */; };
		F7885F642C623084000B96AC /* Sparkle in Frameworks */ = {isa = PBXBuildFile; productRef = F7885F632C623084000B96AC /* Sparkle */; };
		F78AF9D02D035D5500E32EEA /* FinderController.swift in Sources */ = {isa = PBXBuildFile; fileRef = F78AF9CF2D035D5500E32EEA /* FinderController.swift */; };
		F78B9D752B0BA7EF00043327 /* KeychainManager.swift in Sources */ = {isa = PBXBuildFile; fileRef = F78B9D742B0BA7EF00043327 /* KeychainManager.swift */; };
		F791FC8B2DD22E5F00F0445C /* AuthProfileManager.swift in Sources */ = {isa = PBXBuildFile; fileRef = F791FC8A2DD22E5F00F0445C /* AuthProfileManager.swift */; };
		F791FC8D2DD22E9200F0445C /* AuthProfile.swift in Sources */ = {isa = PBXBuildFile; fileRef = F791FC8C2DD22E9200F0445C /* AuthProfile.swift */; };
		F791FC9E2DD23DAE00F0445C /* AddShareView.swift in Sources */ = {isa = PBXBuildFile; fileRef = F791FC9D2DD23DAE00F0445C /* AddShareView.swift */; };
		F791FCA02DD23DBC00F0445C /* AuthenticationHeaderView.swift in Sources */ = {isa = PBXBuildFile; fileRef = F791FC9F2DD23DBC00F0445C /* AuthenticationHeaderView.swift */; };
		F791FCA22DD23DC300F0445C /* DetailColumnView.swift in Sources */ = {isa = PBXBuildFile; fileRef = F791FCA12DD23DC300F0445C /* DetailColumnView.swift */; };
		F791FCA82DD23DD500F0445C /* ProfileRowView.swift in Sources */ = {isa = PBXBuildFile; fileRef = F791FCA72DD23DD500F0445C /* ProfileRowView.swift */; };
		F791FCA92DD23DD500F0445C /* ProfileDetailView.swift in Sources */ = {isa = PBXBuildFile; fileRef = F791FCA42DD23DD500F0445C /* ProfileDetailView.swift */; };
		F791FCAA2DD23DD500F0445C /* ProfileDetailPlaceholderView.swift in Sources */ = {isa = PBXBuildFile; fileRef = F791FCA32DD23DD500F0445C /* ProfileDetailPlaceholderView.swift */; };
		F791FCAB2DD23DD500F0445C /* ProfileEditorView.swift in Sources */ = {isa = PBXBuildFile; fileRef = F791FCA52DD23DD500F0445C /* ProfileEditorView.swift */; };
		F791FCAC2DD23DD500F0445C /* ProfileListView.swift in Sources */ = {isa = PBXBuildFile; fileRef = F791FCA62DD23DD500F0445C /* ProfileListView.swift */; };
		F79B1598274E722000C322A8 /* AppDelegate.swift in Sources */ = {isa = PBXBuildFile; fileRef = F79B1597274E722000C322A8 /* AppDelegate.swift */; };
		F79B159C274E722100C322A8 /* Assets.xcassets in Resources */ = {isa = PBXBuildFile; fileRef = F79B159B274E722100C322A8 /* Assets.xcassets */; };
		F79B159F274E722100C322A8 /* Main.storyboard in Resources */ = {isa = PBXBuildFile; fileRef = F79B159D274E722100C322A8 /* Main.storyboard */; };
		F79B15C4274E800C00C322A8 /* NetworkShareMounterViewController.swift in Sources */ = {isa = PBXBuildFile; fileRef = F79B15C3274E800C00C322A8 /* NetworkShareMounterViewController.swift */; };
		F7A7A2192C8F0240006772D4 /* dogeADAuth in Frameworks */ = {isa = PBXBuildFile; productRef = F7A7A2182C8F0240006772D4 /* dogeADAuth */; };
		F7A9B2E62B04FCF600E6E4EA /* HelpPopoverView.swift in Sources */ = {isa = PBXBuildFile; fileRef = F7A9B2E52B04FCF600E6E4EA /* HelpPopoverView.swift */; };
		F7BAC10D274FBA2D00B5BFF4 /* LaunchAtLogin in Frameworks */ = {isa = PBXBuildFile; productRef = F7BAC10C274FBA2D00B5BFF4 /* LaunchAtLogin */; };
		F7C205172C305C8A00902B4E /* dogeADAuth in Frameworks */ = {isa = PBXBuildFile; productRef = F7C205162C305C8A00902B4E /* dogeADAuth */; };
		F7CAE1252CFB879000D0A839 /* Sentry in Frameworks */ = {isa = PBXBuildFile; productRef = F7CAE1242CFB879000D0A839 /* Sentry */; };
		F7CF6E642B1DFB6400643574 /* Localizable.xcstrings in Resources */ = {isa = PBXBuildFile; fileRef = F7CF6E632B1DFB6400643574 /* Localizable.xcstrings */; };
		F7D146D82B84CB7600BFD8F5 /* FileManager.swift in Sources */ = {isa = PBXBuildFile; fileRef = F7D146D72B84CB7600BFD8F5 /* FileManager.swift */; };
		F7D371222B47F7BE00D54FF5 /* KrbAuthViewController.swift in Sources */ = {isa = PBXBuildFile; fileRef = F7D371212B47F7BE00D54FF5 /* KrbAuthViewController.swift */; };
		F7D9404E2C41842700028F9A /* HelpPopoverShareStatusView.swift in Sources */ = {isa = PBXBuildFile; fileRef = F7D9404D2C41842700028F9A /* HelpPopoverShareStatusView.swift */; };
		F7D940502C418B9300028F9A /* MountStatusDescription.swift in Sources */ = {isa = PBXBuildFile; fileRef = F7D9404F2C418B9300028F9A /* MountStatusDescription.swift */; };
		F7E2AF6F2C3061020063960F /* dogeADAuth in Frameworks */ = {isa = PBXBuildFile; productRef = F7E2AF6E2C3061020063960F /* dogeADAuth */; };
		F7E727AA2B03AA9A0036CF15 /* ShareViewController.swift in Sources */ = {isa = PBXBuildFile; fileRef = F7E727A92B03AA9A0036CF15 /* ShareViewController.swift */; };
		F7EF65CE2B3B4BEE00051D44 /* Notification.swift in Sources */ = {isa = PBXBuildFile; fileRef = F7EF65CD2B3B4BEE00051D44 /* Notification.swift */; };
		F7EF65D02B3B4DFC00051D44 /* Logger.swift in Sources */ = {isa = PBXBuildFile; fileRef = F7EF65CF2B3B4DFC00051D44 /* Logger.swift */; };
		F7EF65D22B3B56A600051D44 /* AutomaticSignIn.swift in Sources */ = {isa = PBXBuildFile; fileRef = F7EF65D12B3B56A600051D44 /* AutomaticSignIn.swift */; };
		F7EF65DA2B3B574100051D44 /* SRVResolver.swift in Sources */ = {isa = PBXBuildFile; fileRef = F7EF65D92B3B574100051D44 /* SRVResolver.swift */; };
		F7EF65DC2B3B575C00051D44 /* SRVRecord.swift in Sources */ = {isa = PBXBuildFile; fileRef = F7EF65DB2B3B575C00051D44 /* SRVRecord.swift */; };
		F7EF65E32B3B57FC00051D44 /* AccountsManager.swift in Sources */ = {isa = PBXBuildFile; fileRef = F7EF65E22B3B57FC00051D44 /* AccountsManager.swift */; };
		F7EF65E62B3B582F00051D44 /* DogeAccount.swift in Sources */ = {isa = PBXBuildFile; fileRef = F7EF65E52B3B582F00051D44 /* DogeAccount.swift */; };
		F7EF65EC2B3B5C8B00051D44 /* PreferenceKeys.swift in Sources */ = {isa = PBXBuildFile; fileRef = F7EF65EB2B3B5C8B00051D44 /* PreferenceKeys.swift */; };
		F7EF65EE2B3B5CA700051D44 /* PreferenceManager.swift in Sources */ = {isa = PBXBuildFile; fileRef = F7EF65ED2B3B5CA700051D44 /* PreferenceManager.swift */; };
		F7EF65F02B3B5CCD00051D44 /* FAU.swift in Sources */ = {isa = PBXBuildFile; fileRef = F7EF65EF2B3B5CCD00051D44 /* FAU.swift */; };
		F7EF65F32B3B5DBB00051D44 /* String.swift in Sources */ = {isa = PBXBuildFile; fileRef = F7EF65F22B3B5DBB00051D44 /* String.swift */; };
		F7EF65F52B3B5DDC00051D44 /* Data.swift in Sources */ = {isa = PBXBuildFile; fileRef = F7EF65F42B3B5DDC00051D44 /* Data.swift */; };
		F7EF65F72B3B5DF500051D44 /* Date.swift in Sources */ = {isa = PBXBuildFile; fileRef = F7EF65F62B3B5DF500051D44 /* Date.swift */; };
		F7EF65F92B3B5E0800051D44 /* URL.swift in Sources */ = {isa = PBXBuildFile; fileRef = F7EF65F82B3B5E0800051D44 /* URL.swift */; };
		F7EF65FB2B3B5E2300051D44 /* SetupSession.swift in Sources */ = {isa = PBXBuildFile; fileRef = F7EF65FA2B3B5E2300051D44 /* SetupSession.swift */; };
		F7EF66062B3B5F5200051D44 /* NSTaskWrapper.swift in Sources */ = {isa = PBXBuildFile; fileRef = F7EF66052B3B5F5200051D44 /* NSTaskWrapper.swift */; };
		F7EFD0A22D0B191A0064D038 /* dogeADAuth in Frameworks */ = {isa = PBXBuildFile; productRef = F7EFD0A12D0B191A0064D038 /* dogeADAuth */; };
/* End PBXBuildFile section */

/* Begin PBXContainerItemProxy section */
		F706FED52D8EABCF001C2785 /* PBXContainerItemProxy */ = {
			isa = PBXContainerItemProxy;
			containerPortal = D60FA5141E7FBE1300D9B5A5 /* Project object */;
			proxyType = 1;
			remoteGlobalIDString = F79B1594274E722000C322A8;
			remoteInfo = "Network Share Mounter";
		};
/* End PBXContainerItemProxy section */

/* Begin PBXFileReference section */
		F70457EC2B31A62E00506DF4 /* Errorcodes.swift */ = {isa = PBXFileReference; lastKnownFileType = sourcecode.swift; path = Errorcodes.swift; sourceTree = "<group>"; };
		F706FED12D8EABCF001C2785 /* Network Share MounterTests.xctest */ = {isa = PBXFileReference; explicitFileType = wrapper.cfbundle; includeInIndex = 0; path = "Network Share MounterTests.xctest"; sourceTree = BUILT_PRODUCTS_DIR; };
		F72264782CED189200173B18 /* CircleIconView.swift */ = {isa = PBXFileReference; lastKnownFileType = sourcecode.swift; path = CircleIconView.swift; sourceTree = "<group>"; };
		F727CFE02B35C99E0075351D /* DisplayShareTypes.swift */ = {isa = PBXFileReference; lastKnownFileType = sourcecode.swift; path = DisplayShareTypes.swift; sourceTree = "<group>"; };
		F72B13E92B332987001BDEEA /* Menu.swift */ = {isa = PBXFileReference; lastKnownFileType = sourcecode.swift; path = Menu.swift; sourceTree = "<group>"; };
		F73429F12DA5767C0025985F /* AuthenticationView.swift */ = {isa = PBXFileReference; lastKnownFileType = sourcecode.swift; path = AuthenticationView.swift; sourceTree = "<group>"; };
		F73429F22DA5767C0025985F /* GeneralSettingsView.swift */ = {isa = PBXFileReference; lastKnownFileType = sourcecode.swift; path = GeneralSettingsView.swift; sourceTree = "<group>"; };
		F73429F32DA5767C0025985F /* NetworkSharesView.swift */ = {isa = PBXFileReference; lastKnownFileType = sourcecode.swift; path = NetworkSharesView.swift; sourceTree = "<group>"; };
		F73429F52DA5767C0025985F /* SettingsView.swift */ = {isa = PBXFileReference; lastKnownFileType = sourcecode.swift; path = SettingsView.swift; sourceTree = "<group>"; };
		F73429F62DA5767C0025985F /* SettingsWindowManager.swift */ = {isa = PBXFileReference; lastKnownFileType = sourcecode.swift; path = SettingsWindowManager.swift; sourceTree = "<group>"; };
		F739C418275525BC003A3CC5 /* DefaultValues.plist */ = {isa = PBXFileReference; lastKnownFileType = text.plist.xml; path = DefaultValues.plist; sourceTree = "<group>"; };
		F742ACF52861CB62009864DF /* AppStatistics.swift */ = {isa = PBXFileReference; lastKnownFileType = sourcecode.swift; path = AppStatistics.swift; sourceTree = "<group>"; };
		F747F8632B6F814A00AC0772 /* AuthType.swift */ = {isa = PBXFileReference; lastKnownFileType = sourcecode.swift; path = AuthType.swift; sourceTree = "<group>"; };
		F747F8652B6F81D400AC0772 /* MountStatus.swift */ = {isa = PBXFileReference; lastKnownFileType = sourcecode.swift; path = MountStatus.swift; sourceTree = "<group>"; };
		F765D0542A852911001D5116 /* ShareManager.swift */ = {isa = PBXFileReference; lastKnownFileType = sourcecode.swift; path = ShareManager.swift; sourceTree = "<group>"; };
		F765D0562A852935001D5116 /* Share.swift */ = {isa = PBXFileReference; lastKnownFileType = sourcecode.swift; path = Share.swift; sourceTree = "<group>"; };
		F77107B6274EC51600556B20 /* Monitor.swift */ = {isa = PBXFileReference; lastKnownFileType = sourcecode.swift; path = Monitor.swift; sourceTree = "<group>"; };
		F77107B8274EC76200556B20 /* Mounter.swift */ = {isa = PBXFileReference; lastKnownFileType = sourcecode.swift; path = Mounter.swift; sourceTree = "<group>"; };
		F77107BA274EC7D200556B20 /* config.swift */ = {isa = PBXFileReference; lastKnownFileType = sourcecode.swift; path = config.swift; sourceTree = "<group>"; };
		F7796E112AFBE5AB008F6A26 /* ActivityController.swift */ = {isa = PBXFileReference; lastKnownFileType = sourcecode.swift; path = ActivityController.swift; sourceTree = "<group>"; };
		F78AF9CF2D035D5500E32EEA /* FinderController.swift */ = {isa = PBXFileReference; lastKnownFileType = sourcecode.swift; path = FinderController.swift; sourceTree = "<group>"; };
		F78B9D742B0BA7EF00043327 /* KeychainManager.swift */ = {isa = PBXFileReference; lastKnownFileType = sourcecode.swift; path = KeychainManager.swift; sourceTree = "<group>"; };
		F791FC8A2DD22E5F00F0445C /* AuthProfileManager.swift */ = {isa = PBXFileReference; lastKnownFileType = sourcecode.swift; path = AuthProfileManager.swift; sourceTree = "<group>"; };
		F791FC8C2DD22E9200F0445C /* AuthProfile.swift */ = {isa = PBXFileReference; lastKnownFileType = sourcecode.swift; path = AuthProfile.swift; sourceTree = "<group>"; };
		F791FC9D2DD23DAE00F0445C /* AddShareView.swift */ = {isa = PBXFileReference; lastKnownFileType = sourcecode.swift; path = AddShareView.swift; sourceTree = "<group>"; };
		F791FC9F2DD23DBC00F0445C /* AuthenticationHeaderView.swift */ = {isa = PBXFileReference; lastKnownFileType = sourcecode.swift; path = AuthenticationHeaderView.swift; sourceTree = "<group>"; };
		F791FCA12DD23DC300F0445C /* DetailColumnView.swift */ = {isa = PBXFileReference; lastKnownFileType = sourcecode.swift; path = DetailColumnView.swift; sourceTree = "<group>"; };
		F791FCA32DD23DD500F0445C /* ProfileDetailPlaceholderView.swift */ = {isa = PBXFileReference; lastKnownFileType = sourcecode.swift; path = ProfileDetailPlaceholderView.swift; sourceTree = "<group>"; };
		F791FCA42DD23DD500F0445C /* ProfileDetailView.swift */ = {isa = PBXFileReference; lastKnownFileType = sourcecode.swift; path = ProfileDetailView.swift; sourceTree = "<group>"; };
		F791FCA52DD23DD500F0445C /* ProfileEditorView.swift */ = {isa = PBXFileReference; lastKnownFileType = sourcecode.swift; path = ProfileEditorView.swift; sourceTree = "<group>"; };
		F791FCA62DD23DD500F0445C /* ProfileListView.swift */ = {isa = PBXFileReference; lastKnownFileType = sourcecode.swift; path = ProfileListView.swift; sourceTree = "<group>"; };
		F791FCA72DD23DD500F0445C /* ProfileRowView.swift */ = {isa = PBXFileReference; lastKnownFileType = sourcecode.swift; path = ProfileRowView.swift; sourceTree = "<group>"; };
		F79B1595274E722000C322A8 /* Network Share Mounter.app */ = {isa = PBXFileReference; explicitFileType = wrapper.application; includeInIndex = 0; path = "Network Share Mounter.app"; sourceTree = BUILT_PRODUCTS_DIR; };
		F79B1597274E722000C322A8 /* AppDelegate.swift */ = {isa = PBXFileReference; lastKnownFileType = sourcecode.swift; path = AppDelegate.swift; sourceTree = "<group>"; };
		F79B159B274E722100C322A8 /* Assets.xcassets */ = {isa = PBXFileReference; lastKnownFileType = folder.assetcatalog; path = Assets.xcassets; sourceTree = "<group>"; };
		F79B159E274E722100C322A8 /* Base */ = {isa = PBXFileReference; lastKnownFileType = file.storyboard; name = Base; path = Base.lproj/Main.storyboard; sourceTree = "<group>"; };
		F79B15A0274E722100C322A8 /* Network_Share_Mounter.entitlements */ = {isa = PBXFileReference; lastKnownFileType = text.plist.entitlements; path = Network_Share_Mounter.entitlements; sourceTree = "<group>"; };
		F79B15C2274E7D3600C322A8 /* Network-Share-Mounter-Info.plist */ = {isa = PBXFileReference; lastKnownFileType = text.plist; path = "Network-Share-Mounter-Info.plist"; sourceTree = SOURCE_ROOT; };
		F79B15C3274E800C00C322A8 /* NetworkShareMounterViewController.swift */ = {isa = PBXFileReference; lastKnownFileType = sourcecode.swift; path = NetworkShareMounterViewController.swift; sourceTree = "<group>"; };
		F7A9B2E52B04FCF600E6E4EA /* HelpPopoverView.swift */ = {isa = PBXFileReference; lastKnownFileType = sourcecode.swift; path = HelpPopoverView.swift; sourceTree = "<group>"; };
		F7CF6E632B1DFB6400643574 /* Localizable.xcstrings */ = {isa = PBXFileReference; lastKnownFileType = text.json.xcstrings; path = Localizable.xcstrings; sourceTree = "<group>"; };
		F7CF6E652B1DFB6400643574 /* mul */ = {isa = PBXFileReference; lastKnownFileType = text.json.xcstrings; name = mul; path = mul.lproj/Main.xcstrings; sourceTree = "<group>"; };
		F7D146D72B84CB7600BFD8F5 /* FileManager.swift */ = {isa = PBXFileReference; lastKnownFileType = sourcecode.swift; path = FileManager.swift; sourceTree = "<group>"; };
		F7D371212B47F7BE00D54FF5 /* KrbAuthViewController.swift */ = {isa = PBXFileReference; lastKnownFileType = sourcecode.swift; path = KrbAuthViewController.swift; sourceTree = "<group>"; };
		F7D9404D2C41842700028F9A /* HelpPopoverShareStatusView.swift */ = {isa = PBXFileReference; lastKnownFileType = sourcecode.swift; path = HelpPopoverShareStatusView.swift; sourceTree = "<group>"; };
		F7D9404F2C418B9300028F9A /* MountStatusDescription.swift */ = {isa = PBXFileReference; lastKnownFileType = sourcecode.swift; path = MountStatusDescription.swift; sourceTree = "<group>"; };
		F7E727A92B03AA9A0036CF15 /* ShareViewController.swift */ = {isa = PBXFileReference; fileEncoding = 4; lastKnownFileType = sourcecode.swift; name = ShareViewController.swift; path = "Network Share Mounter/view/ShareViewController.swift"; sourceTree = SOURCE_ROOT; };
		F7EF65CD2B3B4BEE00051D44 /* Notification.swift */ = {isa = PBXFileReference; lastKnownFileType = sourcecode.swift; path = Notification.swift; sourceTree = "<group>"; };
		F7EF65CF2B3B4DFC00051D44 /* Logger.swift */ = {isa = PBXFileReference; lastKnownFileType = sourcecode.swift; path = Logger.swift; sourceTree = "<group>"; };
		F7EF65D12B3B56A600051D44 /* AutomaticSignIn.swift */ = {isa = PBXFileReference; lastKnownFileType = sourcecode.swift; path = AutomaticSignIn.swift; sourceTree = "<group>"; };
		F7EF65D92B3B574100051D44 /* SRVResolver.swift */ = {isa = PBXFileReference; lastKnownFileType = sourcecode.swift; path = SRVResolver.swift; sourceTree = "<group>"; };
		F7EF65DB2B3B575C00051D44 /* SRVRecord.swift */ = {isa = PBXFileReference; lastKnownFileType = sourcecode.swift; path = SRVRecord.swift; sourceTree = "<group>"; };
		F7EF65E22B3B57FC00051D44 /* AccountsManager.swift */ = {isa = PBXFileReference; lastKnownFileType = sourcecode.swift; path = AccountsManager.swift; sourceTree = "<group>"; };
		F7EF65E52B3B582F00051D44 /* DogeAccount.swift */ = {isa = PBXFileReference; lastKnownFileType = sourcecode.swift; path = DogeAccount.swift; sourceTree = "<group>"; };
		F7EF65EB2B3B5C8B00051D44 /* PreferenceKeys.swift */ = {isa = PBXFileReference; lastKnownFileType = sourcecode.swift; path = PreferenceKeys.swift; sourceTree = "<group>"; };
		F7EF65ED2B3B5CA700051D44 /* PreferenceManager.swift */ = {isa = PBXFileReference; lastKnownFileType = sourcecode.swift; path = PreferenceManager.swift; sourceTree = "<group>"; };
		F7EF65EF2B3B5CCD00051D44 /* FAU.swift */ = {isa = PBXFileReference; lastKnownFileType = sourcecode.swift; path = FAU.swift; sourceTree = "<group>"; };
		F7EF65F22B3B5DBB00051D44 /* String.swift */ = {isa = PBXFileReference; lastKnownFileType = sourcecode.swift; path = String.swift; sourceTree = "<group>"; };
		F7EF65F42B3B5DDC00051D44 /* Data.swift */ = {isa = PBXFileReference; lastKnownFileType = sourcecode.swift; path = Data.swift; sourceTree = "<group>"; };
		F7EF65F62B3B5DF500051D44 /* Date.swift */ = {isa = PBXFileReference; lastKnownFileType = sourcecode.swift; path = Date.swift; sourceTree = "<group>"; };
		F7EF65F82B3B5E0800051D44 /* URL.swift */ = {isa = PBXFileReference; lastKnownFileType = sourcecode.swift; path = URL.swift; sourceTree = "<group>"; };
		F7EF65FA2B3B5E2300051D44 /* SetupSession.swift */ = {isa = PBXFileReference; lastKnownFileType = sourcecode.swift; path = SetupSession.swift; sourceTree = "<group>"; };
		F7EF66052B3B5F5200051D44 /* NSTaskWrapper.swift */ = {isa = PBXFileReference; lastKnownFileType = sourcecode.swift; path = NSTaskWrapper.swift; sourceTree = "<group>"; };
/* End PBXFileReference section */

/* Begin PBXFileSystemSynchronizedRootGroup section */
		F706FED22D8EABCF001C2785 /* Network Share MounterTests */ = {
			isa = PBXFileSystemSynchronizedRootGroup;
			path = "Network Share MounterTests";
			sourceTree = "<group>";
		};
/* End PBXFileSystemSynchronizedRootGroup section */

/* Begin PBXFrameworksBuildPhase section */
		F706FECE2D8EABCF001C2785 /* Frameworks */ = {
			isa = PBXFrameworksBuildPhase;
			files = (
			);
		};
		F79B1592274E722000C322A8 /* Frameworks */ = {
			isa = PBXFrameworksBuildPhase;
			files = (
				F75964682D13E6CA00916D06 /* dogeADAuth in Frameworks */,
				F7432E722D11A582009B499B /* dogeADAuth in Frameworks */,
				F7A7A2192C8F0240006772D4 /* dogeADAuth in Frameworks */,
				F7E2AF6F2C3061020063960F /* dogeADAuth in Frameworks */,
				F7432E752D11A5BF009B499B /* dogeADAuth in Frameworks */,
				F7885F642C623084000B96AC /* Sparkle in Frameworks */,
				F7EFD0A22D0B191A0064D038 /* dogeADAuth in Frameworks */,
				F7C205172C305C8A00902B4E /* dogeADAuth in Frameworks */,
				F7BAC10D274FBA2D00B5BFF4 /* LaunchAtLogin in Frameworks */,
				F7CAE1252CFB879000D0A839 /* Sentry in Frameworks */,
			);
		};
/* End PBXFrameworksBuildPhase section */

/* Begin PBXGroup section */
		D60FA5131E7FBE1300D9B5A5 = {
			isa = PBXGroup;
			children = (
				F79B1596274E722000C322A8 /* Network Share Mounter */,
				F706FED22D8EABCF001C2785 /* Network Share MounterTests */,
				D60FA51D1E7FBE1400D9B5A5 /* Products */,
			);
			sourceTree = "<group>";
		};
		D60FA51D1E7FBE1400D9B5A5 /* Products */ = {
			isa = PBXGroup;
			children = (
				F79B1595274E722000C322A8 /* Network Share Mounter.app */,
				F706FED12D8EABCF001C2785 /* Network Share MounterTests.xctest */,
			);
			name = Products;
			sourceTree = "<group>";
		};
		F70457EB2B307C8D00506DF4 /* helper */ = {
			isa = PBXGroup;
			children = (
				F77107B6274EC51600556B20 /* Monitor.swift */,
				F78AF9CF2D035D5500E32EEA /* FinderController.swift */,
				F7796E112AFBE5AB008F6A26 /* ActivityController.swift */,
				F7EF65CF2B3B4DFC00051D44 /* Logger.swift */,
				F7EF66052B3B5F5200051D44 /* NSTaskWrapper.swift */,
				F7EF65D12B3B56A600051D44 /* AutomaticSignIn.swift */,
			);
			path = helper;
			sourceTree = "<group>";
		};
		F73429F72DA5767C0025985F /* views */ = {
			isa = PBXGroup;
			children = (
				F791FC9D2DD23DAE00F0445C /* AddShareView.swift */,
				F791FC9F2DD23DBC00F0445C /* AuthenticationHeaderView.swift */,
				F73429F12DA5767C0025985F /* AuthenticationView.swift */,
				F791FCA12DD23DC300F0445C /* DetailColumnView.swift */,
				F73429F22DA5767C0025985F /* GeneralSettingsView.swift */,
				F73429F32DA5767C0025985F /* NetworkSharesView.swift */,
				F791FCA32DD23DD500F0445C /* ProfileDetailPlaceholderView.swift */,
				F791FCA42DD23DD500F0445C /* ProfileDetailView.swift */,
				F791FCA52DD23DD500F0445C /* ProfileEditorView.swift */,
				F791FCA62DD23DD500F0445C /* ProfileListView.swift */,
				F791FCA72DD23DD500F0445C /* ProfileRowView.swift */,
				F73429F52DA5767C0025985F /* SettingsView.swift */,
				F73429F62DA5767C0025985F /* SettingsWindowManager.swift */,
			);
			path = views;
			sourceTree = "<group>";
		};
		F78455422B4C52F000A8F507 /* preferences */ = {
			isa = PBXGroup;
			children = (
				F77107BA274EC7D200556B20 /* config.swift */,
				F7D9404F2C418B9300028F9A /* MountStatusDescription.swift */,
				F7EF65EF2B3B5CCD00051D44 /* FAU.swift */,
				F7EF65EB2B3B5C8B00051D44 /* PreferenceKeys.swift */,
				F7EF65ED2B3B5CA700051D44 /* PreferenceManager.swift */,
			);
			path = preferences;
			sourceTree = "<group>";
		};
		F79B1596274E722000C322A8 /* Network Share Mounter */ = {
			isa = PBXGroup;
			children = (
				F7CF6E632B1DFB6400643574 /* Localizable.xcstrings */,
				F739C418275525BC003A3CC5 /* DefaultValues.plist */,
				F79B15C2274E7D3600C322A8 /* Network-Share-Mounter-Info.plist */,
				F79B1597274E722000C322A8 /* AppDelegate.swift */,
				F78455422B4C52F000A8F507 /* preferences */,
				F7EF65F12B3B5D7000051D44 /* Extensions */,
				F7EF65D62B3B571600051D44 /* lookups */,
				F7EF65DD2B3B57AB00051D44 /* managers */,
				F7E727A82B03AA0D0036CF15 /* model */,
				F70457EB2B307C8D00506DF4 /* helper */,
				F73429F72DA5767C0025985F /* views */,
				F7E727A72B03A9FB0036CF15 /* view */,
				F79B159B274E722100C322A8 /* Assets.xcassets */,
				F79B159D274E722100C322A8 /* Main.storyboard */,
				F79B15A0274E722100C322A8 /* Network_Share_Mounter.entitlements */,
			);
			path = "Network Share Mounter";
			sourceTree = "<group>";
		};
		F7E727A72B03A9FB0036CF15 /* view */ = {
			isa = PBXGroup;
			children = (
				F79B15C3274E800C00C322A8 /* NetworkShareMounterViewController.swift */,
				F72264782CED189200173B18 /* CircleIconView.swift */,
				F7E727A92B03AA9A0036CF15 /* ShareViewController.swift */,
				F7A9B2E52B04FCF600E6E4EA /* HelpPopoverView.swift */,
				F7D9404D2C41842700028F9A /* HelpPopoverShareStatusView.swift */,
				F7D371212B47F7BE00D54FF5 /* KrbAuthViewController.swift */,
			);
			path = view;
			sourceTree = "<group>";
		};
		F7E727A82B03AA0D0036CF15 /* model */ = {
			isa = PBXGroup;
			children = (
				F791FC8A2DD22E5F00F0445C /* AuthProfileManager.swift */,
				F791FC8C2DD22E9200F0445C /* AuthProfile.swift */,
				F747F8652B6F81D400AC0772 /* MountStatus.swift */,
				F747F8632B6F814A00AC0772 /* AuthType.swift */,
				F7EF65E52B3B582F00051D44 /* DogeAccount.swift */,
				F77107B8274EC76200556B20 /* Mounter.swift */,
				F70457EC2B31A62E00506DF4 /* Errorcodes.swift */,
				F765D0562A852935001D5116 /* Share.swift */,
				F742ACF52861CB62009864DF /* AppStatistics.swift */,
				F727CFE02B35C99E0075351D /* DisplayShareTypes.swift */,
				F72B13E92B332987001BDEEA /* Menu.swift */,
			);
			path = model;
			sourceTree = "<group>";
		};
		F7EF65D62B3B571600051D44 /* lookups */ = {
			isa = PBXGroup;
			children = (
				F7EF65D92B3B574100051D44 /* SRVResolver.swift */,
				F7EF65DB2B3B575C00051D44 /* SRVRecord.swift */,
			);
			path = lookups;
			sourceTree = "<group>";
		};
		F7EF65DD2B3B57AB00051D44 /* managers */ = {
			isa = PBXGroup;
			children = (
				F7EF65E22B3B57FC00051D44 /* AccountsManager.swift */,
				F765D0542A852911001D5116 /* ShareManager.swift */,
				F78B9D742B0BA7EF00043327 /* KeychainManager.swift */,
			);
			path = managers;
			sourceTree = "<group>";
		};
		F7EF65F12B3B5D7000051D44 /* Extensions */ = {
			isa = PBXGroup;
			children = (
				F7EF65CD2B3B4BEE00051D44 /* Notification.swift */,
				F7D146D72B84CB7600BFD8F5 /* FileManager.swift */,
				F7EF65F22B3B5DBB00051D44 /* String.swift */,
				F7EF65F42B3B5DDC00051D44 /* Data.swift */,
				F7EF65F62B3B5DF500051D44 /* Date.swift */,
				F7EF65F82B3B5E0800051D44 /* URL.swift */,
				F7EF65FA2B3B5E2300051D44 /* SetupSession.swift */,
			);
			path = Extensions;
			sourceTree = "<group>";
		};
/* End PBXGroup section */

/* Begin PBXNativeTarget section */
		F706FED02D8EABCF001C2785 /* Network Share MounterTests */ = {
			isa = PBXNativeTarget;
			buildConfigurationList = F706FED72D8EABCF001C2785 /* Build configuration list for PBXNativeTarget "Network Share MounterTests" */;
			buildPhases = (
				F706FECD2D8EABCF001C2785 /* Sources */,
				F706FECE2D8EABCF001C2785 /* Frameworks */,
				F706FECF2D8EABCF001C2785 /* Resources */,
			);
			buildRules = (
			);
			dependencies = (
				F706FED62D8EABCF001C2785 /* PBXTargetDependency */,
			);
			fileSystemSynchronizedGroups = (
				F706FED22D8EABCF001C2785 /* Network Share MounterTests */,
			);
			name = "Network Share MounterTests";
			productName = "Network Share MounterTests";
			productReference = F706FED12D8EABCF001C2785 /* Network Share MounterTests.xctest */;
			productType = "com.apple.product-type.bundle.unit-test";
		};
		F79B1594274E722000C322A8 /* Network Share Mounter */ = {
			isa = PBXNativeTarget;
			buildConfigurationList = F79B15BD274E722100C322A8 /* Build configuration list for PBXNativeTarget "Network Share Mounter" */;
			buildPhases = (
				F79B1591274E722000C322A8 /* Sources */,
				F79B1592274E722000C322A8 /* Frameworks */,
				F79B1593274E722000C322A8 /* Resources */,
				F7BAC10E274FBCB000B5BFF4 /* ShellScript */,
			);
			buildRules = (
			);
			name = "Network Share Mounter";
			packageProductDependencies = (
				F7BAC10C274FBA2D00B5BFF4 /* LaunchAtLogin */,
				F7C205162C305C8A00902B4E /* dogeADAuth */,
				F7E2AF6E2C3061020063960F /* dogeADAuth */,
				F7885F632C623084000B96AC /* Sparkle */,
				F7A7A2182C8F0240006772D4 /* dogeADAuth */,
				F7CAE1242CFB879000D0A839 /* Sentry */,
				F7EFD0A12D0B191A0064D038 /* dogeADAuth */,
				F7432E712D11A582009B499B /* dogeADAuth */,
				F7432E742D11A5BF009B499B /* dogeADAuth */,
				F75964672D13E6CA00916D06 /* dogeADAuth */,
			);
			productName = "Network Share Mounter";
			productReference = F79B1595274E722000C322A8 /* Network Share Mounter.app */;
			productType = "com.apple.product-type.application";
		};
/* End PBXNativeTarget section */

/* Begin PBXProject section */
		D60FA5141E7FBE1300D9B5A5 /* Project object */ = {
			isa = PBXProject;
			attributes = {
				BuildIndependentTargetsInParallel = YES;
				KnownAssetTags = (
					authType,
				);
				LastSwiftUpdateCheck = 1630;
				LastUpgradeCheck = 1610;
				ORGANIZATIONNAME = "FAU - Regionales Rechenzentrum Erlangen";
				TargetAttributes = {
					F706FED02D8EABCF001C2785 = {
						CreatedOnToolsVersion = 16.3;
						TestTargetID = F79B1594274E722000C322A8;
					};
					F79B1594274E722000C322A8 = {
						CreatedOnToolsVersion = 13.2;
					};
				};
			};
			buildConfigurationList = D60FA5171E7FBE1300D9B5A5 /* Build configuration list for PBXProject "networkShareMounter" */;
			developmentRegion = en;
			hasScannedForEncodings = 0;
			knownRegions = (
				en,
				Base,
				de,
				it,
				es,
				fr,
				nl,
			);
			mainGroup = D60FA5131E7FBE1300D9B5A5;
			packageReferences = (
				F7BAC10B274FBA2D00B5BFF4 /* XCRemoteSwiftPackageReference "LaunchAtLogin" */,
				F7885F622C623084000B96AC /* XCRemoteSwiftPackageReference "Sparkle" */,
				F7CAE1232CFB879000D0A839 /* XCRemoteSwiftPackageReference "sentry-cocoa" */,
				F75964662D13E6CA00916D06 /* XCRemoteSwiftPackageReference "dogeadauth" */,
			);
			preferredProjectObjectVersion = 90;
			productRefGroup = D60FA51D1E7FBE1400D9B5A5 /* Products */;
			projectDirPath = "";
			projectRoot = "";
			targets = (
				F79B1594274E722000C322A8 /* Network Share Mounter */,
				F706FED02D8EABCF001C2785 /* Network Share MounterTests */,
			);
		};
/* End PBXProject section */

/* Begin PBXResourcesBuildPhase section */
		F706FECF2D8EABCF001C2785 /* Resources */ = {
			isa = PBXResourcesBuildPhase;
			files = (
			);
		};
		F79B1593274E722000C322A8 /* Resources */ = {
			isa = PBXResourcesBuildPhase;
			files = (
				F79B159C274E722100C322A8 /* Assets.xcassets in Resources */,
				F7CF6E642B1DFB6400643574 /* Localizable.xcstrings in Resources */,
				F739C41A2755297F003A3CC5 /* DefaultValues.plist in Resources */,
				F79B159F274E722100C322A8 /* Main.storyboard in Resources */,
			);
		};
/* End PBXResourcesBuildPhase section */

/* Begin PBXShellScriptBuildPhase section */
		F7BAC10E274FBCB000B5BFF4 /* ShellScript */ = {
			isa = PBXShellScriptBuildPhase;
			alwaysOutOfDate = 1;
			shellPath = /bin/sh;
			shellScript = (
				"# Type a script or drag a script file from your workspace to insert its path.",
				"\"${BUILT_PRODUCTS_DIR}/LaunchAtLogin_LaunchAtLogin.bundle/Contents/Resources/copy-helper-swiftpm.sh\"",
				"",
				"",
				"",
				"",
				"",
				"",
				"",
			);
		};
/* End PBXShellScriptBuildPhase section */

/* Begin PBXSourcesBuildPhase section */
		F706FECD2D8EABCF001C2785 /* Sources */ = {
			isa = PBXSourcesBuildPhase;
			files = (
			);
		};
		F79B1591274E722000C322A8 /* Sources */ = {
			isa = PBXSourcesBuildPhase;
			files = (
				F77107B7274EC51600556B20 /* Monitor.swift in Sources */,
				F7E727AA2B03AA9A0036CF15 /* ShareViewController.swift in Sources */,
				F791FC9E2DD23DAE00F0445C /* AddShareView.swift in Sources */,
				F79B15C4274E800C00C322A8 /* NetworkShareMounterViewController.swift in Sources */,
				F7EF65F52B3B5DDC00051D44 /* Data.swift in Sources */,
				F7EF65DC2B3B575C00051D44 /* SRVRecord.swift in Sources */,
				F7A9B2E62B04FCF600E6E4EA /* HelpPopoverView.swift in Sources */,
				F78B9D752B0BA7EF00043327 /* KeychainManager.swift in Sources */,
				F7EF65CE2B3B4BEE00051D44 /* Notification.swift in Sources */,
				F7D371222B47F7BE00D54FF5 /* KrbAuthViewController.swift in Sources */,
				F747F8642B6F814A00AC0772 /* AuthType.swift in Sources */,
				F7EF65D22B3B56A600051D44 /* AutomaticSignIn.swift in Sources */,
				F7EF65F92B3B5E0800051D44 /* URL.swift in Sources */,
				F7D9404E2C41842700028F9A /* HelpPopoverShareStatusView.swift in Sources */,
				F7EF65EC2B3B5C8B00051D44 /* PreferenceKeys.swift in Sources */,
				F7EF65EE2B3B5CA700051D44 /* PreferenceManager.swift in Sources */,
				F7EF65F02B3B5CCD00051D44 /* FAU.swift in Sources */,
				F765D0552A852911001D5116 /* ShareManager.swift in Sources */,
				F7EF66062B3B5F5200051D44 /* NSTaskWrapper.swift in Sources */,
				F7EF65E62B3B582F00051D44 /* DogeAccount.swift in Sources */,
				F72264792CED189200173B18 /* CircleIconView.swift in Sources */,
				F73429F92DA5767C0025985F /* AuthenticationView.swift in Sources */,
				F73429FA2DA5767C0025985F /* SettingsView.swift in Sources */,
				F73429FB2DA5767C0025985F /* NetworkSharesView.swift in Sources */,
				F73429FC2DA5767C0025985F /* SettingsWindowManager.swift in Sources */,
				F73429FE2DA5767C0025985F /* GeneralSettingsView.swift in Sources */,
				F7D146D82B84CB7600BFD8F5 /* FileManager.swift in Sources */,
				F765D0572A852935001D5116 /* Share.swift in Sources */,
				F742ACF62861CB62009864DF /* AppStatistics.swift in Sources */,
				F791FCA02DD23DBC00F0445C /* AuthenticationHeaderView.swift in Sources */,
				F72B13EA2B332987001BDEEA /* Menu.swift in Sources */,
				F791FC8D2DD22E9200F0445C /* AuthProfile.swift in Sources */,
				F70457ED2B31A62E00506DF4 /* Errorcodes.swift in Sources */,
				F77107BB274EC7D200556B20 /* config.swift in Sources */,
				F7EF65F72B3B5DF500051D44 /* Date.swift in Sources */,
				F7EF65DA2B3B574100051D44 /* SRVResolver.swift in Sources */,
				F78AF9D02D035D5500E32EEA /* FinderController.swift in Sources */,
				F7EF65E32B3B57FC00051D44 /* AccountsManager.swift in Sources */,
				F7EF65D02B3B4DFC00051D44 /* Logger.swift in Sources */,
				F7D940502C418B9300028F9A /* MountStatusDescription.swift in Sources */,
				F727CFE12B35C99E0075351D /* DisplayShareTypes.swift in Sources */,
				F7EF65FB2B3B5E2300051D44 /* SetupSession.swift in Sources */,
				F79B1598274E722000C322A8 /* AppDelegate.swift in Sources */,
				F7796E122AFBE5AB008F6A26 /* ActivityController.swift in Sources */,
				F791FCA22DD23DC300F0445C /* DetailColumnView.swift in Sources */,
				F77107B9274EC76200556B20 /* Mounter.swift in Sources */,
				F7EF65F32B3B5DBB00051D44 /* String.swift in Sources */,
				F747F8662B6F81D400AC0772 /* MountStatus.swift in Sources */,
				F791FCA82DD23DD500F0445C /* ProfileRowView.swift in Sources */,
				F791FCA92DD23DD500F0445C /* ProfileDetailView.swift in Sources */,
				F791FCAA2DD23DD500F0445C /* ProfileDetailPlaceholderView.swift in Sources */,
				F791FCAB2DD23DD500F0445C /* ProfileEditorView.swift in Sources */,
				F791FCAC2DD23DD500F0445C /* ProfileListView.swift in Sources */,
				F791FC8B2DD22E5F00F0445C /* AuthProfileManager.swift in Sources */,
			);
		};
/* End PBXSourcesBuildPhase section */

/* Begin PBXTargetDependency section */
		F706FED62D8EABCF001C2785 /* PBXTargetDependency */ = {
			isa = PBXTargetDependency;
			target = F79B1594274E722000C322A8 /* Network Share Mounter */;
			targetProxy = F706FED52D8EABCF001C2785 /* PBXContainerItemProxy */;
		};
/* End PBXTargetDependency section */

/* Begin PBXVariantGroup section */
		F79B159D274E722100C322A8 /* Main.storyboard */ = {
			isa = PBXVariantGroup;
			children = (
				F79B159E274E722100C322A8 /* Base */,
				F7CF6E652B1DFB6400643574 /* mul */,
			);
			name = Main.storyboard;
			sourceTree = "<group>";
			usesTabs = 0;
		};
/* End PBXVariantGroup section */

/* Begin XCBuildConfiguration section */
		D60FA5211E7FBE1400D9B5A5 /* Debug configuration for PBXProject "networkShareMounter" */ = {
			isa = XCBuildConfiguration;
			buildSettings = {
				ALWAYS_SEARCH_USER_PATHS = NO;
				ASSETCATALOG_COMPILER_GENERATE_SWIFT_ASSET_SYMBOL_EXTENSIONS = YES;
				CLANG_ANALYZER_LOCALIZABILITY_NONLOCALIZED = YES;
				CLANG_ANALYZER_NONNULL = YES;
				CLANG_CXX_LANGUAGE_STANDARD = "compiler-default";
				CLANG_CXX_LIBRARY = "compiler-default";
				CLANG_ENABLE_MODULES = YES;
				CLANG_ENABLE_OBJC_ARC = YES;
				CLANG_WARN_BLOCK_CAPTURE_AUTORELEASING = YES;
				CLANG_WARN_BOOL_CONVERSION = YES;
				CLANG_WARN_COMMA = YES;
				CLANG_WARN_CONSTANT_CONVERSION = YES;
				CLANG_WARN_DEPRECATED_OBJC_IMPLEMENTATIONS = YES;
				CLANG_WARN_DIRECT_OBJC_ISA_USAGE = YES_ERROR;
				CLANG_WARN_DOCUMENTATION_COMMENTS = YES;
				CLANG_WARN_EMPTY_BODY = YES;
				CLANG_WARN_ENUM_CONVERSION = YES;
				CLANG_WARN_INFINITE_RECURSION = YES;
				CLANG_WARN_INT_CONVERSION = YES;
				CLANG_WARN_NON_LITERAL_NULL_CONVERSION = YES;
				CLANG_WARN_OBJC_IMPLICIT_RETAIN_SELF = YES;
				CLANG_WARN_OBJC_LITERAL_CONVERSION = YES;
				CLANG_WARN_OBJC_ROOT_CLASS = YES_ERROR;
				CLANG_WARN_QUOTED_INCLUDE_IN_FRAMEWORK_HEADER = YES;
				CLANG_WARN_RANGE_LOOP_ANALYSIS = YES;
				CLANG_WARN_STRICT_PROTOTYPES = YES;
				CLANG_WARN_SUSPICIOUS_MOVE = YES;
				CLANG_WARN_SUSPICIOUS_MOVES = YES;
				CLANG_WARN_UNREACHABLE_CODE = YES;
				CLANG_WARN__DUPLICATE_METHOD_MATCH = YES;
				CODE_SIGN_IDENTITY = "3rd Party Mac Developer Application";
				COPY_PHASE_STRIP = NO;
				DEAD_CODE_STRIPPING = YES;
				DEBUG_INFORMATION_FORMAT = dwarf;
				ENABLE_STRICT_OBJC_MSGSEND = YES;
				ENABLE_TESTABILITY = YES;
				ENABLE_USER_SCRIPT_SANDBOXING = NO;
				GCC_C_LANGUAGE_STANDARD = "compiler-default";
				GCC_DYNAMIC_NO_PIC = NO;
				GCC_NO_COMMON_BLOCKS = YES;
				GCC_OPTIMIZATION_LEVEL = 0;
				GCC_PREPROCESSOR_DEFINITIONS = (
					"DEBUG=1",
					"$(inherited)",
				);
				GCC_WARN_64_TO_32_BIT_CONVERSION = YES;
				GCC_WARN_ABOUT_RETURN_TYPE = YES_ERROR;
				GCC_WARN_UNDECLARED_SELECTOR = YES;
				GCC_WARN_UNINITIALIZED_AUTOS = YES_AGGRESSIVE;
				GCC_WARN_UNUSED_FUNCTION = YES;
				GCC_WARN_UNUSED_VARIABLE = YES;
				LOCALIZATION_PREFERS_STRING_CATALOGS = YES;
				MACOSX_DEPLOYMENT_TARGET = 10.13;
				MTL_ENABLE_DEBUG_INFO = YES;
				ONLY_ACTIVE_ARCH = YES;
				SDKROOT = macosx;
				SWIFT_COMPILATION_MODE = wholemodule;
				SWIFT_OPTIMIZATION_LEVEL = "-O";
				SWIFT_VERSION = 5.0;
			};
			name = Debug;
		};
		D60FA5221E7FBE1400D9B5A5 /* Release configuration for PBXProject "networkShareMounter" */ = {
			isa = XCBuildConfiguration;
			buildSettings = {
				ALWAYS_SEARCH_USER_PATHS = NO;
				ASSETCATALOG_COMPILER_GENERATE_SWIFT_ASSET_SYMBOL_EXTENSIONS = YES;
				CLANG_ANALYZER_LOCALIZABILITY_NONLOCALIZED = YES;
				CLANG_ANALYZER_NONNULL = YES;
				CLANG_CXX_LANGUAGE_STANDARD = "compiler-default";
				CLANG_CXX_LIBRARY = "compiler-default";
				CLANG_ENABLE_MODULES = YES;
				CLANG_ENABLE_OBJC_ARC = YES;
				CLANG_WARN_BLOCK_CAPTURE_AUTORELEASING = YES;
				CLANG_WARN_BOOL_CONVERSION = YES;
				CLANG_WARN_COMMA = YES;
				CLANG_WARN_CONSTANT_CONVERSION = YES;
				CLANG_WARN_DEPRECATED_OBJC_IMPLEMENTATIONS = YES;
				CLANG_WARN_DIRECT_OBJC_ISA_USAGE = YES_ERROR;
				CLANG_WARN_DOCUMENTATION_COMMENTS = YES;
				CLANG_WARN_EMPTY_BODY = YES;
				CLANG_WARN_ENUM_CONVERSION = YES;
				CLANG_WARN_INFINITE_RECURSION = YES;
				CLANG_WARN_INT_CONVERSION = YES;
				CLANG_WARN_NON_LITERAL_NULL_CONVERSION = YES;
				CLANG_WARN_OBJC_IMPLICIT_RETAIN_SELF = YES;
				CLANG_WARN_OBJC_LITERAL_CONVERSION = YES;
				CLANG_WARN_OBJC_ROOT_CLASS = YES_ERROR;
				CLANG_WARN_QUOTED_INCLUDE_IN_FRAMEWORK_HEADER = YES;
				CLANG_WARN_RANGE_LOOP_ANALYSIS = YES;
				CLANG_WARN_STRICT_PROTOTYPES = YES;
				CLANG_WARN_SUSPICIOUS_MOVE = YES;
				CLANG_WARN_SUSPICIOUS_MOVES = YES;
				CLANG_WARN_UNREACHABLE_CODE = YES;
				CLANG_WARN__DUPLICATE_METHOD_MATCH = YES;
				CODE_SIGN_IDENTITY = "3rd Party Mac Developer Application";
				COPY_PHASE_STRIP = NO;
				DEAD_CODE_STRIPPING = YES;
				DEBUG_INFORMATION_FORMAT = "dwarf-with-dsym";
				ENABLE_NS_ASSERTIONS = NO;
				ENABLE_STRICT_OBJC_MSGSEND = YES;
				ENABLE_USER_SCRIPT_SANDBOXING = NO;
				GCC_C_LANGUAGE_STANDARD = "compiler-default";
				GCC_NO_COMMON_BLOCKS = YES;
				GCC_WARN_64_TO_32_BIT_CONVERSION = YES;
				GCC_WARN_ABOUT_RETURN_TYPE = YES_ERROR;
				GCC_WARN_UNDECLARED_SELECTOR = YES;
				GCC_WARN_UNINITIALIZED_AUTOS = YES_AGGRESSIVE;
				GCC_WARN_UNUSED_FUNCTION = YES;
				GCC_WARN_UNUSED_VARIABLE = YES;
				LOCALIZATION_PREFERS_STRING_CATALOGS = YES;
				MACOSX_DEPLOYMENT_TARGET = 10.13;
				MTL_ENABLE_DEBUG_INFO = NO;
				SDKROOT = macosx;
				SWIFT_COMPILATION_MODE = wholemodule;
				SWIFT_OPTIMIZATION_LEVEL = "-O";
				SWIFT_VERSION = 5.0;
			};
			name = Release;
		};
		F706FED82D8EABCF001C2785 /* Debug configuration for PBXNativeTarget "Network Share MounterTests" */ = {
			isa = XCBuildConfiguration;
			buildSettings = {
				BUNDLE_LOADER = "$(TEST_HOST)";
				CLANG_ANALYZER_NUMBER_OBJECT_CONVERSION = YES_AGGRESSIVE;
				CLANG_CXX_LANGUAGE_STANDARD = "gnu++20";
				CLANG_ENABLE_OBJC_WEAK = YES;
				CLANG_WARN_UNGUARDED_AVAILABILITY = YES_AGGRESSIVE;
				CODE_SIGN_IDENTITY = "Apple Development";
				CODE_SIGN_STYLE = Automatic;
				CURRENT_PROJECT_VERSION = 249;
				DEVELOPMENT_TEAM = C8F68RFW4L;
				ENABLE_USER_SCRIPT_SANDBOXING = YES;
				GCC_C_LANGUAGE_STANDARD = gnu17;
				GENERATE_INFOPLIST_FILE = YES;
				MACOSX_DEPLOYMENT_TARGET = 12.4;
				MARKETING_VERSION = 1.0;
				MTL_ENABLE_DEBUG_INFO = INCLUDE_SOURCE;
				MTL_FAST_MATH = YES;
				PRODUCT_BUNDLE_IDENTIFIER = "de.fau.rrze.Network-Share-MounterTests";
				PRODUCT_NAME = "$(TARGET_NAME)";
				PROVISIONING_PROFILE_SPECIFIER = "";
				SWIFT_ACTIVE_COMPILATION_CONDITIONS = "DEBUG $(inherited)";
				SWIFT_EMIT_LOC_STRINGS = NO;
				SWIFT_OPTIMIZATION_LEVEL = "-Onone";
				SWIFT_VERSION = 5.0;
				TEST_HOST = "$(BUILT_PRODUCTS_DIR)/Network Share Mounter.app/$(BUNDLE_EXECUTABLE_FOLDER_PATH)/Network Share Mounter";
			};
			name = Debug;
		};
		F706FED92D8EABCF001C2785 /* Release configuration for PBXNativeTarget "Network Share MounterTests" */ = {
			isa = XCBuildConfiguration;
			buildSettings = {
				BUNDLE_LOADER = "$(TEST_HOST)";
				CLANG_ANALYZER_NUMBER_OBJECT_CONVERSION = YES_AGGRESSIVE;
				CLANG_CXX_LANGUAGE_STANDARD = "gnu++20";
				CLANG_ENABLE_OBJC_WEAK = YES;
				CLANG_WARN_UNGUARDED_AVAILABILITY = YES_AGGRESSIVE;
				CODE_SIGN_IDENTITY = "Apple Development";
				CODE_SIGN_STYLE = Automatic;
				CURRENT_PROJECT_VERSION = 249;
				DEVELOPMENT_TEAM = C8F68RFW4L;
				ENABLE_USER_SCRIPT_SANDBOXING = YES;
				GCC_C_LANGUAGE_STANDARD = gnu17;
				GENERATE_INFOPLIST_FILE = YES;
				MACOSX_DEPLOYMENT_TARGET = 12.4;
				MARKETING_VERSION = 1.0;
				MTL_FAST_MATH = YES;
				PRODUCT_BUNDLE_IDENTIFIER = "de.fau.rrze.Network-Share-MounterTests";
				PRODUCT_NAME = "$(TARGET_NAME)";
				PROVISIONING_PROFILE_SPECIFIER = "";
				SWIFT_EMIT_LOC_STRINGS = NO;
				SWIFT_VERSION = 5.0;
				TEST_HOST = "$(BUILT_PRODUCTS_DIR)/Network Share Mounter.app/$(BUNDLE_EXECUTABLE_FOLDER_PATH)/Network Share Mounter";
			};
			name = Release;
		};
		F79B15B7274E722100C322A8 /* Debug configuration for PBXNativeTarget "Network Share Mounter" */ = {
			isa = XCBuildConfiguration;
			buildSettings = {
				ASSETCATALOG_COMPILER_APPICON_NAME = AppIcon;
				ASSETCATALOG_COMPILER_GLOBAL_ACCENT_COLOR_NAME = AccentColor;
				ASSETCATALOG_COMPILER_INCLUDE_ALL_APPICON_ASSETS = YES;
				CLANG_ANALYZER_NUMBER_OBJECT_CONVERSION = YES_AGGRESSIVE;
				CLANG_CXX_LANGUAGE_STANDARD = "gnu++17";
				CLANG_CXX_LIBRARY = "libc++";
				CLANG_ENABLE_OBJC_WEAK = YES;
				CLANG_WARN_QUOTED_INCLUDE_IN_FRAMEWORK_HEADER = YES;
				CLANG_WARN_UNGUARDED_AVAILABILITY = YES_AGGRESSIVE;
				CODE_SIGN_ENTITLEMENTS = "Network Share Mounter/Network_Share_Mounter.entitlements";
				CODE_SIGN_IDENTITY = "Apple Development";
				"CODE_SIGN_IDENTITY[sdk=macosx*]" = "Developer ID Application";
				CODE_SIGN_STYLE = Manual;
				COMBINE_HIDPI_IMAGES = YES;
				CURRENT_PROJECT_VERSION = 251;
				DEAD_CODE_STRIPPING = YES;
				DEVELOPMENT_TEAM = "";
				"DEVELOPMENT_TEAM[sdk=macosx*]" = C8F68RFW4L;
				ENABLE_HARDENED_RUNTIME = YES;
				GCC_C_LANGUAGE_STANDARD = gnu11;
				GENERATE_INFOPLIST_FILE = YES;
				INFOPLIST_FILE = "Network-Share-Mounter-Info.plist";
				INFOPLIST_KEY_LSApplicationCategoryType = "public.app-category.productivity";
				INFOPLIST_KEY_LSUIElement = YES;
				INFOPLIST_KEY_NSHumanReadableCopyright = "Copyright © 2025 Regionales Rechenzentrum Erlangen. All rights reserved.";
				INFOPLIST_KEY_NSMainStoryboardFile = Main;
				INFOPLIST_KEY_NSPrincipalClass = NSApplication;
				LD_RUNPATH_SEARCH_PATHS = (
					"$(inherited)",
					"@executable_path/../Frameworks",
				);
<<<<<<< HEAD
				MACOSX_DEPLOYMENT_TARGET = 13.5;
				MARKETING_VERSION = 4.0.0;
=======
				MACOSX_DEPLOYMENT_TARGET = 12.4;
				MARKETING_VERSION = 3.1.8;
>>>>>>> 2b7f000d
				MTL_ENABLE_DEBUG_INFO = INCLUDE_SOURCE;
				MTL_FAST_MATH = YES;
				PRODUCT_BUNDLE_IDENTIFIER = de.fau.rrze.NetworkShareMounter;
				PRODUCT_NAME = "$(TARGET_NAME)";
				PROVISIONING_PROFILE_SPECIFIER = "";
				"PROVISIONING_PROFILE_SPECIFIER[sdk=macosx*]" = "match Direct de.fau.rrze.NetworkShareMounter macos";
				SWIFT_ACTIVE_COMPILATION_CONDITIONS = DEBUG;
				SWIFT_COMPILATION_MODE = singlefile;
				SWIFT_EMIT_LOC_STRINGS = YES;
				SWIFT_OPTIMIZATION_LEVEL = "-Onone";
				SWIFT_STRICT_CONCURRENCY = minimal;
				SWIFT_VERSION = 5.0;
			};
			name = Debug;
		};
		F79B15B8274E722100C322A8 /* Release configuration for PBXNativeTarget "Network Share Mounter" */ = {
			isa = XCBuildConfiguration;
			buildSettings = {
				ASSETCATALOG_COMPILER_APPICON_NAME = AppIcon;
				ASSETCATALOG_COMPILER_GLOBAL_ACCENT_COLOR_NAME = AccentColor;
				ASSETCATALOG_COMPILER_INCLUDE_ALL_APPICON_ASSETS = YES;
				CLANG_ANALYZER_NUMBER_OBJECT_CONVERSION = YES_AGGRESSIVE;
				CLANG_CXX_LANGUAGE_STANDARD = "gnu++17";
				CLANG_CXX_LIBRARY = "libc++";
				CLANG_ENABLE_OBJC_WEAK = YES;
				CLANG_WARN_QUOTED_INCLUDE_IN_FRAMEWORK_HEADER = YES;
				CLANG_WARN_UNGUARDED_AVAILABILITY = YES_AGGRESSIVE;
				CODE_SIGN_ENTITLEMENTS = "Network Share Mounter/Network_Share_Mounter.entitlements";
				CODE_SIGN_IDENTITY = "Apple Development";
				"CODE_SIGN_IDENTITY[sdk=macosx*]" = "Developer ID Application";
				CODE_SIGN_STYLE = Manual;
				COMBINE_HIDPI_IMAGES = YES;
				CURRENT_PROJECT_VERSION = 251;
				DEAD_CODE_STRIPPING = YES;
				DEVELOPMENT_TEAM = "";
				"DEVELOPMENT_TEAM[sdk=macosx*]" = C8F68RFW4L;
				ENABLE_HARDENED_RUNTIME = YES;
				GCC_C_LANGUAGE_STANDARD = gnu11;
				GENERATE_INFOPLIST_FILE = YES;
				INFOPLIST_FILE = "Network-Share-Mounter-Info.plist";
				INFOPLIST_KEY_LSApplicationCategoryType = "public.app-category.productivity";
				INFOPLIST_KEY_LSUIElement = YES;
				INFOPLIST_KEY_NSHumanReadableCopyright = "Copyright © 2025 Regionales Rechenzentrum Erlangen. All rights reserved.";
				INFOPLIST_KEY_NSMainStoryboardFile = Main;
				INFOPLIST_KEY_NSPrincipalClass = NSApplication;
				LD_RUNPATH_SEARCH_PATHS = (
					"$(inherited)",
					"@executable_path/../Frameworks",
				);
<<<<<<< HEAD
				MACOSX_DEPLOYMENT_TARGET = 13.5;
				MARKETING_VERSION = 4.0.0;
=======
				MACOSX_DEPLOYMENT_TARGET = 12.4;
				MARKETING_VERSION = 3.1.8;
>>>>>>> 2b7f000d
				MTL_FAST_MATH = YES;
				PRODUCT_BUNDLE_IDENTIFIER = de.fau.rrze.NetworkShareMounter;
				PRODUCT_NAME = "$(TARGET_NAME)";
				PROVISIONING_PROFILE_SPECIFIER = "";
<<<<<<< HEAD
				"PROVISIONING_PROFILE_SPECIFIER[sdk=macosx*]" = "match Development de.fau.rrze.NetworkShareMounter macos";
				SWIFT_COMPILATION_MODE = singlefile;
=======
				"PROVISIONING_PROFILE_SPECIFIER[sdk=macosx*]" = "match Direct de.fau.rrze.NetworkShareMounter macos";
>>>>>>> 2b7f000d
				SWIFT_EMIT_LOC_STRINGS = YES;
				SWIFT_STRICT_CONCURRENCY = minimal;
				SWIFT_VERSION = 5.0;
			};
			name = Release;
		};
/* End XCBuildConfiguration section */

/* Begin XCConfigurationList section */
		D60FA5171E7FBE1300D9B5A5 /* Build configuration list for PBXProject "networkShareMounter" */ = {
			isa = XCConfigurationList;
			buildConfigurations = (
				D60FA5211E7FBE1400D9B5A5 /* Debug configuration for PBXProject "networkShareMounter" */,
				D60FA5221E7FBE1400D9B5A5 /* Release configuration for PBXProject "networkShareMounter" */,
			);
			defaultConfigurationName = Release;
		};
		F706FED72D8EABCF001C2785 /* Build configuration list for PBXNativeTarget "Network Share MounterTests" */ = {
			isa = XCConfigurationList;
			buildConfigurations = (
				F706FED82D8EABCF001C2785 /* Debug configuration for PBXNativeTarget "Network Share MounterTests" */,
				F706FED92D8EABCF001C2785 /* Release configuration for PBXNativeTarget "Network Share MounterTests" */,
			);
			defaultConfigurationName = Release;
		};
		F79B15BD274E722100C322A8 /* Build configuration list for PBXNativeTarget "Network Share Mounter" */ = {
			isa = XCConfigurationList;
			buildConfigurations = (
				F79B15B7274E722100C322A8 /* Debug configuration for PBXNativeTarget "Network Share Mounter" */,
				F79B15B8274E722100C322A8 /* Release configuration for PBXNativeTarget "Network Share Mounter" */,
			);
			defaultConfigurationName = Release;
		};
/* End XCConfigurationList section */

/* Begin XCRemoteSwiftPackageReference section */
		F75964662D13E6CA00916D06 /* XCRemoteSwiftPackageReference "dogeadauth" */ = {
			isa = XCRemoteSwiftPackageReference;
			repositoryURL = "https://gitlab.rrze.fau.de/faumac/sp/dogeadauth.git";
			requirement = {
				kind = upToNextMajorVersion;
<<<<<<< HEAD
				minimumVersion = 1.0.12;
=======
				minimumVersion = 1.0.13;
>>>>>>> 2b7f000d
			};
		};
		F7885F622C623084000B96AC /* XCRemoteSwiftPackageReference "Sparkle" */ = {
			isa = XCRemoteSwiftPackageReference;
			repositoryURL = "https://github.com/sparkle-project/Sparkle";
			requirement = {
				kind = upToNextMajorVersion;
				minimumVersion = 2.6.4;
			};
		};
		F7BAC10B274FBA2D00B5BFF4 /* XCRemoteSwiftPackageReference "LaunchAtLogin" */ = {
			isa = XCRemoteSwiftPackageReference;
			repositoryURL = "https://github.com/sindresorhus/LaunchAtLogin";
			requirement = {
				kind = upToNextMajorVersion;
				minimumVersion = 4.2.0;
			};
		};
		F7CAE1232CFB879000D0A839 /* XCRemoteSwiftPackageReference "sentry-cocoa" */ = {
			isa = XCRemoteSwiftPackageReference;
			repositoryURL = "https://github.com/getsentry/sentry-cocoa";
			requirement = {
				kind = upToNextMajorVersion;
<<<<<<< HEAD
				minimumVersion = 8.41.0;
=======
				minimumVersion = 8.53.2;
>>>>>>> 2b7f000d
			};
		};
/* End XCRemoteSwiftPackageReference section */

/* Begin XCSwiftPackageProductDependency section */
		F7432E712D11A582009B499B /* dogeADAuth */ = {
			isa = XCSwiftPackageProductDependency;
			productName = dogeADAuth;
		};
		F7432E742D11A5BF009B499B /* dogeADAuth */ = {
			isa = XCSwiftPackageProductDependency;
			productName = dogeADAuth;
		};
		F75964672D13E6CA00916D06 /* dogeADAuth */ = {
			isa = XCSwiftPackageProductDependency;
			package = F75964662D13E6CA00916D06 /* XCRemoteSwiftPackageReference "dogeadauth" */;
			productName = dogeADAuth;
		};
		F7885F632C623084000B96AC /* Sparkle */ = {
			isa = XCSwiftPackageProductDependency;
			package = F7885F622C623084000B96AC /* XCRemoteSwiftPackageReference "Sparkle" */;
			productName = Sparkle;
		};
		F7A7A2182C8F0240006772D4 /* dogeADAuth */ = {
			isa = XCSwiftPackageProductDependency;
			productName = dogeADAuth;
		};
		F7BAC10C274FBA2D00B5BFF4 /* LaunchAtLogin */ = {
			isa = XCSwiftPackageProductDependency;
			package = F7BAC10B274FBA2D00B5BFF4 /* XCRemoteSwiftPackageReference "LaunchAtLogin" */;
			productName = LaunchAtLogin;
		};
		F7C205162C305C8A00902B4E /* dogeADAuth */ = {
			isa = XCSwiftPackageProductDependency;
			productName = dogeADAuth;
		};
		F7CAE1242CFB879000D0A839 /* Sentry */ = {
			isa = XCSwiftPackageProductDependency;
			package = F7CAE1232CFB879000D0A839 /* XCRemoteSwiftPackageReference "sentry-cocoa" */;
			productName = Sentry;
		};
		F7E2AF6E2C3061020063960F /* dogeADAuth */ = {
			isa = XCSwiftPackageProductDependency;
			productName = dogeADAuth;
		};
		F7EFD0A12D0B191A0064D038 /* dogeADAuth */ = {
			isa = XCSwiftPackageProductDependency;
			productName = dogeADAuth;
		};
/* End XCSwiftPackageProductDependency section */
	};
	rootObject = D60FA5141E7FBE1300D9B5A5 /* Project object */;
}<|MERGE_RESOLUTION|>--- conflicted
+++ resolved
@@ -778,13 +778,8 @@
 					"$(inherited)",
 					"@executable_path/../Frameworks",
 				);
-<<<<<<< HEAD
 				MACOSX_DEPLOYMENT_TARGET = 13.5;
 				MARKETING_VERSION = 4.0.0;
-=======
-				MACOSX_DEPLOYMENT_TARGET = 12.4;
-				MARKETING_VERSION = 3.1.8;
->>>>>>> 2b7f000d
 				MTL_ENABLE_DEBUG_INFO = INCLUDE_SOURCE;
 				MTL_FAST_MATH = YES;
 				PRODUCT_BUNDLE_IDENTIFIER = de.fau.rrze.NetworkShareMounter;
@@ -834,23 +829,14 @@
 					"$(inherited)",
 					"@executable_path/../Frameworks",
 				);
-<<<<<<< HEAD
 				MACOSX_DEPLOYMENT_TARGET = 13.5;
 				MARKETING_VERSION = 4.0.0;
-=======
-				MACOSX_DEPLOYMENT_TARGET = 12.4;
-				MARKETING_VERSION = 3.1.8;
->>>>>>> 2b7f000d
 				MTL_FAST_MATH = YES;
 				PRODUCT_BUNDLE_IDENTIFIER = de.fau.rrze.NetworkShareMounter;
 				PRODUCT_NAME = "$(TARGET_NAME)";
 				PROVISIONING_PROFILE_SPECIFIER = "";
-<<<<<<< HEAD
 				"PROVISIONING_PROFILE_SPECIFIER[sdk=macosx*]" = "match Development de.fau.rrze.NetworkShareMounter macos";
 				SWIFT_COMPILATION_MODE = singlefile;
-=======
-				"PROVISIONING_PROFILE_SPECIFIER[sdk=macosx*]" = "match Direct de.fau.rrze.NetworkShareMounter macos";
->>>>>>> 2b7f000d
 				SWIFT_EMIT_LOC_STRINGS = YES;
 				SWIFT_STRICT_CONCURRENCY = minimal;
 				SWIFT_VERSION = 5.0;
@@ -892,11 +878,7 @@
 			repositoryURL = "https://gitlab.rrze.fau.de/faumac/sp/dogeadauth.git";
 			requirement = {
 				kind = upToNextMajorVersion;
-<<<<<<< HEAD
-				minimumVersion = 1.0.12;
-=======
 				minimumVersion = 1.0.13;
->>>>>>> 2b7f000d
 			};
 		};
 		F7885F622C623084000B96AC /* XCRemoteSwiftPackageReference "Sparkle" */ = {
@@ -920,11 +902,7 @@
 			repositoryURL = "https://github.com/getsentry/sentry-cocoa";
 			requirement = {
 				kind = upToNextMajorVersion;
-<<<<<<< HEAD
-				minimumVersion = 8.41.0;
-=======
 				minimumVersion = 8.53.2;
->>>>>>> 2b7f000d
 			};
 		};
 /* End XCRemoteSwiftPackageReference section */
