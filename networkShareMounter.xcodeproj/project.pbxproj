// !$*UTF8*$!
{
	archiveVersion = 1;
	classes = {
	};
	objectVersion = 90;
	objects = {

/* Begin PBXBuildFile section */
		F70457ED2B31A62E00506DF4 /* Errorcodes.swift in Sources */ = {isa = PBXBuildFile; fileRef = F70457EC2B31A62E00506DF4 /* Errorcodes.swift */; };
		F72264792CED189200173B18 /* CircleIconView.swift in Sources */ = {isa = PBXBuildFile; fileRef = F72264782CED189200173B18 /* CircleIconView.swift */; };
		F727CFE12B35C99E0075351D /* DisplayShareTypes.swift in Sources */ = {isa = PBXBuildFile; fileRef = F727CFE02B35C99E0075351D /* DisplayShareTypes.swift */; };
		F72B13EA2B332987001BDEEA /* Menu.swift in Sources */ = {isa = PBXBuildFile; fileRef = F72B13E92B332987001BDEEA /* Menu.swift */; };
		F73429F92DA5767C0025985F /* AuthenticationView.swift in Sources */ = {isa = PBXBuildFile; fileRef = F73429F12DA5767C0025985F /* AuthenticationView.swift */; };
		F73429FA2DA5767C0025985F /* SettingsView.swift in Sources */ = {isa = PBXBuildFile; fileRef = F73429F52DA5767C0025985F /* SettingsView.swift */; };
		F73429FB2DA5767C0025985F /* NetworkSharesView.swift in Sources */ = {isa = PBXBuildFile; fileRef = F73429F32DA5767C0025985F /* NetworkSharesView.swift */; };
		F73429FC2DA5767C0025985F /* SettingsWindowManager.swift in Sources */ = {isa = PBXBuildFile; fileRef = F73429F62DA5767C0025985F /* SettingsWindowManager.swift */; };
		F73429FE2DA5767C0025985F /* GeneralSettingsView.swift in Sources */ = {isa = PBXBuildFile; fileRef = F73429F22DA5767C0025985F /* GeneralSettingsView.swift */; };
		F739C41A2755297F003A3CC5 /* DefaultValues.plist in Resources */ = {isa = PBXBuildFile; fileRef = F739C418275525BC003A3CC5 /* DefaultValues.plist */; };
		F742ACF62861CB62009864DF /* AppStatistics.swift in Sources */ = {isa = PBXBuildFile; fileRef = F742ACF52861CB62009864DF /* AppStatistics.swift */; };
		F7432E722D11A582009B499B /* dogeADAuth in Frameworks */ = {isa = PBXBuildFile; productRef = F7432E712D11A582009B499B /* dogeADAuth */; };
		F7432E752D11A5BF009B499B /* dogeADAuth in Frameworks */ = {isa = PBXBuildFile; productRef = F7432E742D11A5BF009B499B /* dogeADAuth */; };
		F747F8642B6F814A00AC0772 /* AuthType.swift in Sources */ = {isa = PBXBuildFile; fileRef = F747F8632B6F814A00AC0772 /* AuthType.swift */; };
		F747F8662B6F81D400AC0772 /* MountStatus.swift in Sources */ = {isa = PBXBuildFile; fileRef = F747F8652B6F81D400AC0772 /* MountStatus.swift */; };
		F75964682D13E6CA00916D06 /* dogeADAuth in Frameworks */ = {isa = PBXBuildFile; productRef = F75964672D13E6CA00916D06 /* dogeADAuth */; };
		F765D0552A852911001D5116 /* ShareManager.swift in Sources */ = {isa = PBXBuildFile; fileRef = F765D0542A852911001D5116 /* ShareManager.swift */; };
		F765D0572A852935001D5116 /* Share.swift in Sources */ = {isa = PBXBuildFile; fileRef = F765D0562A852935001D5116 /* Share.swift */; };
		F77107B7274EC51600556B20 /* Monitor.swift in Sources */ = {isa = PBXBuildFile; fileRef = F77107B6274EC51600556B20 /* Monitor.swift */; };
		F77107B9274EC76200556B20 /* Mounter.swift in Sources */ = {isa = PBXBuildFile; fileRef = F77107B8274EC76200556B20 /* Mounter.swift */; };
		F77107BB274EC7D200556B20 /* config.swift in Sources */ = {isa = PBXBuildFile; fileRef = F77107BA274EC7D200556B20 /* config.swift */; };
		F7796E122AFBE5AB008F6A26 /* ActivityController.swift in Sources */ = {isa = PBXBuildFile; fileRef = F7796E112AFBE5AB008F6A26 /* ActivityController.swift */; };
		F7885F642C623084000B96AC /* Sparkle in Frameworks */ = {isa = PBXBuildFile; productRef = F7885F632C623084000B96AC /* Sparkle */; };
		F78AF9D02D035D5500E32EEA /* FinderController.swift in Sources */ = {isa = PBXBuildFile; fileRef = F78AF9CF2D035D5500E32EEA /* FinderController.swift */; };
		F78B9D752B0BA7EF00043327 /* KeychainManager.swift in Sources */ = {isa = PBXBuildFile; fileRef = F78B9D742B0BA7EF00043327 /* KeychainManager.swift */; };
		F791FC8B2DD22E5F00F0445C /* AuthProfileManager.swift in Sources */ = {isa = PBXBuildFile; fileRef = F791FC8A2DD22E5F00F0445C /* AuthProfileManager.swift */; };
		F791FC8D2DD22E9200F0445C /* AuthProfile.swift in Sources */ = {isa = PBXBuildFile; fileRef = F791FC8C2DD22E9200F0445C /* AuthProfile.swift */; };
		F791FC9E2DD23DAE00F0445C /* AddShareView.swift in Sources */ = {isa = PBXBuildFile; fileRef = F791FC9D2DD23DAE00F0445C /* AddShareView.swift */; };
		F791FCA02DD23DBC00F0445C /* AuthenticationHeaderView.swift in Sources */ = {isa = PBXBuildFile; fileRef = F791FC9F2DD23DBC00F0445C /* AuthenticationHeaderView.swift */; };
		F791FCA22DD23DC300F0445C /* DetailColumnView.swift in Sources */ = {isa = PBXBuildFile; fileRef = F791FCA12DD23DC300F0445C /* DetailColumnView.swift */; };
		F791FCA82DD23DD500F0445C /* ProfileRowView.swift in Sources */ = {isa = PBXBuildFile; fileRef = F791FCA72DD23DD500F0445C /* ProfileRowView.swift */; };
		F791FCA92DD23DD500F0445C /* ProfileDetailView.swift in Sources */ = {isa = PBXBuildFile; fileRef = F791FCA42DD23DD500F0445C /* ProfileDetailView.swift */; };
		F791FCAA2DD23DD500F0445C /* ProfileDetailPlaceholderView.swift in Sources */ = {isa = PBXBuildFile; fileRef = F791FCA32DD23DD500F0445C /* ProfileDetailPlaceholderView.swift */; };
		F791FCAB2DD23DD500F0445C /* ProfileEditorView.swift in Sources */ = {isa = PBXBuildFile; fileRef = F791FCA52DD23DD500F0445C /* ProfileEditorView.swift */; };
		F791FCAC2DD23DD500F0445C /* ProfileListView.swift in Sources */ = {isa = PBXBuildFile; fileRef = F791FCA62DD23DD500F0445C /* ProfileListView.swift */; };
		F79B1598274E722000C322A8 /* AppDelegate.swift in Sources */ = {isa = PBXBuildFile; fileRef = F79B1597274E722000C322A8 /* AppDelegate.swift */; };
		F79B159C274E722100C322A8 /* Assets.xcassets in Resources */ = {isa = PBXBuildFile; fileRef = F79B159B274E722100C322A8 /* Assets.xcassets */; };
		F79B159F274E722100C322A8 /* Main.storyboard in Resources */ = {isa = PBXBuildFile; fileRef = F79B159D274E722100C322A8 /* Main.storyboard */; };
		F79B15C4274E800C00C322A8 /* NetworkShareMounterViewController.swift in Sources */ = {isa = PBXBuildFile; fileRef = F79B15C3274E800C00C322A8 /* NetworkShareMounterViewController.swift */; };
		F7A7A2192C8F0240006772D4 /* dogeADAuth in Frameworks */ = {isa = PBXBuildFile; productRef = F7A7A2182C8F0240006772D4 /* dogeADAuth */; };
		F7A9B2E62B04FCF600E6E4EA /* HelpPopoverView.swift in Sources */ = {isa = PBXBuildFile; fileRef = F7A9B2E52B04FCF600E6E4EA /* HelpPopoverView.swift */; };
		F7B9EEA02E4220DB00DF2814 /* DirectoryManager.swift in Sources */ = {isa = PBXBuildFile; fileRef = F7B9EE9F2E4220DB00DF2814 /* DirectoryManager.swift */; };
		F7BAC10D274FBA2D00B5BFF4 /* LaunchAtLogin in Frameworks */ = {isa = PBXBuildFile; productRef = F7BAC10C274FBA2D00B5BFF4 /* LaunchAtLogin */; };
		F7C205172C305C8A00902B4E /* dogeADAuth in Frameworks */ = {isa = PBXBuildFile; productRef = F7C205162C305C8A00902B4E /* dogeADAuth */; };
		F7CAE1252CFB879000D0A839 /* Sentry in Frameworks */ = {isa = PBXBuildFile; productRef = F7CAE1242CFB879000D0A839 /* Sentry */; };
		F7CF6E642B1DFB6400643574 /* Localizable.xcstrings in Resources */ = {isa = PBXBuildFile; fileRef = F7CF6E632B1DFB6400643574 /* Localizable.xcstrings */; };
		F7D146D82B84CB7600BFD8F5 /* FileManager.swift in Sources */ = {isa = PBXBuildFile; fileRef = F7D146D72B84CB7600BFD8F5 /* FileManager.swift */; };
		F7D371222B47F7BE00D54FF5 /* KrbAuthViewController.swift in Sources */ = {isa = PBXBuildFile; fileRef = F7D371212B47F7BE00D54FF5 /* KrbAuthViewController.swift */; };
		F7D9404E2C41842700028F9A /* HelpPopoverShareStatusView.swift in Sources */ = {isa = PBXBuildFile; fileRef = F7D9404D2C41842700028F9A /* HelpPopoverShareStatusView.swift */; };
		F7D940502C418B9300028F9A /* MountStatusDescription.swift in Sources */ = {isa = PBXBuildFile; fileRef = F7D9404F2C418B9300028F9A /* MountStatusDescription.swift */; };
		F7E2AF6F2C3061020063960F /* dogeADAuth in Frameworks */ = {isa = PBXBuildFile; productRef = F7E2AF6E2C3061020063960F /* dogeADAuth */; };
		F7E727AA2B03AA9A0036CF15 /* ShareViewController.swift in Sources */ = {isa = PBXBuildFile; fileRef = F7E727A92B03AA9A0036CF15 /* ShareViewController.swift */; };
		F7EF65CE2B3B4BEE00051D44 /* Notification.swift in Sources */ = {isa = PBXBuildFile; fileRef = F7EF65CD2B3B4BEE00051D44 /* Notification.swift */; };
		F7EF65D02B3B4DFC00051D44 /* Logger.swift in Sources */ = {isa = PBXBuildFile; fileRef = F7EF65CF2B3B4DFC00051D44 /* Logger.swift */; };
		F7EF65D22B3B56A600051D44 /* AutomaticSignIn.swift in Sources */ = {isa = PBXBuildFile; fileRef = F7EF65D12B3B56A600051D44 /* AutomaticSignIn.swift */; };
		F7EF65DA2B3B574100051D44 /* SRVResolver.swift in Sources */ = {isa = PBXBuildFile; fileRef = F7EF65D92B3B574100051D44 /* SRVResolver.swift */; };
		F7EF65DC2B3B575C00051D44 /* SRVRecord.swift in Sources */ = {isa = PBXBuildFile; fileRef = F7EF65DB2B3B575C00051D44 /* SRVRecord.swift */; };
		F7EF65E32B3B57FC00051D44 /* AccountsManager.swift in Sources */ = {isa = PBXBuildFile; fileRef = F7EF65E22B3B57FC00051D44 /* AccountsManager.swift */; };
		F7EF65E62B3B582F00051D44 /* DogeAccount.swift in Sources */ = {isa = PBXBuildFile; fileRef = F7EF65E52B3B582F00051D44 /* DogeAccount.swift */; };
		F7EF65EC2B3B5C8B00051D44 /* PreferenceKeys.swift in Sources */ = {isa = PBXBuildFile; fileRef = F7EF65EB2B3B5C8B00051D44 /* PreferenceKeys.swift */; };
		F7EF65EE2B3B5CA700051D44 /* PreferenceManager.swift in Sources */ = {isa = PBXBuildFile; fileRef = F7EF65ED2B3B5CA700051D44 /* PreferenceManager.swift */; };
		F7EF65F02B3B5CCD00051D44 /* FAU.swift in Sources */ = {isa = PBXBuildFile; fileRef = F7EF65EF2B3B5CCD00051D44 /* FAU.swift */; };
		F7EF65F32B3B5DBB00051D44 /* String.swift in Sources */ = {isa = PBXBuildFile; fileRef = F7EF65F22B3B5DBB00051D44 /* String.swift */; };
		F7EF65F52B3B5DDC00051D44 /* Data.swift in Sources */ = {isa = PBXBuildFile; fileRef = F7EF65F42B3B5DDC00051D44 /* Data.swift */; };
		F7EF65F72B3B5DF500051D44 /* Date.swift in Sources */ = {isa = PBXBuildFile; fileRef = F7EF65F62B3B5DF500051D44 /* Date.swift */; };
		F7EF65F92B3B5E0800051D44 /* URL.swift in Sources */ = {isa = PBXBuildFile; fileRef = F7EF65F82B3B5E0800051D44 /* URL.swift */; };
		F7EF65FB2B3B5E2300051D44 /* SetupSession.swift in Sources */ = {isa = PBXBuildFile; fileRef = F7EF65FA2B3B5E2300051D44 /* SetupSession.swift */; };
		F7EF66062B3B5F5200051D44 /* NSTaskWrapper.swift in Sources */ = {isa = PBXBuildFile; fileRef = F7EF66052B3B5F5200051D44 /* NSTaskWrapper.swift */; };
		F7EFD0A22D0B191A0064D038 /* dogeADAuth in Frameworks */ = {isa = PBXBuildFile; productRef = F7EFD0A12D0B191A0064D038 /* dogeADAuth */; };
/* End PBXBuildFile section */

/* Begin PBXContainerItemProxy section */
		F706FED52D8EABCF001C2785 /* PBXContainerItemProxy */ = {
			isa = PBXContainerItemProxy;
			containerPortal = D60FA5141E7FBE1300D9B5A5 /* Project object */;
			proxyType = 1;
			remoteGlobalIDString = F79B1594274E722000C322A8;
			remoteInfo = "Network Share Mounter";
		};
/* End PBXContainerItemProxy section */

/* Begin PBXFileReference section */
		F70457EC2B31A62E00506DF4 /* Errorcodes.swift */ = {isa = PBXFileReference; lastKnownFileType = sourcecode.swift; path = Errorcodes.swift; sourceTree = "<group>"; };
		F706FED12D8EABCF001C2785 /* Network Share MounterTests.xctest */ = {isa = PBXFileReference; explicitFileType = wrapper.cfbundle; includeInIndex = 0; path = "Network Share MounterTests.xctest"; sourceTree = BUILT_PRODUCTS_DIR; };
		F72264782CED189200173B18 /* CircleIconView.swift */ = {isa = PBXFileReference; lastKnownFileType = sourcecode.swift; path = CircleIconView.swift; sourceTree = "<group>"; };
		F727CFE02B35C99E0075351D /* DisplayShareTypes.swift */ = {isa = PBXFileReference; lastKnownFileType = sourcecode.swift; path = DisplayShareTypes.swift; sourceTree = "<group>"; };
		F72B13E92B332987001BDEEA /* Menu.swift */ = {isa = PBXFileReference; lastKnownFileType = sourcecode.swift; path = Menu.swift; sourceTree = "<group>"; };
		F73429F12DA5767C0025985F /* AuthenticationView.swift */ = {isa = PBXFileReference; lastKnownFileType = sourcecode.swift; path = AuthenticationView.swift; sourceTree = "<group>"; };
		F73429F22DA5767C0025985F /* GeneralSettingsView.swift */ = {isa = PBXFileReference; lastKnownFileType = sourcecode.swift; path = GeneralSettingsView.swift; sourceTree = "<group>"; };
		F73429F32DA5767C0025985F /* NetworkSharesView.swift */ = {isa = PBXFileReference; lastKnownFileType = sourcecode.swift; path = NetworkSharesView.swift; sourceTree = "<group>"; };
		F73429F52DA5767C0025985F /* SettingsView.swift */ = {isa = PBXFileReference; lastKnownFileType = sourcecode.swift; path = SettingsView.swift; sourceTree = "<group>"; };
		F73429F62DA5767C0025985F /* SettingsWindowManager.swift */ = {isa = PBXFileReference; lastKnownFileType = sourcecode.swift; path = SettingsWindowManager.swift; sourceTree = "<group>"; };
		F739C418275525BC003A3CC5 /* DefaultValues.plist */ = {isa = PBXFileReference; lastKnownFileType = text.plist.xml; path = DefaultValues.plist; sourceTree = "<group>"; };
		F742ACF52861CB62009864DF /* AppStatistics.swift */ = {isa = PBXFileReference; lastKnownFileType = sourcecode.swift; path = AppStatistics.swift; sourceTree = "<group>"; };
		F747F8632B6F814A00AC0772 /* AuthType.swift */ = {isa = PBXFileReference; lastKnownFileType = sourcecode.swift; path = AuthType.swift; sourceTree = "<group>"; };
		F747F8652B6F81D400AC0772 /* MountStatus.swift */ = {isa = PBXFileReference; lastKnownFileType = sourcecode.swift; path = MountStatus.swift; sourceTree = "<group>"; };
		F765D0542A852911001D5116 /* ShareManager.swift */ = {isa = PBXFileReference; lastKnownFileType = sourcecode.swift; path = ShareManager.swift; sourceTree = "<group>"; };
		F765D0562A852935001D5116 /* Share.swift */ = {isa = PBXFileReference; lastKnownFileType = sourcecode.swift; path = Share.swift; sourceTree = "<group>"; };
		F77107B6274EC51600556B20 /* Monitor.swift */ = {isa = PBXFileReference; lastKnownFileType = sourcecode.swift; path = Monitor.swift; sourceTree = "<group>"; };
		F77107B8274EC76200556B20 /* Mounter.swift */ = {isa = PBXFileReference; lastKnownFileType = sourcecode.swift; path = Mounter.swift; sourceTree = "<group>"; };
		F77107BA274EC7D200556B20 /* config.swift */ = {isa = PBXFileReference; lastKnownFileType = sourcecode.swift; path = config.swift; sourceTree = "<group>"; };
		F7796E112AFBE5AB008F6A26 /* ActivityController.swift */ = {isa = PBXFileReference; lastKnownFileType = sourcecode.swift; path = ActivityController.swift; sourceTree = "<group>"; };
		F78AF9CF2D035D5500E32EEA /* FinderController.swift */ = {isa = PBXFileReference; lastKnownFileType = sourcecode.swift; path = FinderController.swift; sourceTree = "<group>"; };
		F78B9D742B0BA7EF00043327 /* KeychainManager.swift */ = {isa = PBXFileReference; lastKnownFileType = sourcecode.swift; path = KeychainManager.swift; sourceTree = "<group>"; };
		F791FC8A2DD22E5F00F0445C /* AuthProfileManager.swift */ = {isa = PBXFileReference; lastKnownFileType = sourcecode.swift; path = AuthProfileManager.swift; sourceTree = "<group>"; };
		F791FC8C2DD22E9200F0445C /* AuthProfile.swift */ = {isa = PBXFileReference; lastKnownFileType = sourcecode.swift; path = AuthProfile.swift; sourceTree = "<group>"; };
		F791FC9D2DD23DAE00F0445C /* AddShareView.swift */ = {isa = PBXFileReference; lastKnownFileType = sourcecode.swift; path = AddShareView.swift; sourceTree = "<group>"; };
		F791FC9F2DD23DBC00F0445C /* AuthenticationHeaderView.swift */ = {isa = PBXFileReference; lastKnownFileType = sourcecode.swift; path = AuthenticationHeaderView.swift; sourceTree = "<group>"; };
		F791FCA12DD23DC300F0445C /* DetailColumnView.swift */ = {isa = PBXFileReference; lastKnownFileType = sourcecode.swift; path = DetailColumnView.swift; sourceTree = "<group>"; };
		F791FCA32DD23DD500F0445C /* ProfileDetailPlaceholderView.swift */ = {isa = PBXFileReference; lastKnownFileType = sourcecode.swift; path = ProfileDetailPlaceholderView.swift; sourceTree = "<group>"; };
		F791FCA42DD23DD500F0445C /* ProfileDetailView.swift */ = {isa = PBXFileReference; lastKnownFileType = sourcecode.swift; path = ProfileDetailView.swift; sourceTree = "<group>"; };
		F791FCA52DD23DD500F0445C /* ProfileEditorView.swift */ = {isa = PBXFileReference; lastKnownFileType = sourcecode.swift; path = ProfileEditorView.swift; sourceTree = "<group>"; };
		F791FCA62DD23DD500F0445C /* ProfileListView.swift */ = {isa = PBXFileReference; lastKnownFileType = sourcecode.swift; path = ProfileListView.swift; sourceTree = "<group>"; };
		F791FCA72DD23DD500F0445C /* ProfileRowView.swift */ = {isa = PBXFileReference; lastKnownFileType = sourcecode.swift; path = ProfileRowView.swift; sourceTree = "<group>"; };
		F79B1595274E722000C322A8 /* Network Share Mounter.app */ = {isa = PBXFileReference; explicitFileType = wrapper.application; includeInIndex = 0; path = "Network Share Mounter.app"; sourceTree = BUILT_PRODUCTS_DIR; };
		F79B1597274E722000C322A8 /* AppDelegate.swift */ = {isa = PBXFileReference; lastKnownFileType = sourcecode.swift; path = AppDelegate.swift; sourceTree = "<group>"; };
		F79B159B274E722100C322A8 /* Assets.xcassets */ = {isa = PBXFileReference; lastKnownFileType = folder.assetcatalog; path = Assets.xcassets; sourceTree = "<group>"; };
		F79B159E274E722100C322A8 /* Base */ = {isa = PBXFileReference; lastKnownFileType = file.storyboard; name = Base; path = Base.lproj/Main.storyboard; sourceTree = "<group>"; };
		F79B15A0274E722100C322A8 /* Network_Share_Mounter.entitlements */ = {isa = PBXFileReference; lastKnownFileType = text.plist.entitlements; path = Network_Share_Mounter.entitlements; sourceTree = "<group>"; };
		F79B15C2274E7D3600C322A8 /* Network-Share-Mounter-Info.plist */ = {isa = PBXFileReference; lastKnownFileType = text.plist; path = "Network-Share-Mounter-Info.plist"; sourceTree = SOURCE_ROOT; };
		F79B15C3274E800C00C322A8 /* NetworkShareMounterViewController.swift */ = {isa = PBXFileReference; lastKnownFileType = sourcecode.swift; path = NetworkShareMounterViewController.swift; sourceTree = "<group>"; };
		F7A9B2E52B04FCF600E6E4EA /* HelpPopoverView.swift */ = {isa = PBXFileReference; lastKnownFileType = sourcecode.swift; path = HelpPopoverView.swift; sourceTree = "<group>"; };
		F7B9EE9F2E4220DB00DF2814 /* DirectoryManager.swift */ = {isa = PBXFileReference; lastKnownFileType = sourcecode.swift; path = DirectoryManager.swift; sourceTree = "<group>"; };
		F7CF6E632B1DFB6400643574 /* Localizable.xcstrings */ = {isa = PBXFileReference; lastKnownFileType = text.json.xcstrings; path = Localizable.xcstrings; sourceTree = "<group>"; };
		F7CF6E652B1DFB6400643574 /* mul */ = {isa = PBXFileReference; lastKnownFileType = text.json.xcstrings; name = mul; path = mul.lproj/Main.xcstrings; sourceTree = "<group>"; };
		F7D146D72B84CB7600BFD8F5 /* FileManager.swift */ = {isa = PBXFileReference; lastKnownFileType = sourcecode.swift; path = FileManager.swift; sourceTree = "<group>"; };
		F7D371212B47F7BE00D54FF5 /* KrbAuthViewController.swift */ = {isa = PBXFileReference; lastKnownFileType = sourcecode.swift; path = KrbAuthViewController.swift; sourceTree = "<group>"; };
		F7D9404D2C41842700028F9A /* HelpPopoverShareStatusView.swift */ = {isa = PBXFileReference; lastKnownFileType = sourcecode.swift; path = HelpPopoverShareStatusView.swift; sourceTree = "<group>"; };
		F7D9404F2C418B9300028F9A /* MountStatusDescription.swift */ = {isa = PBXFileReference; lastKnownFileType = sourcecode.swift; path = MountStatusDescription.swift; sourceTree = "<group>"; };
		F7E727A92B03AA9A0036CF15 /* ShareViewController.swift */ = {isa = PBXFileReference; fileEncoding = 4; lastKnownFileType = sourcecode.swift; name = ShareViewController.swift; path = "Network Share Mounter/view/ShareViewController.swift"; sourceTree = SOURCE_ROOT; };
		F7EF65CD2B3B4BEE00051D44 /* Notification.swift */ = {isa = PBXFileReference; lastKnownFileType = sourcecode.swift; path = Notification.swift; sourceTree = "<group>"; };
		F7EF65CF2B3B4DFC00051D44 /* Logger.swift */ = {isa = PBXFileReference; lastKnownFileType = sourcecode.swift; path = Logger.swift; sourceTree = "<group>"; };
		F7EF65D12B3B56A600051D44 /* AutomaticSignIn.swift */ = {isa = PBXFileReference; lastKnownFileType = sourcecode.swift; path = AutomaticSignIn.swift; sourceTree = "<group>"; };
		F7EF65D92B3B574100051D44 /* SRVResolver.swift */ = {isa = PBXFileReference; lastKnownFileType = sourcecode.swift; path = SRVResolver.swift; sourceTree = "<group>"; };
		F7EF65DB2B3B575C00051D44 /* SRVRecord.swift */ = {isa = PBXFileReference; lastKnownFileType = sourcecode.swift; path = SRVRecord.swift; sourceTree = "<group>"; };
		F7EF65E22B3B57FC00051D44 /* AccountsManager.swift */ = {isa = PBXFileReference; lastKnownFileType = sourcecode.swift; path = AccountsManager.swift; sourceTree = "<group>"; };
		F7EF65E52B3B582F00051D44 /* DogeAccount.swift */ = {isa = PBXFileReference; lastKnownFileType = sourcecode.swift; path = DogeAccount.swift; sourceTree = "<group>"; };
		F7EF65EB2B3B5C8B00051D44 /* PreferenceKeys.swift */ = {isa = PBXFileReference; lastKnownFileType = sourcecode.swift; path = PreferenceKeys.swift; sourceTree = "<group>"; };
		F7EF65ED2B3B5CA700051D44 /* PreferenceManager.swift */ = {isa = PBXFileReference; lastKnownFileType = sourcecode.swift; path = PreferenceManager.swift; sourceTree = "<group>"; };
		F7EF65EF2B3B5CCD00051D44 /* FAU.swift */ = {isa = PBXFileReference; lastKnownFileType = sourcecode.swift; path = FAU.swift; sourceTree = "<group>"; };
		F7EF65F22B3B5DBB00051D44 /* String.swift */ = {isa = PBXFileReference; lastKnownFileType = sourcecode.swift; path = String.swift; sourceTree = "<group>"; };
		F7EF65F42B3B5DDC00051D44 /* Data.swift */ = {isa = PBXFileReference; lastKnownFileType = sourcecode.swift; path = Data.swift; sourceTree = "<group>"; };
		F7EF65F62B3B5DF500051D44 /* Date.swift */ = {isa = PBXFileReference; lastKnownFileType = sourcecode.swift; path = Date.swift; sourceTree = "<group>"; };
		F7EF65F82B3B5E0800051D44 /* URL.swift */ = {isa = PBXFileReference; lastKnownFileType = sourcecode.swift; path = URL.swift; sourceTree = "<group>"; };
		F7EF65FA2B3B5E2300051D44 /* SetupSession.swift */ = {isa = PBXFileReference; lastKnownFileType = sourcecode.swift; path = SetupSession.swift; sourceTree = "<group>"; };
		F7EF66052B3B5F5200051D44 /* NSTaskWrapper.swift */ = {isa = PBXFileReference; lastKnownFileType = sourcecode.swift; path = NSTaskWrapper.swift; sourceTree = "<group>"; };
/* End PBXFileReference section */

/* Begin PBXFileSystemSynchronizedRootGroup section */
		F706FED22D8EABCF001C2785 /* Network Share MounterTests */ = {
			isa = PBXFileSystemSynchronizedRootGroup;
			path = "Network Share MounterTests";
			sourceTree = "<group>";
		};
/* End PBXFileSystemSynchronizedRootGroup section */

/* Begin PBXFrameworksBuildPhase section */
		F706FECE2D8EABCF001C2785 /* Frameworks */ = {
			isa = PBXFrameworksBuildPhase;
			files = (
			);
		};
		F79B1592274E722000C322A8 /* Frameworks */ = {
			isa = PBXFrameworksBuildPhase;
			files = (
				F75964682D13E6CA00916D06 /* dogeADAuth in Frameworks */,
				F7432E722D11A582009B499B /* dogeADAuth in Frameworks */,
				F7A7A2192C8F0240006772D4 /* dogeADAuth in Frameworks */,
				F7E2AF6F2C3061020063960F /* dogeADAuth in Frameworks */,
				F7432E752D11A5BF009B499B /* dogeADAuth in Frameworks */,
				F7885F642C623084000B96AC /* Sparkle in Frameworks */,
				F7EFD0A22D0B191A0064D038 /* dogeADAuth in Frameworks */,
				F7C205172C305C8A00902B4E /* dogeADAuth in Frameworks */,
				F7BAC10D274FBA2D00B5BFF4 /* LaunchAtLogin in Frameworks */,
				F7CAE1252CFB879000D0A839 /* Sentry in Frameworks */,
			);
		};
/* End PBXFrameworksBuildPhase section */

/* Begin PBXGroup section */
		D60FA5131E7FBE1300D9B5A5 = {
			isa = PBXGroup;
			children = (
				F79B1596274E722000C322A8 /* Network Share Mounter */,
				F706FED22D8EABCF001C2785 /* Network Share MounterTests */,
				D60FA51D1E7FBE1400D9B5A5 /* Products */,
			);
			sourceTree = "<group>";
		};
		D60FA51D1E7FBE1400D9B5A5 /* Products */ = {
			isa = PBXGroup;
			children = (
				F79B1595274E722000C322A8 /* Network Share Mounter.app */,
				F706FED12D8EABCF001C2785 /* Network Share MounterTests.xctest */,
			);
			name = Products;
			sourceTree = "<group>";
		};
		F70457EB2B307C8D00506DF4 /* helper */ = {
			isa = PBXGroup;
			children = (
				F77107B6274EC51600556B20 /* Monitor.swift */,
				F7B9EE9F2E4220DB00DF2814 /* DirectoryManager.swift */,
				F78AF9CF2D035D5500E32EEA /* FinderController.swift */,
				F7796E112AFBE5AB008F6A26 /* ActivityController.swift */,
				F7EF65CF2B3B4DFC00051D44 /* Logger.swift */,
				F7EF66052B3B5F5200051D44 /* NSTaskWrapper.swift */,
				F7EF65D12B3B56A600051D44 /* AutomaticSignIn.swift */,
			);
			path = helper;
			sourceTree = "<group>";
		};
		F73429F72DA5767C0025985F /* views */ = {
			isa = PBXGroup;
			children = (
				F791FC9D2DD23DAE00F0445C /* AddShareView.swift */,
				F791FC9F2DD23DBC00F0445C /* AuthenticationHeaderView.swift */,
				F73429F12DA5767C0025985F /* AuthenticationView.swift */,
				F791FCA12DD23DC300F0445C /* DetailColumnView.swift */,
				F73429F22DA5767C0025985F /* GeneralSettingsView.swift */,
				F73429F32DA5767C0025985F /* NetworkSharesView.swift */,
				F791FCA32DD23DD500F0445C /* ProfileDetailPlaceholderView.swift */,
				F791FCA42DD23DD500F0445C /* ProfileDetailView.swift */,
				F791FCA52DD23DD500F0445C /* ProfileEditorView.swift */,
				F791FCA62DD23DD500F0445C /* ProfileListView.swift */,
				F791FCA72DD23DD500F0445C /* ProfileRowView.swift */,
				F73429F52DA5767C0025985F /* SettingsView.swift */,
				F73429F62DA5767C0025985F /* SettingsWindowManager.swift */,
			);
			path = views;
			sourceTree = "<group>";
		};
		F78455422B4C52F000A8F507 /* preferences */ = {
			isa = PBXGroup;
			children = (
				F77107BA274EC7D200556B20 /* config.swift */,
				F7D9404F2C418B9300028F9A /* MountStatusDescription.swift */,
				F7EF65EF2B3B5CCD00051D44 /* FAU.swift */,
				F7EF65EB2B3B5C8B00051D44 /* PreferenceKeys.swift */,
				F7EF65ED2B3B5CA700051D44 /* PreferenceManager.swift */,
			);
			path = preferences;
			sourceTree = "<group>";
		};
		F79B1596274E722000C322A8 /* Network Share Mounter */ = {
			isa = PBXGroup;
			children = (
				F7CF6E632B1DFB6400643574 /* Localizable.xcstrings */,
				F739C418275525BC003A3CC5 /* DefaultValues.plist */,
				F79B15C2274E7D3600C322A8 /* Network-Share-Mounter-Info.plist */,
				F79B1597274E722000C322A8 /* AppDelegate.swift */,
				F78455422B4C52F000A8F507 /* preferences */,
				F7EF65F12B3B5D7000051D44 /* Extensions */,
				F7EF65D62B3B571600051D44 /* lookups */,
				F7EF65DD2B3B57AB00051D44 /* managers */,
				F7E727A82B03AA0D0036CF15 /* model */,
				F70457EB2B307C8D00506DF4 /* helper */,
				F73429F72DA5767C0025985F /* views */,
				F7E727A72B03A9FB0036CF15 /* view */,
				F79B159B274E722100C322A8 /* Assets.xcassets */,
				F79B159D274E722100C322A8 /* Main.storyboard */,
				F79B15A0274E722100C322A8 /* Network_Share_Mounter.entitlements */,
			);
			path = "Network Share Mounter";
			sourceTree = "<group>";
		};
		F7E727A72B03A9FB0036CF15 /* view */ = {
			isa = PBXGroup;
			children = (
				F79B15C3274E800C00C322A8 /* NetworkShareMounterViewController.swift */,
				F72264782CED189200173B18 /* CircleIconView.swift */,
				F7E727A92B03AA9A0036CF15 /* ShareViewController.swift */,
				F7A9B2E52B04FCF600E6E4EA /* HelpPopoverView.swift */,
				F7D9404D2C41842700028F9A /* HelpPopoverShareStatusView.swift */,
				F7D371212B47F7BE00D54FF5 /* KrbAuthViewController.swift */,
			);
			path = view;
			sourceTree = "<group>";
		};
		F7E727A82B03AA0D0036CF15 /* model */ = {
			isa = PBXGroup;
			children = (
				F791FC8A2DD22E5F00F0445C /* AuthProfileManager.swift */,
				F791FC8C2DD22E9200F0445C /* AuthProfile.swift */,
				F747F8652B6F81D400AC0772 /* MountStatus.swift */,
				F747F8632B6F814A00AC0772 /* AuthType.swift */,
				F7EF65E52B3B582F00051D44 /* DogeAccount.swift */,
				F77107B8274EC76200556B20 /* Mounter.swift */,
				F70457EC2B31A62E00506DF4 /* Errorcodes.swift */,
				F765D0562A852935001D5116 /* Share.swift */,
				F742ACF52861CB62009864DF /* AppStatistics.swift */,
				F727CFE02B35C99E0075351D /* DisplayShareTypes.swift */,
				F72B13E92B332987001BDEEA /* Menu.swift */,
			);
			path = model;
			sourceTree = "<group>";
		};
		F7EF65D62B3B571600051D44 /* lookups */ = {
			isa = PBXGroup;
			children = (
				F7EF65D92B3B574100051D44 /* SRVResolver.swift */,
				F7EF65DB2B3B575C00051D44 /* SRVRecord.swift */,
			);
			path = lookups;
			sourceTree = "<group>";
		};
		F7EF65DD2B3B57AB00051D44 /* managers */ = {
			isa = PBXGroup;
			children = (
				F7EF65E22B3B57FC00051D44 /* AccountsManager.swift */,
				F765D0542A852911001D5116 /* ShareManager.swift */,
				F78B9D742B0BA7EF00043327 /* KeychainManager.swift */,
			);
			path = managers;
			sourceTree = "<group>";
		};
		F7EF65F12B3B5D7000051D44 /* Extensions */ = {
			isa = PBXGroup;
			children = (
				F7EF65CD2B3B4BEE00051D44 /* Notification.swift */,
				F7D146D72B84CB7600BFD8F5 /* FileManager.swift */,
				F7EF65F22B3B5DBB00051D44 /* String.swift */,
				F7EF65F42B3B5DDC00051D44 /* Data.swift */,
				F7EF65F62B3B5DF500051D44 /* Date.swift */,
				F7EF65F82B3B5E0800051D44 /* URL.swift */,
				F7EF65FA2B3B5E2300051D44 /* SetupSession.swift */,
			);
			path = Extensions;
			sourceTree = "<group>";
		};
/* End PBXGroup section */

/* Begin PBXNativeTarget section */
		F706FED02D8EABCF001C2785 /* Network Share MounterTests */ = {
			isa = PBXNativeTarget;
			buildConfigurationList = F706FED72D8EABCF001C2785 /* Build configuration list for PBXNativeTarget "Network Share MounterTests" */;
			buildPhases = (
				F706FECD2D8EABCF001C2785 /* Sources */,
				F706FECE2D8EABCF001C2785 /* Frameworks */,
				F706FECF2D8EABCF001C2785 /* Resources */,
			);
			buildRules = (
			);
			dependencies = (
				F706FED62D8EABCF001C2785 /* PBXTargetDependency */,
			);
			fileSystemSynchronizedGroups = (
				F706FED22D8EABCF001C2785 /* Network Share MounterTests */,
			);
			name = "Network Share MounterTests";
			productName = "Network Share MounterTests";
			productReference = F706FED12D8EABCF001C2785 /* Network Share MounterTests.xctest */;
			productType = "com.apple.product-type.bundle.unit-test";
		};
		F79B1594274E722000C322A8 /* Network Share Mounter */ = {
			isa = PBXNativeTarget;
			buildConfigurationList = F79B15BD274E722100C322A8 /* Build configuration list for PBXNativeTarget "Network Share Mounter" */;
			buildPhases = (
				F79B1591274E722000C322A8 /* Sources */,
				F79B1592274E722000C322A8 /* Frameworks */,
				F79B1593274E722000C322A8 /* Resources */,
				F7BAC10E274FBCB000B5BFF4 /* ShellScript */,
			);
			buildRules = (
			);
			name = "Network Share Mounter";
			packageProductDependencies = (
				F7BAC10C274FBA2D00B5BFF4 /* LaunchAtLogin */,
				F7C205162C305C8A00902B4E /* dogeADAuth */,
				F7E2AF6E2C3061020063960F /* dogeADAuth */,
				F7885F632C623084000B96AC /* Sparkle */,
				F7A7A2182C8F0240006772D4 /* dogeADAuth */,
				F7CAE1242CFB879000D0A839 /* Sentry */,
				F7EFD0A12D0B191A0064D038 /* dogeADAuth */,
				F7432E712D11A582009B499B /* dogeADAuth */,
				F7432E742D11A5BF009B499B /* dogeADAuth */,
				F75964672D13E6CA00916D06 /* dogeADAuth */,
			);
			productName = "Network Share Mounter";
			productReference = F79B1595274E722000C322A8 /* Network Share Mounter.app */;
			productType = "com.apple.product-type.application";
		};
/* End PBXNativeTarget section */

/* Begin PBXProject section */
		D60FA5141E7FBE1300D9B5A5 /* Project object */ = {
			isa = PBXProject;
			attributes = {
				BuildIndependentTargetsInParallel = YES;
				KnownAssetTags = (
					authType,
				);
				LastSwiftUpdateCheck = 1630;
				LastUpgradeCheck = 1610;
				ORGANIZATIONNAME = "FAU - Regionales Rechenzentrum Erlangen";
				TargetAttributes = {
					F706FED02D8EABCF001C2785 = {
						CreatedOnToolsVersion = 16.3;
						TestTargetID = F79B1594274E722000C322A8;
					};
					F79B1594274E722000C322A8 = {
						CreatedOnToolsVersion = 13.2;
					};
				};
			};
			buildConfigurationList = D60FA5171E7FBE1300D9B5A5 /* Build configuration list for PBXProject "networkShareMounter" */;
			developmentRegion = en;
			hasScannedForEncodings = 0;
			knownRegions = (
				en,
				Base,
				de,
				it,
				es,
				fr,
				nl,
			);
			mainGroup = D60FA5131E7FBE1300D9B5A5;
			packageReferences = (
				F7BAC10B274FBA2D00B5BFF4 /* XCRemoteSwiftPackageReference "LaunchAtLogin" */,
				F7885F622C623084000B96AC /* XCRemoteSwiftPackageReference "Sparkle" */,
				F7CAE1232CFB879000D0A839 /* XCRemoteSwiftPackageReference "sentry-cocoa" */,
				F75964662D13E6CA00916D06 /* XCRemoteSwiftPackageReference "dogeadauth" */,
			);
			preferredProjectObjectVersion = 90;
			productRefGroup = D60FA51D1E7FBE1400D9B5A5 /* Products */;
			projectDirPath = "";
			projectRoot = "";
			targets = (
				F79B1594274E722000C322A8 /* Network Share Mounter */,
				F706FED02D8EABCF001C2785 /* Network Share MounterTests */,
			);
		};
/* End PBXProject section */

/* Begin PBXResourcesBuildPhase section */
		F706FECF2D8EABCF001C2785 /* Resources */ = {
			isa = PBXResourcesBuildPhase;
			files = (
			);
		};
		F79B1593274E722000C322A8 /* Resources */ = {
			isa = PBXResourcesBuildPhase;
			files = (
				F79B159C274E722100C322A8 /* Assets.xcassets in Resources */,
				F7CF6E642B1DFB6400643574 /* Localizable.xcstrings in Resources */,
				F739C41A2755297F003A3CC5 /* DefaultValues.plist in Resources */,
				F79B159F274E722100C322A8 /* Main.storyboard in Resources */,
			);
		};
/* End PBXResourcesBuildPhase section */

/* Begin PBXShellScriptBuildPhase section */
		F7BAC10E274FBCB000B5BFF4 /* ShellScript */ = {
			isa = PBXShellScriptBuildPhase;
			alwaysOutOfDate = 1;
			shellPath = /bin/sh;
			shellScript = (
				"# Type a script or drag a script file from your workspace to insert its path.",
				"\"${BUILT_PRODUCTS_DIR}/LaunchAtLogin_LaunchAtLogin.bundle/Contents/Resources/copy-helper-swiftpm.sh\"",
				"",
				"",
				"",
				"",
				"",
			);
		};
/* End PBXShellScriptBuildPhase section */

/* Begin PBXSourcesBuildPhase section */
		F706FECD2D8EABCF001C2785 /* Sources */ = {
			isa = PBXSourcesBuildPhase;
			files = (
			);
		};
		F79B1591274E722000C322A8 /* Sources */ = {
			isa = PBXSourcesBuildPhase;
			files = (
				F77107B7274EC51600556B20 /* Monitor.swift in Sources */,
				F7E727AA2B03AA9A0036CF15 /* ShareViewController.swift in Sources */,
				F791FC9E2DD23DAE00F0445C /* AddShareView.swift in Sources */,
				F79B15C4274E800C00C322A8 /* NetworkShareMounterViewController.swift in Sources */,
				F7EF65F52B3B5DDC00051D44 /* Data.swift in Sources */,
				F7EF65DC2B3B575C00051D44 /* SRVRecord.swift in Sources */,
				F7A9B2E62B04FCF600E6E4EA /* HelpPopoverView.swift in Sources */,
				F78B9D752B0BA7EF00043327 /* KeychainManager.swift in Sources */,
				F7EF65CE2B3B4BEE00051D44 /* Notification.swift in Sources */,
				F7D371222B47F7BE00D54FF5 /* KrbAuthViewController.swift in Sources */,
				F747F8642B6F814A00AC0772 /* AuthType.swift in Sources */,
				F7EF65D22B3B56A600051D44 /* AutomaticSignIn.swift in Sources */,
				F7EF65F92B3B5E0800051D44 /* URL.swift in Sources */,
				F7D9404E2C41842700028F9A /* HelpPopoverShareStatusView.swift in Sources */,
				F7EF65EC2B3B5C8B00051D44 /* PreferenceKeys.swift in Sources */,
				F7EF65EE2B3B5CA700051D44 /* PreferenceManager.swift in Sources */,
				F7EF65F02B3B5CCD00051D44 /* FAU.swift in Sources */,
				F765D0552A852911001D5116 /* ShareManager.swift in Sources */,
				F7EF66062B3B5F5200051D44 /* NSTaskWrapper.swift in Sources */,
				F7EF65E62B3B582F00051D44 /* DogeAccount.swift in Sources */,
				F72264792CED189200173B18 /* CircleIconView.swift in Sources */,
				F7B9EEA02E4220DB00DF2814 /* DirectoryManager.swift in Sources */,
				F73429F92DA5767C0025985F /* AuthenticationView.swift in Sources */,
				F73429FA2DA5767C0025985F /* SettingsView.swift in Sources */,
				F73429FB2DA5767C0025985F /* NetworkSharesView.swift in Sources */,
				F73429FC2DA5767C0025985F /* SettingsWindowManager.swift in Sources */,
				F73429FE2DA5767C0025985F /* GeneralSettingsView.swift in Sources */,
				F7D146D82B84CB7600BFD8F5 /* FileManager.swift in Sources */,
				F765D0572A852935001D5116 /* Share.swift in Sources */,
				F742ACF62861CB62009864DF /* AppStatistics.swift in Sources */,
				F791FCA02DD23DBC00F0445C /* AuthenticationHeaderView.swift in Sources */,
				F72B13EA2B332987001BDEEA /* Menu.swift in Sources */,
				F791FC8D2DD22E9200F0445C /* AuthProfile.swift in Sources */,
				F70457ED2B31A62E00506DF4 /* Errorcodes.swift in Sources */,
				F77107BB274EC7D200556B20 /* config.swift in Sources */,
				F7EF65F72B3B5DF500051D44 /* Date.swift in Sources */,
				F7EF65DA2B3B574100051D44 /* SRVResolver.swift in Sources */,
				F78AF9D02D035D5500E32EEA /* FinderController.swift in Sources */,
				F7EF65E32B3B57FC00051D44 /* AccountsManager.swift in Sources */,
				F7EF65D02B3B4DFC00051D44 /* Logger.swift in Sources */,
				F7D940502C418B9300028F9A /* MountStatusDescription.swift in Sources */,
				F727CFE12B35C99E0075351D /* DisplayShareTypes.swift in Sources */,
				F7EF65FB2B3B5E2300051D44 /* SetupSession.swift in Sources */,
				F79B1598274E722000C322A8 /* AppDelegate.swift in Sources */,
				F7796E122AFBE5AB008F6A26 /* ActivityController.swift in Sources */,
				F791FCA22DD23DC300F0445C /* DetailColumnView.swift in Sources */,
				F77107B9274EC76200556B20 /* Mounter.swift in Sources */,
				F7EF65F32B3B5DBB00051D44 /* String.swift in Sources */,
				F747F8662B6F81D400AC0772 /* MountStatus.swift in Sources */,
				F791FCA82DD23DD500F0445C /* ProfileRowView.swift in Sources */,
				F791FCA92DD23DD500F0445C /* ProfileDetailView.swift in Sources */,
				F791FCAA2DD23DD500F0445C /* ProfileDetailPlaceholderView.swift in Sources */,
				F791FCAB2DD23DD500F0445C /* ProfileEditorView.swift in Sources */,
				F791FCAC2DD23DD500F0445C /* ProfileListView.swift in Sources */,
				F791FC8B2DD22E5F00F0445C /* AuthProfileManager.swift in Sources */,
			);
		};
/* End PBXSourcesBuildPhase section */

/* Begin PBXTargetDependency section */
		F706FED62D8EABCF001C2785 /* PBXTargetDependency */ = {
			isa = PBXTargetDependency;
			target = F79B1594274E722000C322A8 /* Network Share Mounter */;
			targetProxy = F706FED52D8EABCF001C2785 /* PBXContainerItemProxy */;
		};
/* End PBXTargetDependency section */

/* Begin PBXVariantGroup section */
		F79B159D274E722100C322A8 /* Main.storyboard */ = {
			isa = PBXVariantGroup;
			children = (
				F79B159E274E722100C322A8 /* Base */,
				F7CF6E652B1DFB6400643574 /* mul */,
			);
			name = Main.storyboard;
			sourceTree = "<group>";
			usesTabs = 0;
		};
/* End PBXVariantGroup section */

/* Begin XCBuildConfiguration section */
		D60FA5211E7FBE1400D9B5A5 /* Debug configuration for PBXProject "networkShareMounter" */ = {
			isa = XCBuildConfiguration;
			buildSettings = {
				ALWAYS_SEARCH_USER_PATHS = NO;
				ASSETCATALOG_COMPILER_GENERATE_SWIFT_ASSET_SYMBOL_EXTENSIONS = YES;
				CLANG_ANALYZER_LOCALIZABILITY_NONLOCALIZED = YES;
				CLANG_ANALYZER_NONNULL = YES;
				CLANG_CXX_LANGUAGE_STANDARD = "compiler-default";
				CLANG_CXX_LIBRARY = "compiler-default";
				CLANG_ENABLE_MODULES = YES;
				CLANG_ENABLE_OBJC_ARC = YES;
				CLANG_WARN_BLOCK_CAPTURE_AUTORELEASING = YES;
				CLANG_WARN_BOOL_CONVERSION = YES;
				CLANG_WARN_COMMA = YES;
				CLANG_WARN_CONSTANT_CONVERSION = YES;
				CLANG_WARN_DEPRECATED_OBJC_IMPLEMENTATIONS = YES;
				CLANG_WARN_DIRECT_OBJC_ISA_USAGE = YES_ERROR;
				CLANG_WARN_DOCUMENTATION_COMMENTS = YES;
				CLANG_WARN_EMPTY_BODY = YES;
				CLANG_WARN_ENUM_CONVERSION = YES;
				CLANG_WARN_INFINITE_RECURSION = YES;
				CLANG_WARN_INT_CONVERSION = YES;
				CLANG_WARN_NON_LITERAL_NULL_CONVERSION = YES;
				CLANG_WARN_OBJC_IMPLICIT_RETAIN_SELF = YES;
				CLANG_WARN_OBJC_LITERAL_CONVERSION = YES;
				CLANG_WARN_OBJC_ROOT_CLASS = YES_ERROR;
				CLANG_WARN_QUOTED_INCLUDE_IN_FRAMEWORK_HEADER = YES;
				CLANG_WARN_RANGE_LOOP_ANALYSIS = YES;
				CLANG_WARN_STRICT_PROTOTYPES = YES;
				CLANG_WARN_SUSPICIOUS_MOVE = YES;
				CLANG_WARN_SUSPICIOUS_MOVES = YES;
				CLANG_WARN_UNREACHABLE_CODE = YES;
				CLANG_WARN__DUPLICATE_METHOD_MATCH = YES;
				CODE_SIGN_IDENTITY = "3rd Party Mac Developer Application";
				COPY_PHASE_STRIP = NO;
				DEAD_CODE_STRIPPING = YES;
				DEBUG_INFORMATION_FORMAT = dwarf;
				ENABLE_STRICT_OBJC_MSGSEND = YES;
				ENABLE_TESTABILITY = YES;
				ENABLE_USER_SCRIPT_SANDBOXING = NO;
				GCC_C_LANGUAGE_STANDARD = "compiler-default";
				GCC_DYNAMIC_NO_PIC = NO;
				GCC_NO_COMMON_BLOCKS = YES;
				GCC_OPTIMIZATION_LEVEL = 0;
				GCC_PREPROCESSOR_DEFINITIONS = (
					"DEBUG=1",
					"$(inherited)",
				);
				GCC_WARN_64_TO_32_BIT_CONVERSION = YES;
				GCC_WARN_ABOUT_RETURN_TYPE = YES_ERROR;
				GCC_WARN_UNDECLARED_SELECTOR = YES;
				GCC_WARN_UNINITIALIZED_AUTOS = YES_AGGRESSIVE;
				GCC_WARN_UNUSED_FUNCTION = YES;
				GCC_WARN_UNUSED_VARIABLE = YES;
				LOCALIZATION_PREFERS_STRING_CATALOGS = YES;
				MACOSX_DEPLOYMENT_TARGET = 10.13;
				MTL_ENABLE_DEBUG_INFO = YES;
				ONLY_ACTIVE_ARCH = YES;
				SDKROOT = macosx;
				SWIFT_COMPILATION_MODE = wholemodule;
				SWIFT_OPTIMIZATION_LEVEL = "-O";
				SWIFT_VERSION = 5.0;
			};
			name = Debug;
		};
		D60FA5221E7FBE1400D9B5A5 /* Release configuration for PBXProject "networkShareMounter" */ = {
			isa = XCBuildConfiguration;
			buildSettings = {
				ALWAYS_SEARCH_USER_PATHS = NO;
				ASSETCATALOG_COMPILER_GENERATE_SWIFT_ASSET_SYMBOL_EXTENSIONS = YES;
				CLANG_ANALYZER_LOCALIZABILITY_NONLOCALIZED = YES;
				CLANG_ANALYZER_NONNULL = YES;
				CLANG_CXX_LANGUAGE_STANDARD = "compiler-default";
				CLANG_CXX_LIBRARY = "compiler-default";
				CLANG_ENABLE_MODULES = YES;
				CLANG_ENABLE_OBJC_ARC = YES;
				CLANG_WARN_BLOCK_CAPTURE_AUTORELEASING = YES;
				CLANG_WARN_BOOL_CONVERSION = YES;
				CLANG_WARN_COMMA = YES;
				CLANG_WARN_CONSTANT_CONVERSION = YES;
				CLANG_WARN_DEPRECATED_OBJC_IMPLEMENTATIONS = YES;
				CLANG_WARN_DIRECT_OBJC_ISA_USAGE = YES_ERROR;
				CLANG_WARN_DOCUMENTATION_COMMENTS = YES;
				CLANG_WARN_EMPTY_BODY = YES;
				CLANG_WARN_ENUM_CONVERSION = YES;
				CLANG_WARN_INFINITE_RECURSION = YES;
				CLANG_WARN_INT_CONVERSION = YES;
				CLANG_WARN_NON_LITERAL_NULL_CONVERSION = YES;
				CLANG_WARN_OBJC_IMPLICIT_RETAIN_SELF = YES;
				CLANG_WARN_OBJC_LITERAL_CONVERSION = YES;
				CLANG_WARN_OBJC_ROOT_CLASS = YES_ERROR;
				CLANG_WARN_QUOTED_INCLUDE_IN_FRAMEWORK_HEADER = YES;
				CLANG_WARN_RANGE_LOOP_ANALYSIS = YES;
				CLANG_WARN_STRICT_PROTOTYPES = YES;
				CLANG_WARN_SUSPICIOUS_MOVE = YES;
				CLANG_WARN_SUSPICIOUS_MOVES = YES;
				CLANG_WARN_UNREACHABLE_CODE = YES;
				CLANG_WARN__DUPLICATE_METHOD_MATCH = YES;
				CODE_SIGN_IDENTITY = "3rd Party Mac Developer Application";
				COPY_PHASE_STRIP = NO;
				DEAD_CODE_STRIPPING = YES;
				DEBUG_INFORMATION_FORMAT = "dwarf-with-dsym";
				ENABLE_NS_ASSERTIONS = NO;
				ENABLE_STRICT_OBJC_MSGSEND = YES;
				ENABLE_USER_SCRIPT_SANDBOXING = NO;
				GCC_C_LANGUAGE_STANDARD = "compiler-default";
				GCC_NO_COMMON_BLOCKS = YES;
				GCC_WARN_64_TO_32_BIT_CONVERSION = YES;
				GCC_WARN_ABOUT_RETURN_TYPE = YES_ERROR;
				GCC_WARN_UNDECLARED_SELECTOR = YES;
				GCC_WARN_UNINITIALIZED_AUTOS = YES_AGGRESSIVE;
				GCC_WARN_UNUSED_FUNCTION = YES;
				GCC_WARN_UNUSED_VARIABLE = YES;
				LOCALIZATION_PREFERS_STRING_CATALOGS = YES;
				MACOSX_DEPLOYMENT_TARGET = 10.13;
				MTL_ENABLE_DEBUG_INFO = NO;
				SDKROOT = macosx;
				SWIFT_COMPILATION_MODE = wholemodule;
				SWIFT_OPTIMIZATION_LEVEL = "-O";
				SWIFT_VERSION = 5.0;
			};
			name = Release;
		};
		F706FED82D8EABCF001C2785 /* Debug configuration for PBXNativeTarget "Network Share MounterTests" */ = {
			isa = XCBuildConfiguration;
			buildSettings = {
				BUNDLE_LOADER = "$(TEST_HOST)";
				CLANG_ANALYZER_NUMBER_OBJECT_CONVERSION = YES_AGGRESSIVE;
				CLANG_CXX_LANGUAGE_STANDARD = "gnu++20";
				CLANG_ENABLE_OBJC_WEAK = YES;
				CLANG_WARN_UNGUARDED_AVAILABILITY = YES_AGGRESSIVE;
				CODE_SIGN_IDENTITY = "Apple Development";
				CODE_SIGN_STYLE = Automatic;
				CURRENT_PROJECT_VERSION = 343;
				DEVELOPMENT_TEAM = C8F68RFW4L;
				ENABLE_USER_SCRIPT_SANDBOXING = YES;
				GCC_C_LANGUAGE_STANDARD = gnu17;
				GENERATE_INFOPLIST_FILE = YES;
				MACOSX_DEPLOYMENT_TARGET = 12.4;
				MARKETING_VERSION = 1.0;
				MTL_ENABLE_DEBUG_INFO = INCLUDE_SOURCE;
				MTL_FAST_MATH = YES;
				PRODUCT_BUNDLE_IDENTIFIER = "de.fau.rrze.Network-Share-MounterTests";
				PRODUCT_NAME = "$(TARGET_NAME)";
				PROVISIONING_PROFILE_SPECIFIER = "";
				SWIFT_ACTIVE_COMPILATION_CONDITIONS = "DEBUG $(inherited)";
				SWIFT_EMIT_LOC_STRINGS = NO;
				SWIFT_OPTIMIZATION_LEVEL = "-Onone";
				SWIFT_VERSION = 5.0;
				TEST_HOST = "$(BUILT_PRODUCTS_DIR)/Network Share Mounter.app/$(BUNDLE_EXECUTABLE_FOLDER_PATH)/Network Share Mounter";
			};
			name = Debug;
		};
		F706FED92D8EABCF001C2785 /* Release configuration for PBXNativeTarget "Network Share MounterTests" */ = {
			isa = XCBuildConfiguration;
			buildSettings = {
				BUNDLE_LOADER = "$(TEST_HOST)";
				CLANG_ANALYZER_NUMBER_OBJECT_CONVERSION = YES_AGGRESSIVE;
				CLANG_CXX_LANGUAGE_STANDARD = "gnu++20";
				CLANG_ENABLE_OBJC_WEAK = YES;
				CLANG_WARN_UNGUARDED_AVAILABILITY = YES_AGGRESSIVE;
				CODE_SIGN_IDENTITY = "Apple Development";
				CODE_SIGN_STYLE = Automatic;
				CURRENT_PROJECT_VERSION = 343;
				DEVELOPMENT_TEAM = C8F68RFW4L;
				ENABLE_USER_SCRIPT_SANDBOXING = YES;
				GCC_C_LANGUAGE_STANDARD = gnu17;
				GENERATE_INFOPLIST_FILE = YES;
				MACOSX_DEPLOYMENT_TARGET = 12.4;
				MARKETING_VERSION = 1.0;
				MTL_FAST_MATH = YES;
				PRODUCT_BUNDLE_IDENTIFIER = "de.fau.rrze.Network-Share-MounterTests";
				PRODUCT_NAME = "$(TARGET_NAME)";
				PROVISIONING_PROFILE_SPECIFIER = "";
				SWIFT_EMIT_LOC_STRINGS = NO;
				SWIFT_VERSION = 5.0;
				TEST_HOST = "$(BUILT_PRODUCTS_DIR)/Network Share Mounter.app/$(BUNDLE_EXECUTABLE_FOLDER_PATH)/Network Share Mounter";
			};
			name = Release;
		};
		F79B15B7274E722100C322A8 /* Debug configuration for PBXNativeTarget "Network Share Mounter" */ = {
			isa = XCBuildConfiguration;
			buildSettings = {
				ASSETCATALOG_COMPILER_APPICON_NAME = AppIcon;
				ASSETCATALOG_COMPILER_GLOBAL_ACCENT_COLOR_NAME = AccentColor;
				ASSETCATALOG_COMPILER_INCLUDE_ALL_APPICON_ASSETS = YES;
				CLANG_ANALYZER_NUMBER_OBJECT_CONVERSION = YES_AGGRESSIVE;
				CLANG_CXX_LANGUAGE_STANDARD = "gnu++17";
				CLANG_CXX_LIBRARY = "libc++";
				CLANG_ENABLE_OBJC_WEAK = YES;
				CLANG_WARN_QUOTED_INCLUDE_IN_FRAMEWORK_HEADER = YES;
				CLANG_WARN_UNGUARDED_AVAILABILITY = YES_AGGRESSIVE;
				CODE_SIGN_ENTITLEMENTS = "Network Share Mounter/Network_Share_Mounter.entitlements";
				CODE_SIGN_IDENTITY = "Apple Development";
				"CODE_SIGN_IDENTITY[sdk=macosx*]" = "Developer ID Application";
				CODE_SIGN_STYLE = Manual;
				COMBINE_HIDPI_IMAGES = YES;
				CURRENT_PROJECT_VERSION = 361;
				DEAD_CODE_STRIPPING = YES;
				DEVELOPMENT_TEAM = "";
				"DEVELOPMENT_TEAM[sdk=macosx*]" = C8F68RFW4L;
				ENABLE_HARDENED_RUNTIME = YES;
				GCC_C_LANGUAGE_STANDARD = gnu11;
				GENERATE_INFOPLIST_FILE = YES;
				INFOPLIST_FILE = "Network-Share-Mounter-Info.plist";
				INFOPLIST_KEY_LSApplicationCategoryType = "public.app-category.productivity";
				INFOPLIST_KEY_LSUIElement = YES;
				INFOPLIST_KEY_NSHumanReadableCopyright = "Copyright © 2025 Regionales Rechenzentrum Erlangen. All rights reserved.";
				INFOPLIST_KEY_NSMainStoryboardFile = Main;
				INFOPLIST_KEY_NSPrincipalClass = NSApplication;
				LD_RUNPATH_SEARCH_PATHS = (
					"$(inherited)",
					"@executable_path/../Frameworks",
				);
<<<<<<< HEAD
				MACOSX_DEPLOYMENT_TARGET = 13.5;
				MARKETING_VERSION = 4.0.0;
=======
				MACOSX_DEPLOYMENT_TARGET = 12.4;
				MARKETING_VERSION = 3.1.12;
>>>>>>> 221a7391
				MTL_ENABLE_DEBUG_INFO = INCLUDE_SOURCE;
				MTL_FAST_MATH = YES;
				PRODUCT_BUNDLE_IDENTIFIER = de.fau.rrze.NetworkShareMounter;
				PRODUCT_NAME = "$(TARGET_NAME)";
				PROVISIONING_PROFILE_SPECIFIER = "";
				"PROVISIONING_PROFILE_SPECIFIER[sdk=macosx*]" = "match Direct de.fau.rrze.NetworkShareMounter macos";
				SWIFT_ACTIVE_COMPILATION_CONDITIONS = DEBUG;
				SWIFT_COMPILATION_MODE = singlefile;
				SWIFT_EMIT_LOC_STRINGS = YES;
				SWIFT_OPTIMIZATION_LEVEL = "-Onone";
				SWIFT_STRICT_CONCURRENCY = minimal;
				SWIFT_VERSION = 5.0;
			};
			name = Debug;
		};
		F79B15B8274E722100C322A8 /* Release configuration for PBXNativeTarget "Network Share Mounter" */ = {
			isa = XCBuildConfiguration;
			buildSettings = {
				ASSETCATALOG_COMPILER_APPICON_NAME = AppIcon;
				ASSETCATALOG_COMPILER_GLOBAL_ACCENT_COLOR_NAME = AccentColor;
				ASSETCATALOG_COMPILER_INCLUDE_ALL_APPICON_ASSETS = YES;
				CLANG_ANALYZER_NUMBER_OBJECT_CONVERSION = YES_AGGRESSIVE;
				CLANG_CXX_LANGUAGE_STANDARD = "gnu++17";
				CLANG_CXX_LIBRARY = "libc++";
				CLANG_ENABLE_OBJC_WEAK = YES;
				CLANG_WARN_QUOTED_INCLUDE_IN_FRAMEWORK_HEADER = YES;
				CLANG_WARN_UNGUARDED_AVAILABILITY = YES_AGGRESSIVE;
				CODE_SIGN_ENTITLEMENTS = "Network Share Mounter/Network_Share_Mounter.entitlements";
				CODE_SIGN_IDENTITY = "Apple Development";
				"CODE_SIGN_IDENTITY[sdk=macosx*]" = "Developer ID Application";
				CODE_SIGN_STYLE = Manual;
				COMBINE_HIDPI_IMAGES = YES;
				CURRENT_PROJECT_VERSION = 361;
				DEAD_CODE_STRIPPING = YES;
				DEVELOPMENT_TEAM = "";
				"DEVELOPMENT_TEAM[sdk=macosx*]" = C8F68RFW4L;
				ENABLE_HARDENED_RUNTIME = YES;
				GCC_C_LANGUAGE_STANDARD = gnu11;
				GENERATE_INFOPLIST_FILE = YES;
				INFOPLIST_FILE = "Network-Share-Mounter-Info.plist";
				INFOPLIST_KEY_LSApplicationCategoryType = "public.app-category.productivity";
				INFOPLIST_KEY_LSUIElement = YES;
				INFOPLIST_KEY_NSHumanReadableCopyright = "Copyright © 2025 Regionales Rechenzentrum Erlangen. All rights reserved.";
				INFOPLIST_KEY_NSMainStoryboardFile = Main;
				INFOPLIST_KEY_NSPrincipalClass = NSApplication;
				LD_RUNPATH_SEARCH_PATHS = (
					"$(inherited)",
					"@executable_path/../Frameworks",
				);
<<<<<<< HEAD
				MACOSX_DEPLOYMENT_TARGET = 13.5;
				MARKETING_VERSION = 4.0.0;
=======
				MACOSX_DEPLOYMENT_TARGET = 12.4;
				MARKETING_VERSION = 3.1.12;
>>>>>>> 221a7391
				MTL_FAST_MATH = YES;
				PRODUCT_BUNDLE_IDENTIFIER = de.fau.rrze.NetworkShareMounter;
				PRODUCT_NAME = "$(TARGET_NAME)";
				PROVISIONING_PROFILE_SPECIFIER = "";
				"PROVISIONING_PROFILE_SPECIFIER[sdk=macosx*]" = "match Direct de.fau.rrze.NetworkShareMounter macos";
				SWIFT_EMIT_LOC_STRINGS = YES;
				SWIFT_STRICT_CONCURRENCY = minimal;
				SWIFT_VERSION = 5.0;
			};
			name = Release;
		};
/* End XCBuildConfiguration section */

/* Begin XCConfigurationList section */
		D60FA5171E7FBE1300D9B5A5 /* Build configuration list for PBXProject "networkShareMounter" */ = {
			isa = XCConfigurationList;
			buildConfigurations = (
				D60FA5211E7FBE1400D9B5A5 /* Debug configuration for PBXProject "networkShareMounter" */,
				D60FA5221E7FBE1400D9B5A5 /* Release configuration for PBXProject "networkShareMounter" */,
			);
			defaultConfigurationName = Release;
		};
		F706FED72D8EABCF001C2785 /* Build configuration list for PBXNativeTarget "Network Share MounterTests" */ = {
			isa = XCConfigurationList;
			buildConfigurations = (
				F706FED82D8EABCF001C2785 /* Debug configuration for PBXNativeTarget "Network Share MounterTests" */,
				F706FED92D8EABCF001C2785 /* Release configuration for PBXNativeTarget "Network Share MounterTests" */,
			);
			defaultConfigurationName = Release;
		};
		F79B15BD274E722100C322A8 /* Build configuration list for PBXNativeTarget "Network Share Mounter" */ = {
			isa = XCConfigurationList;
			buildConfigurations = (
				F79B15B7274E722100C322A8 /* Debug configuration for PBXNativeTarget "Network Share Mounter" */,
				F79B15B8274E722100C322A8 /* Release configuration for PBXNativeTarget "Network Share Mounter" */,
			);
			defaultConfigurationName = Release;
		};
/* End XCConfigurationList section */

/* Begin XCRemoteSwiftPackageReference section */
		F75964662D13E6CA00916D06 /* XCRemoteSwiftPackageReference "dogeadauth" */ = {
			isa = XCRemoteSwiftPackageReference;
			repositoryURL = "https://gitlab.rrze.fau.de/faumac/sp/dogeadauth.git";
			requirement = {
				kind = upToNextMajorVersion;
				minimumVersion = 1.0.13;
			};
		};
		F7885F622C623084000B96AC /* XCRemoteSwiftPackageReference "Sparkle" */ = {
			isa = XCRemoteSwiftPackageReference;
			repositoryURL = "https://github.com/sparkle-project/Sparkle";
			requirement = {
				kind = upToNextMajorVersion;
				minimumVersion = 2.7.1;
			};
		};
		F7BAC10B274FBA2D00B5BFF4 /* XCRemoteSwiftPackageReference "LaunchAtLogin" */ = {
			isa = XCRemoteSwiftPackageReference;
			repositoryURL = "https://github.com/sindresorhus/LaunchAtLogin";
			requirement = {
				kind = upToNextMajorVersion;
				minimumVersion = 4.2.0;
			};
		};
		F7CAE1232CFB879000D0A839 /* XCRemoteSwiftPackageReference "sentry-cocoa" */ = {
			isa = XCRemoteSwiftPackageReference;
			repositoryURL = "https://github.com/getsentry/sentry-cocoa";
			requirement = {
				kind = upToNextMajorVersion;
				minimumVersion = 8.54.0;
			};
		};
/* End XCRemoteSwiftPackageReference section */

/* Begin XCSwiftPackageProductDependency section */
		F7432E712D11A582009B499B /* dogeADAuth */ = {
			isa = XCSwiftPackageProductDependency;
			productName = dogeADAuth;
		};
		F7432E742D11A5BF009B499B /* dogeADAuth */ = {
			isa = XCSwiftPackageProductDependency;
			productName = dogeADAuth;
		};
		F75964672D13E6CA00916D06 /* dogeADAuth */ = {
			isa = XCSwiftPackageProductDependency;
			package = F75964662D13E6CA00916D06 /* XCRemoteSwiftPackageReference "dogeadauth" */;
			productName = dogeADAuth;
		};
		F7885F632C623084000B96AC /* Sparkle */ = {
			isa = XCSwiftPackageProductDependency;
			package = F7885F622C623084000B96AC /* XCRemoteSwiftPackageReference "Sparkle" */;
			productName = Sparkle;
		};
		F7A7A2182C8F0240006772D4 /* dogeADAuth */ = {
			isa = XCSwiftPackageProductDependency;
			productName = dogeADAuth;
		};
		F7BAC10C274FBA2D00B5BFF4 /* LaunchAtLogin */ = {
			isa = XCSwiftPackageProductDependency;
			package = F7BAC10B274FBA2D00B5BFF4 /* XCRemoteSwiftPackageReference "LaunchAtLogin" */;
			productName = LaunchAtLogin;
		};
		F7C205162C305C8A00902B4E /* dogeADAuth */ = {
			isa = XCSwiftPackageProductDependency;
			productName = dogeADAuth;
		};
		F7CAE1242CFB879000D0A839 /* Sentry */ = {
			isa = XCSwiftPackageProductDependency;
			package = F7CAE1232CFB879000D0A839 /* XCRemoteSwiftPackageReference "sentry-cocoa" */;
			productName = Sentry;
		};
		F7E2AF6E2C3061020063960F /* dogeADAuth */ = {
			isa = XCSwiftPackageProductDependency;
			productName = dogeADAuth;
		};
		F7EFD0A12D0B191A0064D038 /* dogeADAuth */ = {
			isa = XCSwiftPackageProductDependency;
			productName = dogeADAuth;
		};
/* End XCSwiftPackageProductDependency section */
	};
	rootObject = D60FA5141E7FBE1300D9B5A5 /* Project object */;
}<|MERGE_RESOLUTION|>--- conflicted
+++ resolved
@@ -780,13 +780,8 @@
 					"$(inherited)",
 					"@executable_path/../Frameworks",
 				);
-<<<<<<< HEAD
 				MACOSX_DEPLOYMENT_TARGET = 13.5;
 				MARKETING_VERSION = 4.0.0;
-=======
-				MACOSX_DEPLOYMENT_TARGET = 12.4;
-				MARKETING_VERSION = 3.1.12;
->>>>>>> 221a7391
 				MTL_ENABLE_DEBUG_INFO = INCLUDE_SOURCE;
 				MTL_FAST_MATH = YES;
 				PRODUCT_BUNDLE_IDENTIFIER = de.fau.rrze.NetworkShareMounter;
@@ -836,13 +831,8 @@
 					"$(inherited)",
 					"@executable_path/../Frameworks",
 				);
-<<<<<<< HEAD
 				MACOSX_DEPLOYMENT_TARGET = 13.5;
 				MARKETING_VERSION = 4.0.0;
-=======
-				MACOSX_DEPLOYMENT_TARGET = 12.4;
-				MARKETING_VERSION = 3.1.12;
->>>>>>> 221a7391
 				MTL_FAST_MATH = YES;
 				PRODUCT_BUNDLE_IDENTIFIER = de.fau.rrze.NetworkShareMounter;
 				PRODUCT_NAME = "$(TARGET_NAME)";
