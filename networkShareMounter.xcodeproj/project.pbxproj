// !$*UTF8*$!
{
	archiveVersion = 1;
	classes = {
	};
	objectVersion = 90;
	objects = {

/* Begin PBXBuildFile section */
		F70457ED2B31A62E00506DF4 /* Errorcodes.swift in Sources */ = {isa = PBXBuildFile; fileRef = F70457EC2B31A62E00506DF4 /* Errorcodes.swift */; };
		F72264792CED189200173B18 /* CircleIconView.swift in Sources */ = {isa = PBXBuildFile; fileRef = F72264782CED189200173B18 /* CircleIconView.swift */; };
		F727CFE12B35C99E0075351D /* DisplayShareTypes.swift in Sources */ = {isa = PBXBuildFile; fileRef = F727CFE02B35C99E0075351D /* DisplayShareTypes.swift */; };
		F72B13EA2B332987001BDEEA /* Menu.swift in Sources */ = {isa = PBXBuildFile; fileRef = F72B13E92B332987001BDEEA /* Menu.swift */; };
		F73429F92DA5767C0025985F /* AuthenticationView.swift in Sources */ = {isa = PBXBuildFile; fileRef = F73429F12DA5767C0025985F /* AuthenticationView.swift */; };
		F73429FA2DA5767C0025985F /* SettingsView.swift in Sources */ = {isa = PBXBuildFile; fileRef = F73429F52DA5767C0025985F /* SettingsView.swift */; };
		F73429FB2DA5767C0025985F /* NetworkSharesView.swift in Sources */ = {isa = PBXBuildFile; fileRef = F73429F32DA5767C0025985F /* NetworkSharesView.swift */; };
		F73429FC2DA5767C0025985F /* SettingsWindowManager.swift in Sources */ = {isa = PBXBuildFile; fileRef = F73429F62DA5767C0025985F /* SettingsWindowManager.swift */; };
		F73429FE2DA5767C0025985F /* GeneralSettingsView.swift in Sources */ = {isa = PBXBuildFile; fileRef = F73429F22DA5767C0025985F /* GeneralSettingsView.swift */; };
		F739C41A2755297F003A3CC5 /* DefaultValues.plist in Resources */ = {isa = PBXBuildFile; fileRef = F739C418275525BC003A3CC5 /* DefaultValues.plist */; };
		F742ACF62861CB62009864DF /* AppStatistics.swift in Sources */ = {isa = PBXBuildFile; fileRef = F742ACF52861CB62009864DF /* AppStatistics.swift */; };
		F7432E722D11A582009B499B /* dogeADAuth in Frameworks */ = {isa = PBXBuildFile; productRef = F7432E712D11A582009B499B /* dogeADAuth */; };
		F7432E752D11A5BF009B499B /* dogeADAuth in Frameworks */ = {isa = PBXBuildFile; productRef = F7432E742D11A5BF009B499B /* dogeADAuth */; };
		F747F8642B6F814A00AC0772 /* AuthType.swift in Sources */ = {isa = PBXBuildFile; fileRef = F747F8632B6F814A00AC0772 /* AuthType.swift */; };
		F747F8662B6F81D400AC0772 /* MountStatus.swift in Sources */ = {isa = PBXBuildFile; fileRef = F747F8652B6F81D400AC0772 /* MountStatus.swift */; };
		F75964682D13E6CA00916D06 /* dogeADAuth in Frameworks */ = {isa = PBXBuildFile; productRef = F75964672D13E6CA00916D06 /* dogeADAuth */; };
		F765D0552A852911001D5116 /* ShareManager.swift in Sources */ = {isa = PBXBuildFile; fileRef = F765D0542A852911001D5116 /* ShareManager.swift */; };
		F765D0572A852935001D5116 /* Share.swift in Sources */ = {isa = PBXBuildFile; fileRef = F765D0562A852935001D5116 /* Share.swift */; };
		F77107B7274EC51600556B20 /* Monitor.swift in Sources */ = {isa = PBXBuildFile; fileRef = F77107B6274EC51600556B20 /* Monitor.swift */; };
		F77107B9274EC76200556B20 /* Mounter.swift in Sources */ = {isa = PBXBuildFile; fileRef = F77107B8274EC76200556B20 /* Mounter.swift */; };
		F77107BB274EC7D200556B20 /* config.swift in Sources */ = {isa = PBXBuildFile; fileRef = F77107BA274EC7D200556B20 /* config.swift */; };
		F7796E122AFBE5AB008F6A26 /* ActivityController.swift in Sources */ = {isa = PBXBuildFile; fileRef = F7796E112AFBE5AB008F6A26 /* ActivityController.swift */; };
		F7885F642C623084000B96AC /* Sparkle in Frameworks */ = {isa = PBXBuildFile; productRef = F7885F632C623084000B96AC /* Sparkle */; };
		F78AF9D02D035D5500E32EEA /* FinderController.swift in Sources */ = {isa = PBXBuildFile; fileRef = F78AF9CF2D035D5500E32EEA /* FinderController.swift */; };
		F78B9D752B0BA7EF00043327 /* KeychainManager.swift in Sources */ = {isa = PBXBuildFile; fileRef = F78B9D742B0BA7EF00043327 /* KeychainManager.swift */; };
		F791FC8B2DD22E5F00F0445C /* AuthProfileManager.swift in Sources */ = {isa = PBXBuildFile; fileRef = F791FC8A2DD22E5F00F0445C /* AuthProfileManager.swift */; };
		F791FC8D2DD22E9200F0445C /* AuthProfile.swift in Sources */ = {isa = PBXBuildFile; fileRef = F791FC8C2DD22E9200F0445C /* AuthProfile.swift */; };
		F791FC9E2DD23DAE00F0445C /* AddShareView.swift in Sources */ = {isa = PBXBuildFile; fileRef = F791FC9D2DD23DAE00F0445C /* AddShareView.swift */; };
		F791FCA02DD23DBC00F0445C /* AuthenticationHeaderView.swift in Sources */ = {isa = PBXBuildFile; fileRef = F791FC9F2DD23DBC00F0445C /* AuthenticationHeaderView.swift */; };
		F791FCA22DD23DC300F0445C /* DetailColumnView.swift in Sources */ = {isa = PBXBuildFile; fileRef = F791FCA12DD23DC300F0445C /* DetailColumnView.swift */; };
		F791FCA82DD23DD500F0445C /* ProfileRowView.swift in Sources */ = {isa = PBXBuildFile; fileRef = F791FCA72DD23DD500F0445C /* ProfileRowView.swift */; };
		F791FCA92DD23DD500F0445C /* ProfileDetailView.swift in Sources */ = {isa = PBXBuildFile; fileRef = F791FCA42DD23DD500F0445C /* ProfileDetailView.swift */; };
		F791FCAA2DD23DD500F0445C /* ProfileDetailPlaceholderView.swift in Sources */ = {isa = PBXBuildFile; fileRef = F791FCA32DD23DD500F0445C /* ProfileDetailPlaceholderView.swift */; };
		F791FCAB2DD23DD500F0445C /* ProfileEditorView.swift in Sources */ = {isa = PBXBuildFile; fileRef = F791FCA52DD23DD500F0445C /* ProfileEditorView.swift */; };
		F791FCAC2DD23DD500F0445C /* ProfileListView.swift in Sources */ = {isa = PBXBuildFile; fileRef = F791FCA62DD23DD500F0445C /* ProfileListView.swift */; };
		F79B1598274E722000C322A8 /* AppDelegate.swift in Sources */ = {isa = PBXBuildFile; fileRef = F79B1597274E722000C322A8 /* AppDelegate.swift */; };
		F79B159C274E722100C322A8 /* Assets.xcassets in Resources */ = {isa = PBXBuildFile; fileRef = F79B159B274E722100C322A8 /* Assets.xcassets */; };
		F79B159F274E722100C322A8 /* Main.storyboard in Resources */ = {isa = PBXBuildFile; fileRef = F79B159D274E722100C322A8 /* Main.storyboard */; };
		F79B15C4274E800C00C322A8 /* NetworkShareMounterViewController.swift in Sources */ = {isa = PBXBuildFile; fileRef = F79B15C3274E800C00C322A8 /* NetworkShareMounterViewController.swift */; };
		F7A7A2192C8F0240006772D4 /* dogeADAuth in Frameworks */ = {isa = PBXBuildFile; productRef = F7A7A2182C8F0240006772D4 /* dogeADAuth */; };
		F7A9B2E62B04FCF600E6E4EA /* HelpPopoverView.swift in Sources */ = {isa = PBXBuildFile; fileRef = F7A9B2E52B04FCF600E6E4EA /* HelpPopoverView.swift */; };
		F7BAC10D274FBA2D00B5BFF4 /* LaunchAtLogin in Frameworks */ = {isa = PBXBuildFile; productRef = F7BAC10C274FBA2D00B5BFF4 /* LaunchAtLogin */; };
		F7C205172C305C8A00902B4E /* dogeADAuth in Frameworks */ = {isa = PBXBuildFile; productRef = F7C205162C305C8A00902B4E /* dogeADAuth */; };
		F7CAE1252CFB879000D0A839 /* Sentry in Frameworks */ = {isa = PBXBuildFile; productRef = F7CAE1242CFB879000D0A839 /* Sentry */; };
		F7CF6E642B1DFB6400643574 /* Localizable.xcstrings in Resources */ = {isa = PBXBuildFile; fileRef = F7CF6E632B1DFB6400643574 /* Localizable.xcstrings */; };
		F7D146D82B84CB7600BFD8F5 /* FileManager.swift in Sources */ = {isa = PBXBuildFile; fileRef = F7D146D72B84CB7600BFD8F5 /* FileManager.swift */; };
		F7D371222B47F7BE00D54FF5 /* KrbAuthViewController.swift in Sources */ = {isa = PBXBuildFile; fileRef = F7D371212B47F7BE00D54FF5 /* KrbAuthViewController.swift */; };
		F7D9404E2C41842700028F9A /* HelpPopoverShareStatusView.swift in Sources */ = {isa = PBXBuildFile; fileRef = F7D9404D2C41842700028F9A /* HelpPopoverShareStatusView.swift */; };
		F7D940502C418B9300028F9A /* MountStatusDescription.swift in Sources */ = {isa = PBXBuildFile; fileRef = F7D9404F2C418B9300028F9A /* MountStatusDescription.swift */; };
		F7E2AF6F2C3061020063960F /* dogeADAuth in Frameworks */ = {isa = PBXBuildFile; productRef = F7E2AF6E2C3061020063960F /* dogeADAuth */; };
		F7E727AA2B03AA9A0036CF15 /* ShareViewController.swift in Sources */ = {isa = PBXBuildFile; fileRef = F7E727A92B03AA9A0036CF15 /* ShareViewController.swift */; };
		F7EF65CE2B3B4BEE00051D44 /* Notification.swift in Sources */ = {isa = PBXBuildFile; fileRef = F7EF65CD2B3B4BEE00051D44 /* Notification.swift */; };
		F7EF65D02B3B4DFC00051D44 /* Logger.swift in Sources */ = {isa = PBXBuildFile; fileRef = F7EF65CF2B3B4DFC00051D44 /* Logger.swift */; };
		F7EF65D22B3B56A600051D44 /* AutomaticSignIn.swift in Sources */ = {isa = PBXBuildFile; fileRef = F7EF65D12B3B56A600051D44 /* AutomaticSignIn.swift */; };
		F7EF65DA2B3B574100051D44 /* SRVResolver.swift in Sources */ = {isa = PBXBuildFile; fileRef = F7EF65D92B3B574100051D44 /* SRVResolver.swift */; };
		F7EF65DC2B3B575C00051D44 /* SRVRecord.swift in Sources */ = {isa = PBXBuildFile; fileRef = F7EF65DB2B3B575C00051D44 /* SRVRecord.swift */; };
		F7EF65E32B3B57FC00051D44 /* AccountsManager.swift in Sources */ = {isa = PBXBuildFile; fileRef = F7EF65E22B3B57FC00051D44 /* AccountsManager.swift */; };
		F7EF65E62B3B582F00051D44 /* DogeAccount.swift in Sources */ = {isa = PBXBuildFile; fileRef = F7EF65E52B3B582F00051D44 /* DogeAccount.swift */; };
		F7EF65EC2B3B5C8B00051D44 /* PreferenceKeys.swift in Sources */ = {isa = PBXBuildFile; fileRef = F7EF65EB2B3B5C8B00051D44 /* PreferenceKeys.swift */; };
		F7EF65EE2B3B5CA700051D44 /* PreferenceManager.swift in Sources */ = {isa = PBXBuildFile; fileRef = F7EF65ED2B3B5CA700051D44 /* PreferenceManager.swift */; };
		F7EF65F02B3B5CCD00051D44 /* FAU.swift in Sources */ = {isa = PBXBuildFile; fileRef = F7EF65EF2B3B5CCD00051D44 /* FAU.swift */; };
		F7EF65F32B3B5DBB00051D44 /* String.swift in Sources */ = {isa = PBXBuildFile; fileRef = F7EF65F22B3B5DBB00051D44 /* String.swift */; };
		F7EF65F52B3B5DDC00051D44 /* Data.swift in Sources */ = {isa = PBXBuildFile; fileRef = F7EF65F42B3B5DDC00051D44 /* Data.swift */; };
		F7EF65F72B3B5DF500051D44 /* Date.swift in Sources */ = {isa = PBXBuildFile; fileRef = F7EF65F62B3B5DF500051D44 /* Date.swift */; };
		F7EF65F92B3B5E0800051D44 /* URL.swift in Sources */ = {isa = PBXBuildFile; fileRef = F7EF65F82B3B5E0800051D44 /* URL.swift */; };
		F7EF65FB2B3B5E2300051D44 /* SetupSession.swift in Sources */ = {isa = PBXBuildFile; fileRef = F7EF65FA2B3B5E2300051D44 /* SetupSession.swift */; };
		F7EF66062B3B5F5200051D44 /* NSTaskWrapper.swift in Sources */ = {isa = PBXBuildFile; fileRef = F7EF66052B3B5F5200051D44 /* NSTaskWrapper.swift */; };
		F7EFD0A22D0B191A0064D038 /* dogeADAuth in Frameworks */ = {isa = PBXBuildFile; productRef = F7EFD0A12D0B191A0064D038 /* dogeADAuth */; };
/* End PBXBuildFile section */

/* Begin PBXContainerItemProxy section */
		F706FED52D8EABCF001C2785 /* PBXContainerItemProxy */ = {
			isa = PBXContainerItemProxy;
			containerPortal = D60FA5141E7FBE1300D9B5A5 /* Project object */;
			proxyType = 1;
			remoteGlobalIDString = F79B1594274E722000C322A8;
			remoteInfo = "Network Share Mounter";
		};
/* End PBXContainerItemProxy section */

/* Begin PBXFileReference section */
		F70457EC2B31A62E00506DF4 /* Errorcodes.swift */ = {isa = PBXFileReference; lastKnownFileType = sourcecode.swift; path = Errorcodes.swift; sourceTree = "<group>"; };
		F706FED12D8EABCF001C2785 /* Network Share MounterTests.xctest */ = {isa = PBXFileReference; explicitFileType = wrapper.cfbundle; includeInIndex = 0; path = "Network Share MounterTests.xctest"; sourceTree = BUILT_PRODUCTS_DIR; };
		F72264782CED189200173B18 /* CircleIconView.swift */ = {isa = PBXFileReference; lastKnownFileType = sourcecode.swift; path = CircleIconView.swift; sourceTree = "<group>"; };
		F727CFE02B35C99E0075351D /* DisplayShareTypes.swift */ = {isa = PBXFileReference; lastKnownFileType = sourcecode.swift; path = DisplayShareTypes.swift; sourceTree = "<group>"; };
		F72B13E92B332987001BDEEA /* Menu.swift */ = {isa = PBXFileReference; lastKnownFileType = sourcecode.swift; path = Menu.swift; sourceTree = "<group>"; };
		F73429F12DA5767C0025985F /* AuthenticationView.swift */ = {isa = PBXFileReference; lastKnownFileType = sourcecode.swift; path = AuthenticationView.swift; sourceTree = "<group>"; };
		F73429F22DA5767C0025985F /* GeneralSettingsView.swift */ = {isa = PBXFileReference; lastKnownFileType = sourcecode.swift; path = GeneralSettingsView.swift; sourceTree = "<group>"; };
		F73429F32DA5767C0025985F /* NetworkSharesView.swift */ = {isa = PBXFileReference; lastKnownFileType = sourcecode.swift; path = NetworkSharesView.swift; sourceTree = "<group>"; };
		F73429F52DA5767C0025985F /* SettingsView.swift */ = {isa = PBXFileReference; lastKnownFileType = sourcecode.swift; path = SettingsView.swift; sourceTree = "<group>"; };
		F73429F62DA5767C0025985F /* SettingsWindowManager.swift */ = {isa = PBXFileReference; lastKnownFileType = sourcecode.swift; path = SettingsWindowManager.swift; sourceTree = "<group>"; };
		F739C418275525BC003A3CC5 /* DefaultValues.plist */ = {isa = PBXFileReference; lastKnownFileType = text.plist.xml; path = DefaultValues.plist; sourceTree = "<group>"; };
		F742ACF52861CB62009864DF /* AppStatistics.swift */ = {isa = PBXFileReference; lastKnownFileType = sourcecode.swift; path = AppStatistics.swift; sourceTree = "<group>"; };
		F747F8632B6F814A00AC0772 /* AuthType.swift */ = {isa = PBXFileReference; lastKnownFileType = sourcecode.swift; path = AuthType.swift; sourceTree = "<group>"; };
		F747F8652B6F81D400AC0772 /* MountStatus.swift */ = {isa = PBXFileReference; lastKnownFileType = sourcecode.swift; path = MountStatus.swift; sourceTree = "<group>"; };
		F765D0542A852911001D5116 /* ShareManager.swift */ = {isa = PBXFileReference; lastKnownFileType = sourcecode.swift; path = ShareManager.swift; sourceTree = "<group>"; };
		F765D0562A852935001D5116 /* Share.swift */ = {isa = PBXFileReference; lastKnownFileType = sourcecode.swift; path = Share.swift; sourceTree = "<group>"; };
		F77107B6274EC51600556B20 /* Monitor.swift */ = {isa = PBXFileReference; lastKnownFileType = sourcecode.swift; path = Monitor.swift; sourceTree = "<group>"; };
		F77107B8274EC76200556B20 /* Mounter.swift */ = {isa = PBXFileReference; lastKnownFileType = sourcecode.swift; path = Mounter.swift; sourceTree = "<group>"; };
		F77107BA274EC7D200556B20 /* config.swift */ = {isa = PBXFileReference; lastKnownFileType = sourcecode.swift; path = config.swift; sourceTree = "<group>"; };
		F7796E112AFBE5AB008F6A26 /* ActivityController.swift */ = {isa = PBXFileReference; lastKnownFileType = sourcecode.swift; path = ActivityController.swift; sourceTree = "<group>"; };
		F78AF9CF2D035D5500E32EEA /* FinderController.swift */ = {isa = PBXFileReference; lastKnownFileType = sourcecode.swift; path = FinderController.swift; sourceTree = "<group>"; };
		F78B9D742B0BA7EF00043327 /* KeychainManager.swift */ = {isa = PBXFileReference; lastKnownFileType = sourcecode.swift; path = KeychainManager.swift; sourceTree = "<group>"; };
		F791FC8A2DD22E5F00F0445C /* AuthProfileManager.swift */ = {isa = PBXFileReference; lastKnownFileType = sourcecode.swift; path = AuthProfileManager.swift; sourceTree = "<group>"; };
		F791FC8C2DD22E9200F0445C /* AuthProfile.swift */ = {isa = PBXFileReference; lastKnownFileType = sourcecode.swift; path = AuthProfile.swift; sourceTree = "<group>"; };
		F791FC9D2DD23DAE00F0445C /* AddShareView.swift */ = {isa = PBXFileReference; lastKnownFileType = sourcecode.swift; path = AddShareView.swift; sourceTree = "<group>"; };
		F791FC9F2DD23DBC00F0445C /* AuthenticationHeaderView.swift */ = {isa = PBXFileReference; lastKnownFileType = sourcecode.swift; path = AuthenticationHeaderView.swift; sourceTree = "<group>"; };
		F791FCA12DD23DC300F0445C /* DetailColumnView.swift */ = {isa = PBXFileReference; lastKnownFileType = sourcecode.swift; path = DetailColumnView.swift; sourceTree = "<group>"; };
		F791FCA32DD23DD500F0445C /* ProfileDetailPlaceholderView.swift */ = {isa = PBXFileReference; lastKnownFileType = sourcecode.swift; path = ProfileDetailPlaceholderView.swift; sourceTree = "<group>"; };
		F791FCA42DD23DD500F0445C /* ProfileDetailView.swift */ = {isa = PBXFileReference; lastKnownFileType = sourcecode.swift; path = ProfileDetailView.swift; sourceTree = "<group>"; };
		F791FCA52DD23DD500F0445C /* ProfileEditorView.swift */ = {isa = PBXFileReference; lastKnownFileType = sourcecode.swift; path = ProfileEditorView.swift; sourceTree = "<group>"; };
		F791FCA62DD23DD500F0445C /* ProfileListView.swift */ = {isa = PBXFileReference; lastKnownFileType = sourcecode.swift; path = ProfileListView.swift; sourceTree = "<group>"; };
		F791FCA72DD23DD500F0445C /* ProfileRowView.swift */ = {isa = PBXFileReference; lastKnownFileType = sourcecode.swift; path = ProfileRowView.swift; sourceTree = "<group>"; };
		F79B1595274E722000C322A8 /* Network Share Mounter.app */ = {isa = PBXFileReference; explicitFileType = wrapper.application; includeInIndex = 0; path = "Network Share Mounter.app"; sourceTree = BUILT_PRODUCTS_DIR; };
		F79B1597274E722000C322A8 /* AppDelegate.swift */ = {isa = PBXFileReference; lastKnownFileType = sourcecode.swift; path = AppDelegate.swift; sourceTree = "<group>"; };
		F79B159B274E722100C322A8 /* Assets.xcassets */ = {isa = PBXFileReference; lastKnownFileType = folder.assetcatalog; path = Assets.xcassets; sourceTree = "<group>"; };
		F79B159E274E722100C322A8 /* Base */ = {isa = PBXFileReference; lastKnownFileType = file.storyboard; name = Base; path = Base.lproj/Main.storyboard; sourceTree = "<group>"; };
		F79B15A0274E722100C322A8 /* Network_Share_Mounter.entitlements */ = {isa = PBXFileReference; lastKnownFileType = text.plist.entitlements; path = Network_Share_Mounter.entitlements; sourceTree = "<group>"; };
		F79B15C2274E7D3600C322A8 /* Network-Share-Mounter-Info.plist */ = {isa = PBXFileReference; lastKnownFileType = text.plist; path = "Network-Share-Mounter-Info.plist"; sourceTree = SOURCE_ROOT; };
		F79B15C3274E800C00C322A8 /* NetworkShareMounterViewController.swift */ = {isa = PBXFileReference; lastKnownFileType = sourcecode.swift; path = NetworkShareMounterViewController.swift; sourceTree = "<group>"; };
		F7A9B2E52B04FCF600E6E4EA /* HelpPopoverView.swift */ = {isa = PBXFileReference; lastKnownFileType = sourcecode.swift; path = HelpPopoverView.swift; sourceTree = "<group>"; };
		F7CF6E632B1DFB6400643574 /* Localizable.xcstrings */ = {isa = PBXFileReference; lastKnownFileType = text.json.xcstrings; path = Localizable.xcstrings; sourceTree = "<group>"; };
		F7CF6E652B1DFB6400643574 /* mul */ = {isa = PBXFileReference; lastKnownFileType = text.json.xcstrings; name = mul; path = mul.lproj/Main.xcstrings; sourceTree = "<group>"; };
		F7D146D72B84CB7600BFD8F5 /* FileManager.swift */ = {isa = PBXFileReference; lastKnownFileType = sourcecode.swift; path = FileManager.swift; sourceTree = "<group>"; };
		F7D371212B47F7BE00D54FF5 /* KrbAuthViewController.swift */ = {isa = PBXFileReference; lastKnownFileType = sourcecode.swift; path = KrbAuthViewController.swift; sourceTree = "<group>"; };
		F7D9404D2C41842700028F9A /* HelpPopoverShareStatusView.swift */ = {isa = PBXFileReference; lastKnownFileType = sourcecode.swift; path = HelpPopoverShareStatusView.swift; sourceTree = "<group>"; };
		F7D9404F2C418B9300028F9A /* MountStatusDescription.swift */ = {isa = PBXFileReference; lastKnownFileType = sourcecode.swift; path = MountStatusDescription.swift; sourceTree = "<group>"; };
		F7E727A92B03AA9A0036CF15 /* ShareViewController.swift */ = {isa = PBXFileReference; fileEncoding = 4; lastKnownFileType = sourcecode.swift; name = ShareViewController.swift; path = "Network Share Mounter/view/ShareViewController.swift"; sourceTree = SOURCE_ROOT; };
		F7EF65CD2B3B4BEE00051D44 /* Notification.swift */ = {isa = PBXFileReference; lastKnownFileType = sourcecode.swift; path = Notification.swift; sourceTree = "<group>"; };
		F7EF65CF2B3B4DFC00051D44 /* Logger.swift */ = {isa = PBXFileReference; lastKnownFileType = sourcecode.swift; path = Logger.swift; sourceTree = "<group>"; };
		F7EF65D12B3B56A600051D44 /* AutomaticSignIn.swift */ = {isa = PBXFileReference; lastKnownFileType = sourcecode.swift; path = AutomaticSignIn.swift; sourceTree = "<group>"; };
		F7EF65D92B3B574100051D44 /* SRVResolver.swift */ = {isa = PBXFileReference; lastKnownFileType = sourcecode.swift; path = SRVResolver.swift; sourceTree = "<group>"; };
		F7EF65DB2B3B575C00051D44 /* SRVRecord.swift */ = {isa = PBXFileReference; lastKnownFileType = sourcecode.swift; path = SRVRecord.swift; sourceTree = "<group>"; };
		F7EF65E22B3B57FC00051D44 /* AccountsManager.swift */ = {isa = PBXFileReference; lastKnownFileType = sourcecode.swift; path = AccountsManager.swift; sourceTree = "<group>"; };
		F7EF65E52B3B582F00051D44 /* DogeAccount.swift */ = {isa = PBXFileReference; lastKnownFileType = sourcecode.swift; path = DogeAccount.swift; sourceTree = "<group>"; };
		F7EF65EB2B3B5C8B00051D44 /* PreferenceKeys.swift */ = {isa = PBXFileReference; lastKnownFileType = sourcecode.swift; path = PreferenceKeys.swift; sourceTree = "<group>"; };
		F7EF65ED2B3B5CA700051D44 /* PreferenceManager.swift */ = {isa = PBXFileReference; lastKnownFileType = sourcecode.swift; path = PreferenceManager.swift; sourceTree = "<group>"; };
		F7EF65EF2B3B5CCD00051D44 /* FAU.swift */ = {isa = PBXFileReference; lastKnownFileType = sourcecode.swift; path = FAU.swift; sourceTree = "<group>"; };
		F7EF65F22B3B5DBB00051D44 /* String.swift */ = {isa = PBXFileReference; lastKnownFileType = sourcecode.swift; path = String.swift; sourceTree = "<group>"; };
		F7EF65F42B3B5DDC00051D44 /* Data.swift */ = {isa = PBXFileReference; lastKnownFileType = sourcecode.swift; path = Data.swift; sourceTree = "<group>"; };
		F7EF65F62B3B5DF500051D44 /* Date.swift */ = {isa = PBXFileReference; lastKnownFileType = sourcecode.swift; path = Date.swift; sourceTree = "<group>"; };
		F7EF65F82B3B5E0800051D44 /* URL.swift */ = {isa = PBXFileReference; lastKnownFileType = sourcecode.swift; path = URL.swift; sourceTree = "<group>"; };
		F7EF65FA2B3B5E2300051D44 /* SetupSession.swift */ = {isa = PBXFileReference; lastKnownFileType = sourcecode.swift; path = SetupSession.swift; sourceTree = "<group>"; };
		F7EF66052B3B5F5200051D44 /* NSTaskWrapper.swift */ = {isa = PBXFileReference; lastKnownFileType = sourcecode.swift; path = NSTaskWrapper.swift; sourceTree = "<group>"; };
/* End PBXFileReference section */

/* Begin PBXFileSystemSynchronizedRootGroup section */
		F706FED22D8EABCF001C2785 /* Network Share MounterTests */ = {
			isa = PBXFileSystemSynchronizedRootGroup;
			path = "Network Share MounterTests";
			sourceTree = "<group>";
		};
/* End PBXFileSystemSynchronizedRootGroup section */

/* Begin PBXFrameworksBuildPhase section */
		F706FECE2D8EABCF001C2785 /* Frameworks */ = {
			isa = PBXFrameworksBuildPhase;
			files = (
			);
		};
		F79B1592274E722000C322A8 /* Frameworks */ = {
			isa = PBXFrameworksBuildPhase;
			files = (
				F75964682D13E6CA00916D06 /* dogeADAuth in Frameworks */,
				F7432E722D11A582009B499B /* dogeADAuth in Frameworks */,
				F7A7A2192C8F0240006772D4 /* dogeADAuth in Frameworks */,
				F7E2AF6F2C3061020063960F /* dogeADAuth in Frameworks */,
				F7432E752D11A5BF009B499B /* dogeADAuth in Frameworks */,
				F7885F642C623084000B96AC /* Sparkle in Frameworks */,
				F7EFD0A22D0B191A0064D038 /* dogeADAuth in Frameworks */,
				F7C205172C305C8A00902B4E /* dogeADAuth in Frameworks */,
				F7BAC10D274FBA2D00B5BFF4 /* LaunchAtLogin in Frameworks */,
				F7CAE1252CFB879000D0A839 /* Sentry in Frameworks */,
			);
		};
/* End PBXFrameworksBuildPhase section */

/* Begin PBXGroup section */
		D60FA5131E7FBE1300D9B5A5 = {
			isa = PBXGroup;
			children = (
				F79B1596274E722000C322A8 /* Network Share Mounter */,
				F706FED22D8EABCF001C2785 /* Network Share MounterTests */,
				D60FA51D1E7FBE1400D9B5A5 /* Products */,
			);
			sourceTree = "<group>";
		};
		D60FA51D1E7FBE1400D9B5A5 /* Products */ = {
			isa = PBXGroup;
			children = (
				F79B1595274E722000C322A8 /* Network Share Mounter.app */,
				F706FED12D8EABCF001C2785 /* Network Share MounterTests.xctest */,
			);
			name = Products;
			sourceTree = "<group>";
		};
		F70457EB2B307C8D00506DF4 /* helper */ = {
			isa = PBXGroup;
			children = (
				F77107B6274EC51600556B20 /* Monitor.swift */,
				F78AF9CF2D035D5500E32EEA /* FinderController.swift */,
				F7796E112AFBE5AB008F6A26 /* ActivityController.swift */,
				F7EF65CF2B3B4DFC00051D44 /* Logger.swift */,
				F7EF66052B3B5F5200051D44 /* NSTaskWrapper.swift */,
				F7EF65D12B3B56A600051D44 /* AutomaticSignIn.swift */,
			);
			path = helper;
			sourceTree = "<group>";
		};
		F73429F72DA5767C0025985F /* views */ = {
			isa = PBXGroup;
			children = (
				F791FC9D2DD23DAE00F0445C /* AddShareView.swift */,
				F791FC9F2DD23DBC00F0445C /* AuthenticationHeaderView.swift */,
				F73429F12DA5767C0025985F /* AuthenticationView.swift */,
				F791FCA12DD23DC300F0445C /* DetailColumnView.swift */,
				F73429F22DA5767C0025985F /* GeneralSettingsView.swift */,
				F73429F32DA5767C0025985F /* NetworkSharesView.swift */,
				F791FCA32DD23DD500F0445C /* ProfileDetailPlaceholderView.swift */,
				F791FCA42DD23DD500F0445C /* ProfileDetailView.swift */,
				F791FCA52DD23DD500F0445C /* ProfileEditorView.swift */,
				F791FCA62DD23DD500F0445C /* ProfileListView.swift */,
				F791FCA72DD23DD500F0445C /* ProfileRowView.swift */,
				F73429F52DA5767C0025985F /* SettingsView.swift */,
				F73429F62DA5767C0025985F /* SettingsWindowManager.swift */,
			);
			path = views;
			sourceTree = "<group>";
		};
		F78455422B4C52F000A8F507 /* preferences */ = {
			isa = PBXGroup;
			children = (
				F77107BA274EC7D200556B20 /* config.swift */,
				F7D9404F2C418B9300028F9A /* MountStatusDescription.swift */,
				F7EF65EF2B3B5CCD00051D44 /* FAU.swift */,
				F7EF65EB2B3B5C8B00051D44 /* PreferenceKeys.swift */,
				F7EF65ED2B3B5CA700051D44 /* PreferenceManager.swift */,
			);
			path = preferences;
			sourceTree = "<group>";
		};
		F79B1596274E722000C322A8 /* Network Share Mounter */ = {
			isa = PBXGroup;
			children = (
				F7CF6E632B1DFB6400643574 /* Localizable.xcstrings */,
				F739C418275525BC003A3CC5 /* DefaultValues.plist */,
				F79B15C2274E7D3600C322A8 /* Network-Share-Mounter-Info.plist */,
				F79B1597274E722000C322A8 /* AppDelegate.swift */,
				F78455422B4C52F000A8F507 /* preferences */,
				F7EF65F12B3B5D7000051D44 /* Extensions */,
				F7EF65D62B3B571600051D44 /* lookups */,
				F7EF65DD2B3B57AB00051D44 /* managers */,
				F7E727A82B03AA0D0036CF15 /* model */,
				F70457EB2B307C8D00506DF4 /* helper */,
				F73429F72DA5767C0025985F /* views */,
				F7E727A72B03A9FB0036CF15 /* view */,
				F79B159B274E722100C322A8 /* Assets.xcassets */,
				F79B159D274E722100C322A8 /* Main.storyboard */,
				F79B15A0274E722100C322A8 /* Network_Share_Mounter.entitlements */,
			);
			path = "Network Share Mounter";
			sourceTree = "<group>";
		};
		F7E727A72B03A9FB0036CF15 /* view */ = {
			isa = PBXGroup;
			children = (
				F79B15C3274E800C00C322A8 /* NetworkShareMounterViewController.swift */,
				F72264782CED189200173B18 /* CircleIconView.swift */,
				F7E727A92B03AA9A0036CF15 /* ShareViewController.swift */,
				F7A9B2E52B04FCF600E6E4EA /* HelpPopoverView.swift */,
				F7D9404D2C41842700028F9A /* HelpPopoverShareStatusView.swift */,
				F7D371212B47F7BE00D54FF5 /* KrbAuthViewController.swift */,
			);
			path = view;
			sourceTree = "<group>";
		};
		F7E727A82B03AA0D0036CF15 /* model */ = {
			isa = PBXGroup;
			children = (
				F791FC8A2DD22E5F00F0445C /* AuthProfileManager.swift */,
				F791FC8C2DD22E9200F0445C /* AuthProfile.swift */,
				F747F8652B6F81D400AC0772 /* MountStatus.swift */,
				F747F8632B6F814A00AC0772 /* AuthType.swift */,
				F7EF65E52B3B582F00051D44 /* DogeAccount.swift */,
				F77107B8274EC76200556B20 /* Mounter.swift */,
				F70457EC2B31A62E00506DF4 /* Errorcodes.swift */,
				F765D0562A852935001D5116 /* Share.swift */,
				F742ACF52861CB62009864DF /* AppStatistics.swift */,
				F727CFE02B35C99E0075351D /* DisplayShareTypes.swift */,
				F72B13E92B332987001BDEEA /* Menu.swift */,
			);
			path = model;
			sourceTree = "<group>";
		};
		F7EF65D62B3B571600051D44 /* lookups */ = {
			isa = PBXGroup;
			children = (
				F7EF65D92B3B574100051D44 /* SRVResolver.swift */,
				F7EF65DB2B3B575C00051D44 /* SRVRecord.swift */,
			);
			path = lookups;
			sourceTree = "<group>";
		};
		F7EF65DD2B3B57AB00051D44 /* managers */ = {
			isa = PBXGroup;
			children = (
				F7EF65E22B3B57FC00051D44 /* AccountsManager.swift */,
				F765D0542A852911001D5116 /* ShareManager.swift */,
				F78B9D742B0BA7EF00043327 /* KeychainManager.swift */,
			);
			path = managers;
			sourceTree = "<group>";
		};
		F7EF65F12B3B5D7000051D44 /* Extensions */ = {
			isa = PBXGroup;
			children = (
				F7EF65CD2B3B4BEE00051D44 /* Notification.swift */,
				F7D146D72B84CB7600BFD8F5 /* FileManager.swift */,
				F7EF65F22B3B5DBB00051D44 /* String.swift */,
				F7EF65F42B3B5DDC00051D44 /* Data.swift */,
				F7EF65F62B3B5DF500051D44 /* Date.swift */,
				F7EF65F82B3B5E0800051D44 /* URL.swift */,
				F7EF65FA2B3B5E2300051D44 /* SetupSession.swift */,
			);
			path = Extensions;
			sourceTree = "<group>";
		};
/* End PBXGroup section */

/* Begin PBXNativeTarget section */
		F706FED02D8EABCF001C2785 /* Network Share MounterTests */ = {
			isa = PBXNativeTarget;
			buildConfigurationList = F706FED72D8EABCF001C2785 /* Build configuration list for PBXNativeTarget "Network Share MounterTests" */;
			buildPhases = (
				F706FECD2D8EABCF001C2785 /* Sources */,
				F706FECE2D8EABCF001C2785 /* Frameworks */,
				F706FECF2D8EABCF001C2785 /* Resources */,
			);
			buildRules = (
			);
			dependencies = (
				F706FED62D8EABCF001C2785 /* PBXTargetDependency */,
			);
			fileSystemSynchronizedGroups = (
				F706FED22D8EABCF001C2785 /* Network Share MounterTests */,
			);
			name = "Network Share MounterTests";
			productName = "Network Share MounterTests";
			productReference = F706FED12D8EABCF001C2785 /* Network Share MounterTests.xctest */;
			productType = "com.apple.product-type.bundle.unit-test";
		};
		F79B1594274E722000C322A8 /* Network Share Mounter */ = {
			isa = PBXNativeTarget;
			buildConfigurationList = F79B15BD274E722100C322A8 /* Build configuration list for PBXNativeTarget "Network Share Mounter" */;
			buildPhases = (
				F79B1591274E722000C322A8 /* Sources */,
				F79B1592274E722000C322A8 /* Frameworks */,
				F79B1593274E722000C322A8 /* Resources */,
				F7BAC10E274FBCB000B5BFF4 /* ShellScript */,
			);
			buildRules = (
			);
			name = "Network Share Mounter";
			packageProductDependencies = (
				F7BAC10C274FBA2D00B5BFF4 /* LaunchAtLogin */,
				F7C205162C305C8A00902B4E /* dogeADAuth */,
				F7E2AF6E2C3061020063960F /* dogeADAuth */,
				F7885F632C623084000B96AC /* Sparkle */,
				F7A7A2182C8F0240006772D4 /* dogeADAuth */,
				F7CAE1242CFB879000D0A839 /* Sentry */,
				F7EFD0A12D0B191A0064D038 /* dogeADAuth */,
				F7432E712D11A582009B499B /* dogeADAuth */,
				F7432E742D11A5BF009B499B /* dogeADAuth */,
				F75964672D13E6CA00916D06 /* dogeADAuth */,
			);
			productName = "Network Share Mounter";
			productReference = F79B1595274E722000C322A8 /* Network Share Mounter.app */;
			productType = "com.apple.product-type.application";
		};
/* End PBXNativeTarget section */

/* Begin PBXProject section */
		D60FA5141E7FBE1300D9B5A5 /* Project object */ = {
			isa = PBXProject;
			attributes = {
				BuildIndependentTargetsInParallel = YES;
				KnownAssetTags = (
					authType,
				);
				LastSwiftUpdateCheck = 1630;
				LastUpgradeCheck = 1610;
				ORGANIZATIONNAME = "FAU - Regionales Rechenzentrum Erlangen";
				TargetAttributes = {
					F706FED02D8EABCF001C2785 = {
						CreatedOnToolsVersion = 16.3;
						TestTargetID = F79B1594274E722000C322A8;
					};
					F79B1594274E722000C322A8 = {
						CreatedOnToolsVersion = 13.2;
					};
				};
			};
			buildConfigurationList = D60FA5171E7FBE1300D9B5A5 /* Build configuration list for PBXProject "networkShareMounter" */;
			developmentRegion = en;
			hasScannedForEncodings = 0;
			knownRegions = (
				en,
				Base,
				de,
				it,
				es,
				fr,
				nl,
			);
			mainGroup = D60FA5131E7FBE1300D9B5A5;
			packageReferences = (
				F7BAC10B274FBA2D00B5BFF4 /* XCRemoteSwiftPackageReference "LaunchAtLogin" */,
				F7885F622C623084000B96AC /* XCRemoteSwiftPackageReference "Sparkle" */,
				F7CAE1232CFB879000D0A839 /* XCRemoteSwiftPackageReference "sentry-cocoa" */,
				F75964662D13E6CA00916D06 /* XCRemoteSwiftPackageReference "dogeadauth" */,
			);
			preferredProjectObjectVersion = 90;
			productRefGroup = D60FA51D1E7FBE1400D9B5A5 /* Products */;
			projectDirPath = "";
			projectRoot = "";
			targets = (
				F79B1594274E722000C322A8 /* Network Share Mounter */,
				F706FED02D8EABCF001C2785 /* Network Share MounterTests */,
			);
		};
/* End PBXProject section */

/* Begin PBXResourcesBuildPhase section */
		F706FECF2D8EABCF001C2785 /* Resources */ = {
			isa = PBXResourcesBuildPhase;
			files = (
			);
		};
		F79B1593274E722000C322A8 /* Resources */ = {
			isa = PBXResourcesBuildPhase;
			files = (
				F79B159C274E722100C322A8 /* Assets.xcassets in Resources */,
				F7CF6E642B1DFB6400643574 /* Localizable.xcstrings in Resources */,
				F739C41A2755297F003A3CC5 /* DefaultValues.plist in Resources */,
				F79B159F274E722100C322A8 /* Main.storyboard in Resources */,
			);
		};
/* End PBXResourcesBuildPhase section */

/* Begin PBXShellScriptBuildPhase section */
		F7BAC10E274FBCB000B5BFF4 /* ShellScript */ = {
			isa = PBXShellScriptBuildPhase;
			alwaysOutOfDate = 1;
			shellPath = /bin/sh;
			shellScript = (
				"# Type a script or drag a script file from your workspace to insert its path.",
				"\"${BUILT_PRODUCTS_DIR}/LaunchAtLogin_LaunchAtLogin.bundle/Contents/Resources/copy-helper-swiftpm.sh\"",
				"",
				"",
				"",
				"",
				"",
				"",
				"",
			);
		};
/* End PBXShellScriptBuildPhase section */

/* Begin PBXSourcesBuildPhase section */
		F706FECD2D8EABCF001C2785 /* Sources */ = {
			isa = PBXSourcesBuildPhase;
			files = (
			);
		};
		F79B1591274E722000C322A8 /* Sources */ = {
			isa = PBXSourcesBuildPhase;
			files = (
				F77107B7274EC51600556B20 /* Monitor.swift in Sources */,
				F7E727AA2B03AA9A0036CF15 /* ShareViewController.swift in Sources */,
				F791FC9E2DD23DAE00F0445C /* AddShareView.swift in Sources */,
				F79B15C4274E800C00C322A8 /* NetworkShareMounterViewController.swift in Sources */,
				F7EF65F52B3B5DDC00051D44 /* Data.swift in Sources */,
				F7EF65DC2B3B575C00051D44 /* SRVRecord.swift in Sources */,
				F7A9B2E62B04FCF600E6E4EA /* HelpPopoverView.swift in Sources */,
				F78B9D752B0BA7EF00043327 /* KeychainManager.swift in Sources */,
				F7EF65CE2B3B4BEE00051D44 /* Notification.swift in Sources */,
				F7D371222B47F7BE00D54FF5 /* KrbAuthViewController.swift in Sources */,
				F747F8642B6F814A00AC0772 /* AuthType.swift in Sources */,
				F7EF65D22B3B56A600051D44 /* AutomaticSignIn.swift in Sources */,
				F7EF65F92B3B5E0800051D44 /* URL.swift in Sources */,
				F7D9404E2C41842700028F9A /* HelpPopoverShareStatusView.swift in Sources */,
				F7EF65EC2B3B5C8B00051D44 /* PreferenceKeys.swift in Sources */,
				F7EF65EE2B3B5CA700051D44 /* PreferenceManager.swift in Sources */,
				F7EF65F02B3B5CCD00051D44 /* FAU.swift in Sources */,
				F765D0552A852911001D5116 /* ShareManager.swift in Sources */,
				F7EF66062B3B5F5200051D44 /* NSTaskWrapper.swift in Sources */,
				F7EF65E62B3B582F00051D44 /* DogeAccount.swift in Sources */,
				F72264792CED189200173B18 /* CircleIconView.swift in Sources */,
				F73429F92DA5767C0025985F /* AuthenticationView.swift in Sources */,
				F73429FA2DA5767C0025985F /* SettingsView.swift in Sources */,
				F73429FB2DA5767C0025985F /* NetworkSharesView.swift in Sources */,
				F73429FC2DA5767C0025985F /* SettingsWindowManager.swift in Sources */,
				F73429FE2DA5767C0025985F /* GeneralSettingsView.swift in Sources */,
				F7D146D82B84CB7600BFD8F5 /* FileManager.swift in Sources */,
				F765D0572A852935001D5116 /* Share.swift in Sources */,
				F742ACF62861CB62009864DF /* AppStatistics.swift in Sources */,
				F791FCA02DD23DBC00F0445C /* AuthenticationHeaderView.swift in Sources */,
				F72B13EA2B332987001BDEEA /* Menu.swift in Sources */,
				F791FC8D2DD22E9200F0445C /* AuthProfile.swift in Sources */,
				F70457ED2B31A62E00506DF4 /* Errorcodes.swift in Sources */,
				F77107BB274EC7D200556B20 /* config.swift in Sources */,
				F7EF65F72B3B5DF500051D44 /* Date.swift in Sources */,
				F7EF65DA2B3B574100051D44 /* SRVResolver.swift in Sources */,
				F78AF9D02D035D5500E32EEA /* FinderController.swift in Sources */,
				F7EF65E32B3B57FC00051D44 /* AccountsManager.swift in Sources */,
				F7EF65D02B3B4DFC00051D44 /* Logger.swift in Sources */,
				F7D940502C418B9300028F9A /* MountStatusDescription.swift in Sources */,
				F727CFE12B35C99E0075351D /* DisplayShareTypes.swift in Sources */,
				F7EF65FB2B3B5E2300051D44 /* SetupSession.swift in Sources */,
				F79B1598274E722000C322A8 /* AppDelegate.swift in Sources */,
				F7796E122AFBE5AB008F6A26 /* ActivityController.swift in Sources */,
				F791FCA22DD23DC300F0445C /* DetailColumnView.swift in Sources */,
				F77107B9274EC76200556B20 /* Mounter.swift in Sources */,
				F7EF65F32B3B5DBB00051D44 /* String.swift in Sources */,
				F747F8662B6F81D400AC0772 /* MountStatus.swift in Sources */,
				F791FCA82DD23DD500F0445C /* ProfileRowView.swift in Sources */,
				F791FCA92DD23DD500F0445C /* ProfileDetailView.swift in Sources */,
				F791FCAA2DD23DD500F0445C /* ProfileDetailPlaceholderView.swift in Sources */,
				F791FCAB2DD23DD500F0445C /* ProfileEditorView.swift in Sources */,
				F791FCAC2DD23DD500F0445C /* ProfileListView.swift in Sources */,
				F791FC8B2DD22E5F00F0445C /* AuthProfileManager.swift in Sources */,
			);
		};
/* End PBXSourcesBuildPhase section */

/* Begin PBXTargetDependency section */
		F706FED62D8EABCF001C2785 /* PBXTargetDependency */ = {
			isa = PBXTargetDependency;
			target = F79B1594274E722000C322A8 /* Network Share Mounter */;
			targetProxy = F706FED52D8EABCF001C2785 /* PBXContainerItemProxy */;
		};
/* End PBXTargetDependency section */

/* Begin PBXVariantGroup section */
		F79B159D274E722100C322A8 /* Main.storyboard */ = {
			isa = PBXVariantGroup;
			children = (
				F79B159E274E722100C322A8 /* Base */,
				F7CF6E652B1DFB6400643574 /* mul */,
			);
			name = Main.storyboard;
			sourceTree = "<group>";
			usesTabs = 0;
		};
/* End PBXVariantGroup section */

/* Begin XCBuildConfiguration section */
		D60FA5211E7FBE1400D9B5A5 /* Debug configuration for PBXProject "networkShareMounter" */ = {
			isa = XCBuildConfiguration;
			buildSettings = {
				ALWAYS_SEARCH_USER_PATHS = NO;
				ASSETCATALOG_COMPILER_GENERATE_SWIFT_ASSET_SYMBOL_EXTENSIONS = YES;
				CLANG_ANALYZER_LOCALIZABILITY_NONLOCALIZED = YES;
				CLANG_ANALYZER_NONNULL = YES;
				CLANG_CXX_LANGUAGE_STANDARD = "compiler-default";
				CLANG_CXX_LIBRARY = "compiler-default";
				CLANG_ENABLE_MODULES = YES;
				CLANG_ENABLE_OBJC_ARC = YES;
				CLANG_WARN_BLOCK_CAPTURE_AUTORELEASING = YES;
				CLANG_WARN_BOOL_CONVERSION = YES;
				CLANG_WARN_COMMA = YES;
				CLANG_WARN_CONSTANT_CONVERSION = YES;
				CLANG_WARN_DEPRECATED_OBJC_IMPLEMENTATIONS = YES;
				CLANG_WARN_DIRECT_OBJC_ISA_USAGE = YES_ERROR;
				CLANG_WARN_DOCUMENTATION_COMMENTS = YES;
				CLANG_WARN_EMPTY_BODY = YES;
				CLANG_WARN_ENUM_CONVERSION = YES;
				CLANG_WARN_INFINITE_RECURSION = YES;
				CLANG_WARN_INT_CONVERSION = YES;
				CLANG_WARN_NON_LITERAL_NULL_CONVERSION = YES;
				CLANG_WARN_OBJC_IMPLICIT_RETAIN_SELF = YES;
				CLANG_WARN_OBJC_LITERAL_CONVERSION = YES;
				CLANG_WARN_OBJC_ROOT_CLASS = YES_ERROR;
				CLANG_WARN_QUOTED_INCLUDE_IN_FRAMEWORK_HEADER = YES;
				CLANG_WARN_RANGE_LOOP_ANALYSIS = YES;
				CLANG_WARN_STRICT_PROTOTYPES = YES;
				CLANG_WARN_SUSPICIOUS_MOVE = YES;
				CLANG_WARN_SUSPICIOUS_MOVES = YES;
				CLANG_WARN_UNREACHABLE_CODE = YES;
				CLANG_WARN__DUPLICATE_METHOD_MATCH = YES;
				CODE_SIGN_IDENTITY = "3rd Party Mac Developer Application";
				COPY_PHASE_STRIP = NO;
				DEAD_CODE_STRIPPING = YES;
				DEBUG_INFORMATION_FORMAT = dwarf;
				ENABLE_STRICT_OBJC_MSGSEND = YES;
				ENABLE_TESTABILITY = YES;
				ENABLE_USER_SCRIPT_SANDBOXING = NO;
				GCC_C_LANGUAGE_STANDARD = "compiler-default";
				GCC_DYNAMIC_NO_PIC = NO;
				GCC_NO_COMMON_BLOCKS = YES;
				GCC_OPTIMIZATION_LEVEL = 0;
				GCC_PREPROCESSOR_DEFINITIONS = (
					"DEBUG=1",
					"$(inherited)",
				);
				GCC_WARN_64_TO_32_BIT_CONVERSION = YES;
				GCC_WARN_ABOUT_RETURN_TYPE = YES_ERROR;
				GCC_WARN_UNDECLARED_SELECTOR = YES;
				GCC_WARN_UNINITIALIZED_AUTOS = YES_AGGRESSIVE;
				GCC_WARN_UNUSED_FUNCTION = YES;
				GCC_WARN_UNUSED_VARIABLE = YES;
				LOCALIZATION_PREFERS_STRING_CATALOGS = YES;
				MACOSX_DEPLOYMENT_TARGET = 10.13;
				MTL_ENABLE_DEBUG_INFO = YES;
				ONLY_ACTIVE_ARCH = YES;
				SDKROOT = macosx;
				SWIFT_COMPILATION_MODE = wholemodule;
				SWIFT_OPTIMIZATION_LEVEL = "-O";
				SWIFT_VERSION = 5.0;
			};
			name = Debug;
		};
		D60FA5221E7FBE1400D9B5A5 /* Release configuration for PBXProject "networkShareMounter" */ = {
			isa = XCBuildConfiguration;
			buildSettings = {
				ALWAYS_SEARCH_USER_PATHS = NO;
				ASSETCATALOG_COMPILER_GENERATE_SWIFT_ASSET_SYMBOL_EXTENSIONS = YES;
				CLANG_ANALYZER_LOCALIZABILITY_NONLOCALIZED = YES;
				CLANG_ANALYZER_NONNULL = YES;
				CLANG_CXX_LANGUAGE_STANDARD = "compiler-default";
				CLANG_CXX_LIBRARY = "compiler-default";
				CLANG_ENABLE_MODULES = YES;
				CLANG_ENABLE_OBJC_ARC = YES;
				CLANG_WARN_BLOCK_CAPTURE_AUTORELEASING = YES;
				CLANG_WARN_BOOL_CONVERSION = YES;
				CLANG_WARN_COMMA = YES;
				CLANG_WARN_CONSTANT_CONVERSION = YES;
				CLANG_WARN_DEPRECATED_OBJC_IMPLEMENTATIONS = YES;
				CLANG_WARN_DIRECT_OBJC_ISA_USAGE = YES_ERROR;
				CLANG_WARN_DOCUMENTATION_COMMENTS = YES;
				CLANG_WARN_EMPTY_BODY = YES;
				CLANG_WARN_ENUM_CONVERSION = YES;
				CLANG_WARN_INFINITE_RECURSION = YES;
				CLANG_WARN_INT_CONVERSION = YES;
				CLANG_WARN_NON_LITERAL_NULL_CONVERSION = YES;
				CLANG_WARN_OBJC_IMPLICIT_RETAIN_SELF = YES;
				CLANG_WARN_OBJC_LITERAL_CONVERSION = YES;
				CLANG_WARN_OBJC_ROOT_CLASS = YES_ERROR;
				CLANG_WARN_QUOTED_INCLUDE_IN_FRAMEWORK_HEADER = YES;
				CLANG_WARN_RANGE_LOOP_ANALYSIS = YES;
				CLANG_WARN_STRICT_PROTOTYPES = YES;
				CLANG_WARN_SUSPICIOUS_MOVE = YES;
				CLANG_WARN_SUSPICIOUS_MOVES = YES;
				CLANG_WARN_UNREACHABLE_CODE = YES;
				CLANG_WARN__DUPLICATE_METHOD_MATCH = YES;
				CODE_SIGN_IDENTITY = "3rd Party Mac Developer Application";
				COPY_PHASE_STRIP = NO;
				DEAD_CODE_STRIPPING = YES;
				DEBUG_INFORMATION_FORMAT = "dwarf-with-dsym";
				ENABLE_NS_ASSERTIONS = NO;
				ENABLE_STRICT_OBJC_MSGSEND = YES;
				ENABLE_USER_SCRIPT_SANDBOXING = NO;
				GCC_C_LANGUAGE_STANDARD = "compiler-default";
				GCC_NO_COMMON_BLOCKS = YES;
				GCC_WARN_64_TO_32_BIT_CONVERSION = YES;
				GCC_WARN_ABOUT_RETURN_TYPE = YES_ERROR;
				GCC_WARN_UNDECLARED_SELECTOR = YES;
				GCC_WARN_UNINITIALIZED_AUTOS = YES_AGGRESSIVE;
				GCC_WARN_UNUSED_FUNCTION = YES;
				GCC_WARN_UNUSED_VARIABLE = YES;
				LOCALIZATION_PREFERS_STRING_CATALOGS = YES;
				MACOSX_DEPLOYMENT_TARGET = 10.13;
				MTL_ENABLE_DEBUG_INFO = NO;
				SDKROOT = macosx;
				SWIFT_COMPILATION_MODE = wholemodule;
				SWIFT_OPTIMIZATION_LEVEL = "-O";
				SWIFT_VERSION = 5.0;
			};
			name = Release;
		};
		F706FED82D8EABCF001C2785 /* Debug configuration for PBXNativeTarget "Network Share MounterTests" */ = {
			isa = XCBuildConfiguration;
			buildSettings = {
				BUNDLE_LOADER = "$(TEST_HOST)";
				CLANG_ANALYZER_NUMBER_OBJECT_CONVERSION = YES_AGGRESSIVE;
				CLANG_CXX_LANGUAGE_STANDARD = "gnu++20";
				CLANG_ENABLE_OBJC_WEAK = YES;
				CLANG_WARN_UNGUARDED_AVAILABILITY = YES_AGGRESSIVE;
				CODE_SIGN_IDENTITY = "Apple Development";
				CODE_SIGN_STYLE = Automatic;
				CURRENT_PROJECT_VERSION = 343;
				DEVELOPMENT_TEAM = C8F68RFW4L;
				ENABLE_USER_SCRIPT_SANDBOXING = YES;
				GCC_C_LANGUAGE_STANDARD = gnu17;
				GENERATE_INFOPLIST_FILE = YES;
				MACOSX_DEPLOYMENT_TARGET = 12.4;
				MARKETING_VERSION = 1.0;
				MTL_ENABLE_DEBUG_INFO = INCLUDE_SOURCE;
				MTL_FAST_MATH = YES;
				PRODUCT_BUNDLE_IDENTIFIER = "de.fau.rrze.Network-Share-MounterTests";
				PRODUCT_NAME = "$(TARGET_NAME)";
				PROVISIONING_PROFILE_SPECIFIER = "";
				SWIFT_ACTIVE_COMPILATION_CONDITIONS = "DEBUG $(inherited)";
				SWIFT_EMIT_LOC_STRINGS = NO;
				SWIFT_OPTIMIZATION_LEVEL = "-Onone";
				SWIFT_VERSION = 5.0;
				TEST_HOST = "$(BUILT_PRODUCTS_DIR)/Network Share Mounter.app/$(BUNDLE_EXECUTABLE_FOLDER_PATH)/Network Share Mounter";
			};
			name = Debug;
		};
		F706FED92D8EABCF001C2785 /* Release configuration for PBXNativeTarget "Network Share MounterTests" */ = {
			isa = XCBuildConfiguration;
			buildSettings = {
				BUNDLE_LOADER = "$(TEST_HOST)";
				CLANG_ANALYZER_NUMBER_OBJECT_CONVERSION = YES_AGGRESSIVE;
				CLANG_CXX_LANGUAGE_STANDARD = "gnu++20";
				CLANG_ENABLE_OBJC_WEAK = YES;
				CLANG_WARN_UNGUARDED_AVAILABILITY = YES_AGGRESSIVE;
				CODE_SIGN_IDENTITY = "Apple Development";
				CODE_SIGN_STYLE = Automatic;
				CURRENT_PROJECT_VERSION = 343;
				DEVELOPMENT_TEAM = C8F68RFW4L;
				ENABLE_USER_SCRIPT_SANDBOXING = YES;
				GCC_C_LANGUAGE_STANDARD = gnu17;
				GENERATE_INFOPLIST_FILE = YES;
				MACOSX_DEPLOYMENT_TARGET = 12.4;
				MARKETING_VERSION = 1.0;
				MTL_FAST_MATH = YES;
				PRODUCT_BUNDLE_IDENTIFIER = "de.fau.rrze.Network-Share-MounterTests";
				PRODUCT_NAME = "$(TARGET_NAME)";
				PROVISIONING_PROFILE_SPECIFIER = "";
				SWIFT_EMIT_LOC_STRINGS = NO;
				SWIFT_VERSION = 5.0;
				TEST_HOST = "$(BUILT_PRODUCTS_DIR)/Network Share Mounter.app/$(BUNDLE_EXECUTABLE_FOLDER_PATH)/Network Share Mounter";
			};
			name = Release;
		};
		F79B15B7274E722100C322A8 /* Debug configuration for PBXNativeTarget "Network Share Mounter" */ = {
			isa = XCBuildConfiguration;
			buildSettings = {
				ASSETCATALOG_COMPILER_APPICON_NAME = AppIcon;
				ASSETCATALOG_COMPILER_GLOBAL_ACCENT_COLOR_NAME = AccentColor;
				ASSETCATALOG_COMPILER_INCLUDE_ALL_APPICON_ASSETS = YES;
				CLANG_ANALYZER_NUMBER_OBJECT_CONVERSION = YES_AGGRESSIVE;
				CLANG_CXX_LANGUAGE_STANDARD = "gnu++17";
				CLANG_CXX_LIBRARY = "libc++";
				CLANG_ENABLE_OBJC_WEAK = YES;
				CLANG_WARN_QUOTED_INCLUDE_IN_FRAMEWORK_HEADER = YES;
				CLANG_WARN_UNGUARDED_AVAILABILITY = YES_AGGRESSIVE;
				CODE_SIGN_ENTITLEMENTS = "Network Share Mounter/Network_Share_Mounter.entitlements";
				CODE_SIGN_IDENTITY = "Apple Development";
				"CODE_SIGN_IDENTITY[sdk=macosx*]" = "Mac Developer";
				CODE_SIGN_STYLE = Manual;
				COMBINE_HIDPI_IMAGES = YES;
				CURRENT_PROJECT_VERSION = 343;
				DEAD_CODE_STRIPPING = YES;
				DEVELOPMENT_TEAM = "";
				"DEVELOPMENT_TEAM[sdk=macosx*]" = C8F68RFW4L;
				ENABLE_HARDENED_RUNTIME = YES;
				GCC_C_LANGUAGE_STANDARD = gnu11;
				GENERATE_INFOPLIST_FILE = YES;
				INFOPLIST_FILE = "Network-Share-Mounter-Info.plist";
				INFOPLIST_KEY_LSApplicationCategoryType = "public.app-category.productivity";
				INFOPLIST_KEY_LSUIElement = YES;
				INFOPLIST_KEY_NSHumanReadableCopyright = "Copyright © 2025 Regionales Rechenzentrum Erlangen. All rights reserved.";
				INFOPLIST_KEY_NSMainStoryboardFile = Main;
				INFOPLIST_KEY_NSPrincipalClass = NSApplication;
				LD_RUNPATH_SEARCH_PATHS = (
					"$(inherited)",
					"@executable_path/../Frameworks",
				);
				MACOSX_DEPLOYMENT_TARGET = 13.5;
				MARKETING_VERSION = 4.0.0;
				MTL_ENABLE_DEBUG_INFO = INCLUDE_SOURCE;
				MTL_FAST_MATH = YES;
				PRODUCT_BUNDLE_IDENTIFIER = de.fau.rrze.NetworkShareMounter;
				PRODUCT_NAME = "$(TARGET_NAME)";
				PROVISIONING_PROFILE_SPECIFIER = "";
				"PROVISIONING_PROFILE_SPECIFIER[sdk=macosx*]" = "match Development de.fau.rrze.NetworkShareMounter macos";
				SWIFT_ACTIVE_COMPILATION_CONDITIONS = DEBUG;
				SWIFT_COMPILATION_MODE = singlefile;
				SWIFT_EMIT_LOC_STRINGS = YES;
				SWIFT_OPTIMIZATION_LEVEL = "-Onone";
				SWIFT_STRICT_CONCURRENCY = minimal;
				SWIFT_VERSION = 5.0;
			};
			name = Debug;
		};
		F79B15B8274E722100C322A8 /* Release configuration for PBXNativeTarget "Network Share Mounter" */ = {
			isa = XCBuildConfiguration;
			buildSettings = {
				ASSETCATALOG_COMPILER_APPICON_NAME = AppIcon;
				ASSETCATALOG_COMPILER_GLOBAL_ACCENT_COLOR_NAME = AccentColor;
				ASSETCATALOG_COMPILER_INCLUDE_ALL_APPICON_ASSETS = YES;
				CLANG_ANALYZER_NUMBER_OBJECT_CONVERSION = YES_AGGRESSIVE;
				CLANG_CXX_LANGUAGE_STANDARD = "gnu++17";
				CLANG_CXX_LIBRARY = "libc++";
				CLANG_ENABLE_OBJC_WEAK = YES;
				CLANG_WARN_QUOTED_INCLUDE_IN_FRAMEWORK_HEADER = YES;
				CLANG_WARN_UNGUARDED_AVAILABILITY = YES_AGGRESSIVE;
				CODE_SIGN_ENTITLEMENTS = "Network Share Mounter/Network_Share_Mounter.entitlements";
				CODE_SIGN_IDENTITY = "Apple Development";
				"CODE_SIGN_IDENTITY[sdk=macosx*]" = "Mac Developer";
				CODE_SIGN_STYLE = Manual;
				COMBINE_HIDPI_IMAGES = YES;
				CURRENT_PROJECT_VERSION = 343;
				DEAD_CODE_STRIPPING = YES;
				DEVELOPMENT_TEAM = "";
				"DEVELOPMENT_TEAM[sdk=macosx*]" = C8F68RFW4L;
				ENABLE_HARDENED_RUNTIME = YES;
				GCC_C_LANGUAGE_STANDARD = gnu11;
				GENERATE_INFOPLIST_FILE = YES;
				INFOPLIST_FILE = "Network-Share-Mounter-Info.plist";
				INFOPLIST_KEY_LSApplicationCategoryType = "public.app-category.productivity";
				INFOPLIST_KEY_LSUIElement = YES;
				INFOPLIST_KEY_NSHumanReadableCopyright = "Copyright © 2025 Regionales Rechenzentrum Erlangen. All rights reserved.";
				INFOPLIST_KEY_NSMainStoryboardFile = Main;
				INFOPLIST_KEY_NSPrincipalClass = NSApplication;
				LD_RUNPATH_SEARCH_PATHS = (
					"$(inherited)",
					"@executable_path/../Frameworks",
				);
				MACOSX_DEPLOYMENT_TARGET = 13.5;
				MARKETING_VERSION = 4.0.0;
				MTL_FAST_MATH = YES;
				PRODUCT_BUNDLE_IDENTIFIER = de.fau.rrze.NetworkShareMounter;
				PRODUCT_NAME = "$(TARGET_NAME)";
				PROVISIONING_PROFILE_SPECIFIER = "";
				"PROVISIONING_PROFILE_SPECIFIER[sdk=macosx*]" = "match Development de.fau.rrze.NetworkShareMounter macos";
<<<<<<< HEAD
				SWIFT_COMPILATION_MODE = singlefile;
=======
>>>>>>> 2250a28b
				SWIFT_EMIT_LOC_STRINGS = YES;
				SWIFT_STRICT_CONCURRENCY = minimal;
				SWIFT_VERSION = 5.0;
			};
			name = Release;
		};
/* End XCBuildConfiguration section */

/* Begin XCConfigurationList section */
		D60FA5171E7FBE1300D9B5A5 /* Build configuration list for PBXProject "networkShareMounter" */ = {
			isa = XCConfigurationList;
			buildConfigurations = (
				D60FA5211E7FBE1400D9B5A5 /* Debug configuration for PBXProject "networkShareMounter" */,
				D60FA5221E7FBE1400D9B5A5 /* Release configuration for PBXProject "networkShareMounter" */,
			);
			defaultConfigurationName = Release;
		};
		F706FED72D8EABCF001C2785 /* Build configuration list for PBXNativeTarget "Network Share MounterTests" */ = {
			isa = XCConfigurationList;
			buildConfigurations = (
				F706FED82D8EABCF001C2785 /* Debug configuration for PBXNativeTarget "Network Share MounterTests" */,
				F706FED92D8EABCF001C2785 /* Release configuration for PBXNativeTarget "Network Share MounterTests" */,
			);
			defaultConfigurationName = Release;
		};
		F79B15BD274E722100C322A8 /* Build configuration list for PBXNativeTarget "Network Share Mounter" */ = {
			isa = XCConfigurationList;
			buildConfigurations = (
				F79B15B7274E722100C322A8 /* Debug configuration for PBXNativeTarget "Network Share Mounter" */,
				F79B15B8274E722100C322A8 /* Release configuration for PBXNativeTarget "Network Share Mounter" */,
			);
			defaultConfigurationName = Release;
		};
/* End XCConfigurationList section */

/* Begin XCRemoteSwiftPackageReference section */
		F75964662D13E6CA00916D06 /* XCRemoteSwiftPackageReference "dogeadauth" */ = {
			isa = XCRemoteSwiftPackageReference;
			repositoryURL = "https://gitlab.rrze.fau.de/faumac/sp/dogeadauth.git";
			requirement = {
				kind = upToNextMajorVersion;
				minimumVersion = 1.0.13;
			};
		};
		F7885F622C623084000B96AC /* XCRemoteSwiftPackageReference "Sparkle" */ = {
			isa = XCRemoteSwiftPackageReference;
			repositoryURL = "https://github.com/sparkle-project/Sparkle";
			requirement = {
				kind = upToNextMajorVersion;
				minimumVersion = 2.6.4;
			};
		};
		F7BAC10B274FBA2D00B5BFF4 /* XCRemoteSwiftPackageReference "LaunchAtLogin" */ = {
			isa = XCRemoteSwiftPackageReference;
			repositoryURL = "https://github.com/sindresorhus/LaunchAtLogin";
			requirement = {
				kind = upToNextMajorVersion;
				minimumVersion = 4.2.0;
			};
		};
		F7CAE1232CFB879000D0A839 /* XCRemoteSwiftPackageReference "sentry-cocoa" */ = {
			isa = XCRemoteSwiftPackageReference;
			repositoryURL = "https://github.com/getsentry/sentry-cocoa";
			requirement = {
				kind = upToNextMajorVersion;
				minimumVersion = 8.53.2;
			};
		};
/* End XCRemoteSwiftPackageReference section */

/* Begin XCSwiftPackageProductDependency section */
		F7432E712D11A582009B499B /* dogeADAuth */ = {
			isa = XCSwiftPackageProductDependency;
			productName = dogeADAuth;
		};
		F7432E742D11A5BF009B499B /* dogeADAuth */ = {
			isa = XCSwiftPackageProductDependency;
			productName = dogeADAuth;
		};
		F75964672D13E6CA00916D06 /* dogeADAuth */ = {
			isa = XCSwiftPackageProductDependency;
			package = F75964662D13E6CA00916D06 /* XCRemoteSwiftPackageReference "dogeadauth" */;
			productName = dogeADAuth;
		};
		F7885F632C623084000B96AC /* Sparkle */ = {
			isa = XCSwiftPackageProductDependency;
			package = F7885F622C623084000B96AC /* XCRemoteSwiftPackageReference "Sparkle" */;
			productName = Sparkle;
		};
		F7A7A2182C8F0240006772D4 /* dogeADAuth */ = {
			isa = XCSwiftPackageProductDependency;
			productName = dogeADAuth;
		};
		F7BAC10C274FBA2D00B5BFF4 /* LaunchAtLogin */ = {
			isa = XCSwiftPackageProductDependency;
			package = F7BAC10B274FBA2D00B5BFF4 /* XCRemoteSwiftPackageReference "LaunchAtLogin" */;
			productName = LaunchAtLogin;
		};
		F7C205162C305C8A00902B4E /* dogeADAuth */ = {
			isa = XCSwiftPackageProductDependency;
			productName = dogeADAuth;
		};
		F7CAE1242CFB879000D0A839 /* Sentry */ = {
			isa = XCSwiftPackageProductDependency;
			package = F7CAE1232CFB879000D0A839 /* XCRemoteSwiftPackageReference "sentry-cocoa" */;
			productName = Sentry;
		};
		F7E2AF6E2C3061020063960F /* dogeADAuth */ = {
			isa = XCSwiftPackageProductDependency;
			productName = dogeADAuth;
		};
		F7EFD0A12D0B191A0064D038 /* dogeADAuth */ = {
			isa = XCSwiftPackageProductDependency;
			productName = dogeADAuth;
		};
/* End XCSwiftPackageProductDependency section */
	};
	rootObject = D60FA5141E7FBE1300D9B5A5 /* Project object */;
}<|MERGE_RESOLUTION|>--- conflicted
+++ resolved
@@ -836,10 +836,6 @@
 				PRODUCT_NAME = "$(TARGET_NAME)";
 				PROVISIONING_PROFILE_SPECIFIER = "";
 				"PROVISIONING_PROFILE_SPECIFIER[sdk=macosx*]" = "match Development de.fau.rrze.NetworkShareMounter macos";
-<<<<<<< HEAD
-				SWIFT_COMPILATION_MODE = singlefile;
-=======
->>>>>>> 2250a28b
 				SWIFT_EMIT_LOC_STRINGS = YES;
 				SWIFT_STRICT_CONCURRENCY = minimal;
 				SWIFT_VERSION = 5.0;
