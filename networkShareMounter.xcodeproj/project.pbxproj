// !$*UTF8*$!
{
	archiveVersion = 1;
	classes = {
	};
	objectVersion = 90;
	objects = {

/* Begin PBXBuildFile section */
		F70457ED2B31A62E00506DF4 /* Errorcodes.swift in Sources */ = {isa = PBXBuildFile; fileRef = F70457EC2B31A62E00506DF4 /* Errorcodes.swift */; };
		F72264792CED189200173B18 /* CircleIconView.swift in Sources */ = {isa = PBXBuildFile; fileRef = F72264782CED189200173B18 /* CircleIconView.swift */; };
		F727CFE12B35C99E0075351D /* DisplayShareTypes.swift in Sources */ = {isa = PBXBuildFile; fileRef = F727CFE02B35C99E0075351D /* DisplayShareTypes.swift */; };
		F72B13EA2B332987001BDEEA /* Menu.swift in Sources */ = {isa = PBXBuildFile; fileRef = F72B13E92B332987001BDEEA /* Menu.swift */; };
		F73429F82DA5767C0025985F /* README.md in Resources */ = {isa = PBXBuildFile; fileRef = F73429F42DA5767C0025985F /* README.md */; };
		F73429F92DA5767C0025985F /* AuthenticationView.swift in Sources */ = {isa = PBXBuildFile; fileRef = F73429F12DA5767C0025985F /* AuthenticationView.swift */; };
		F73429FA2DA5767C0025985F /* SettingsView.swift in Sources */ = {isa = PBXBuildFile; fileRef = F73429F52DA5767C0025985F /* SettingsView.swift */; };
		F73429FB2DA5767C0025985F /* NetworkSharesView.swift in Sources */ = {isa = PBXBuildFile; fileRef = F73429F32DA5767C0025985F /* NetworkSharesView.swift */; };
		F73429FC2DA5767C0025985F /* SettingsWindowManager.swift in Sources */ = {isa = PBXBuildFile; fileRef = F73429F62DA5767C0025985F /* SettingsWindowManager.swift */; };
		F73429FE2DA5767C0025985F /* GeneralSettingsView.swift in Sources */ = {isa = PBXBuildFile; fileRef = F73429F22DA5767C0025985F /* GeneralSettingsView.swift */; };
		F739C41A2755297F003A3CC5 /* DefaultValues.plist in Resources */ = {isa = PBXBuildFile; fileRef = F739C418275525BC003A3CC5 /* DefaultValues.plist */; };
		F742ACF62861CB62009864DF /* AppStatistics.swift in Sources */ = {isa = PBXBuildFile; fileRef = F742ACF52861CB62009864DF /* AppStatistics.swift */; };
		F7432E722D11A582009B499B /* dogeADAuth in Frameworks */ = {isa = PBXBuildFile; productRef = F7432E712D11A582009B499B /* dogeADAuth */; };
		F7432E752D11A5BF009B499B /* dogeADAuth in Frameworks */ = {isa = PBXBuildFile; productRef = F7432E742D11A5BF009B499B /* dogeADAuth */; };
		F747F8642B6F814A00AC0772 /* AuthType.swift in Sources */ = {isa = PBXBuildFile; fileRef = F747F8632B6F814A00AC0772 /* AuthType.swift */; };
		F747F8662B6F81D400AC0772 /* MountStatus.swift in Sources */ = {isa = PBXBuildFile; fileRef = F747F8652B6F81D400AC0772 /* MountStatus.swift */; };
		F75964682D13E6CA00916D06 /* dogeADAuth in Frameworks */ = {isa = PBXBuildFile; productRef = F75964672D13E6CA00916D06 /* dogeADAuth */; };
		F765D0552A852911001D5116 /* ShareManager.swift in Sources */ = {isa = PBXBuildFile; fileRef = F765D0542A852911001D5116 /* ShareManager.swift */; };
		F765D0572A852935001D5116 /* Share.swift in Sources */ = {isa = PBXBuildFile; fileRef = F765D0562A852935001D5116 /* Share.swift */; };
		F77107B7274EC51600556B20 /* Monitor.swift in Sources */ = {isa = PBXBuildFile; fileRef = F77107B6274EC51600556B20 /* Monitor.swift */; };
		F77107B9274EC76200556B20 /* Mounter.swift in Sources */ = {isa = PBXBuildFile; fileRef = F77107B8274EC76200556B20 /* Mounter.swift */; };
		F77107BB274EC7D200556B20 /* config.swift in Sources */ = {isa = PBXBuildFile; fileRef = F77107BA274EC7D200556B20 /* config.swift */; };
		F7796E122AFBE5AB008F6A26 /* ActivityController.swift in Sources */ = {isa = PBXBuildFile; fileRef = F7796E112AFBE5AB008F6A26 /* ActivityController.swift */; };
		F7885F642C623084000B96AC /* Sparkle in Frameworks */ = {isa = PBXBuildFile; productRef = F7885F632C623084000B96AC /* Sparkle */; };
		F78AF9D02D035D5500E32EEA /* FinderController.swift in Sources */ = {isa = PBXBuildFile; fileRef = F78AF9CF2D035D5500E32EEA /* FinderController.swift */; };
		F78B9D752B0BA7EF00043327 /* KeychainManager.swift in Sources */ = {isa = PBXBuildFile; fileRef = F78B9D742B0BA7EF00043327 /* KeychainManager.swift */; };
		F79B1598274E722000C322A8 /* AppDelegate.swift in Sources */ = {isa = PBXBuildFile; fileRef = F79B1597274E722000C322A8 /* AppDelegate.swift */; };
		F79B159C274E722100C322A8 /* Assets.xcassets in Resources */ = {isa = PBXBuildFile; fileRef = F79B159B274E722100C322A8 /* Assets.xcassets */; };
		F79B159F274E722100C322A8 /* Main.storyboard in Resources */ = {isa = PBXBuildFile; fileRef = F79B159D274E722100C322A8 /* Main.storyboard */; };
		F79B15C4274E800C00C322A8 /* NetworkShareMounterViewController.swift in Sources */ = {isa = PBXBuildFile; fileRef = F79B15C3274E800C00C322A8 /* NetworkShareMounterViewController.swift */; };
		F7A383ED2B065E1400CA70E2 /* UserShare.swift in Sources */ = {isa = PBXBuildFile; fileRef = F7A383EC2B065E1400CA70E2 /* UserShare.swift */; };
		F7A7A2192C8F0240006772D4 /* dogeADAuth in Frameworks */ = {isa = PBXBuildFile; productRef = F7A7A2182C8F0240006772D4 /* dogeADAuth */; };
		F7A9B2E62B04FCF600E6E4EA /* HelpPopoverView.swift in Sources */ = {isa = PBXBuildFile; fileRef = F7A9B2E52B04FCF600E6E4EA /* HelpPopoverView.swift */; };
		F7BAC10D274FBA2D00B5BFF4 /* LaunchAtLogin in Frameworks */ = {isa = PBXBuildFile; productRef = F7BAC10C274FBA2D00B5BFF4 /* LaunchAtLogin */; };
		F7C205172C305C8A00902B4E /* dogeADAuth in Frameworks */ = {isa = PBXBuildFile; productRef = F7C205162C305C8A00902B4E /* dogeADAuth */; };
		F7CAE1252CFB879000D0A839 /* Sentry in Frameworks */ = {isa = PBXBuildFile; productRef = F7CAE1242CFB879000D0A839 /* Sentry */; };
		F7CF6E642B1DFB6400643574 /* Localizable.xcstrings in Resources */ = {isa = PBXBuildFile; fileRef = F7CF6E632B1DFB6400643574 /* Localizable.xcstrings */; };
		F7D146D82B84CB7600BFD8F5 /* FileManager.swift in Sources */ = {isa = PBXBuildFile; fileRef = F7D146D72B84CB7600BFD8F5 /* FileManager.swift */; };
		F7D371222B47F7BE00D54FF5 /* KrbAuthViewController.swift in Sources */ = {isa = PBXBuildFile; fileRef = F7D371212B47F7BE00D54FF5 /* KrbAuthViewController.swift */; };
		F7D9404E2C41842700028F9A /* HelpPopoverShareStatusView.swift in Sources */ = {isa = PBXBuildFile; fileRef = F7D9404D2C41842700028F9A /* HelpPopoverShareStatusView.swift */; };
		F7D940502C418B9300028F9A /* MountStatusDescription.swift in Sources */ = {isa = PBXBuildFile; fileRef = F7D9404F2C418B9300028F9A /* MountStatusDescription.swift */; };
		F7E2AF6F2C3061020063960F /* dogeADAuth in Frameworks */ = {isa = PBXBuildFile; productRef = F7E2AF6E2C3061020063960F /* dogeADAuth */; };
		F7E727AA2B03AA9A0036CF15 /* ShareViewController.swift in Sources */ = {isa = PBXBuildFile; fileRef = F7E727A92B03AA9A0036CF15 /* ShareViewController.swift */; };
		F7EF65CE2B3B4BEE00051D44 /* Notification.swift in Sources */ = {isa = PBXBuildFile; fileRef = F7EF65CD2B3B4BEE00051D44 /* Notification.swift */; };
		F7EF65D02B3B4DFC00051D44 /* Logger.swift in Sources */ = {isa = PBXBuildFile; fileRef = F7EF65CF2B3B4DFC00051D44 /* Logger.swift */; };
		F7EF65D22B3B56A600051D44 /* AutomaticSignIn.swift in Sources */ = {isa = PBXBuildFile; fileRef = F7EF65D12B3B56A600051D44 /* AutomaticSignIn.swift */; };
		F7EF65DA2B3B574100051D44 /* SRVResolver.swift in Sources */ = {isa = PBXBuildFile; fileRef = F7EF65D92B3B574100051D44 /* SRVResolver.swift */; };
		F7EF65DC2B3B575C00051D44 /* SRVRecord.swift in Sources */ = {isa = PBXBuildFile; fileRef = F7EF65DB2B3B575C00051D44 /* SRVRecord.swift */; };
		F7EF65E32B3B57FC00051D44 /* AccountsManager.swift in Sources */ = {isa = PBXBuildFile; fileRef = F7EF65E22B3B57FC00051D44 /* AccountsManager.swift */; };
		F7EF65E62B3B582F00051D44 /* DogeAccount.swift in Sources */ = {isa = PBXBuildFile; fileRef = F7EF65E52B3B582F00051D44 /* DogeAccount.swift */; };
		F7EF65EC2B3B5C8B00051D44 /* PreferenceKeys.swift in Sources */ = {isa = PBXBuildFile; fileRef = F7EF65EB2B3B5C8B00051D44 /* PreferenceKeys.swift */; };
		F7EF65EE2B3B5CA700051D44 /* PreferenceManager.swift in Sources */ = {isa = PBXBuildFile; fileRef = F7EF65ED2B3B5CA700051D44 /* PreferenceManager.swift */; };
		F7EF65F02B3B5CCD00051D44 /* FAU.swift in Sources */ = {isa = PBXBuildFile; fileRef = F7EF65EF2B3B5CCD00051D44 /* FAU.swift */; };
		F7EF65F32B3B5DBB00051D44 /* String.swift in Sources */ = {isa = PBXBuildFile; fileRef = F7EF65F22B3B5DBB00051D44 /* String.swift */; };
		F7EF65F52B3B5DDC00051D44 /* Data.swift in Sources */ = {isa = PBXBuildFile; fileRef = F7EF65F42B3B5DDC00051D44 /* Data.swift */; };
		F7EF65F72B3B5DF500051D44 /* Date.swift in Sources */ = {isa = PBXBuildFile; fileRef = F7EF65F62B3B5DF500051D44 /* Date.swift */; };
		F7EF65F92B3B5E0800051D44 /* URL.swift in Sources */ = {isa = PBXBuildFile; fileRef = F7EF65F82B3B5E0800051D44 /* URL.swift */; };
		F7EF65FB2B3B5E2300051D44 /* SetupSession.swift in Sources */ = {isa = PBXBuildFile; fileRef = F7EF65FA2B3B5E2300051D44 /* SetupSession.swift */; };
		F7EF66062B3B5F5200051D44 /* NSTaskWrapper.swift in Sources */ = {isa = PBXBuildFile; fileRef = F7EF66052B3B5F5200051D44 /* NSTaskWrapper.swift */; };
		F7EFD0A22D0B191A0064D038 /* dogeADAuth in Frameworks */ = {isa = PBXBuildFile; productRef = F7EFD0A12D0B191A0064D038 /* dogeADAuth */; };
/* End PBXBuildFile section */

/* Begin PBXContainerItemProxy section */
		F706FED52D8EABCF001C2785 /* PBXContainerItemProxy */ = {
			isa = PBXContainerItemProxy;
			containerPortal = D60FA5141E7FBE1300D9B5A5 /* Project object */;
			proxyType = 1;
			remoteGlobalIDString = F79B1594274E722000C322A8;
			remoteInfo = "Network Share Mounter";
		};
/* End PBXContainerItemProxy section */

/* Begin PBXFileReference section */
		F70457EC2B31A62E00506DF4 /* Errorcodes.swift */ = {isa = PBXFileReference; lastKnownFileType = sourcecode.swift; path = Errorcodes.swift; sourceTree = "<group>"; };
		F706FED12D8EABCF001C2785 /* Network Share MounterTests.xctest */ = {isa = PBXFileReference; explicitFileType = wrapper.cfbundle; includeInIndex = 0; path = "Network Share MounterTests.xctest"; sourceTree = BUILT_PRODUCTS_DIR; };
		F72264782CED189200173B18 /* CircleIconView.swift */ = {isa = PBXFileReference; lastKnownFileType = sourcecode.swift; path = CircleIconView.swift; sourceTree = "<group>"; };
		F727CFE02B35C99E0075351D /* DisplayShareTypes.swift */ = {isa = PBXFileReference; lastKnownFileType = sourcecode.swift; path = DisplayShareTypes.swift; sourceTree = "<group>"; };
		F72B13E92B332987001BDEEA /* Menu.swift */ = {isa = PBXFileReference; lastKnownFileType = sourcecode.swift; path = Menu.swift; sourceTree = "<group>"; };
		F73429F12DA5767C0025985F /* AuthenticationView.swift */ = {isa = PBXFileReference; lastKnownFileType = sourcecode.swift; path = AuthenticationView.swift; sourceTree = "<group>"; };
		F73429F22DA5767C0025985F /* GeneralSettingsView.swift */ = {isa = PBXFileReference; lastKnownFileType = sourcecode.swift; path = GeneralSettingsView.swift; sourceTree = "<group>"; };
		F73429F32DA5767C0025985F /* NetworkSharesView.swift */ = {isa = PBXFileReference; lastKnownFileType = sourcecode.swift; path = NetworkSharesView.swift; sourceTree = "<group>"; };
		F73429F42DA5767C0025985F /* README.md */ = {isa = PBXFileReference; lastKnownFileType = net.daringfireball.markdown; path = README.md; sourceTree = "<group>"; };
		F73429F52DA5767C0025985F /* SettingsView.swift */ = {isa = PBXFileReference; lastKnownFileType = sourcecode.swift; path = SettingsView.swift; sourceTree = "<group>"; };
		F73429F62DA5767C0025985F /* SettingsWindowManager.swift */ = {isa = PBXFileReference; lastKnownFileType = sourcecode.swift; path = SettingsWindowManager.swift; sourceTree = "<group>"; };
		F739C418275525BC003A3CC5 /* DefaultValues.plist */ = {isa = PBXFileReference; lastKnownFileType = text.plist.xml; path = DefaultValues.plist; sourceTree = "<group>"; };
		F742ACF52861CB62009864DF /* AppStatistics.swift */ = {isa = PBXFileReference; lastKnownFileType = sourcecode.swift; path = AppStatistics.swift; sourceTree = "<group>"; };
		F747F8632B6F814A00AC0772 /* AuthType.swift */ = {isa = PBXFileReference; lastKnownFileType = sourcecode.swift; path = AuthType.swift; sourceTree = "<group>"; };
		F747F8652B6F81D400AC0772 /* MountStatus.swift */ = {isa = PBXFileReference; lastKnownFileType = sourcecode.swift; path = MountStatus.swift; sourceTree = "<group>"; };
		F765D0542A852911001D5116 /* ShareManager.swift */ = {isa = PBXFileReference; lastKnownFileType = sourcecode.swift; path = ShareManager.swift; sourceTree = "<group>"; };
		F765D0562A852935001D5116 /* Share.swift */ = {isa = PBXFileReference; lastKnownFileType = sourcecode.swift; path = Share.swift; sourceTree = "<group>"; };
		F77107B6274EC51600556B20 /* Monitor.swift */ = {isa = PBXFileReference; lastKnownFileType = sourcecode.swift; path = Monitor.swift; sourceTree = "<group>"; };
		F77107B8274EC76200556B20 /* Mounter.swift */ = {isa = PBXFileReference; lastKnownFileType = sourcecode.swift; path = Mounter.swift; sourceTree = "<group>"; };
		F77107BA274EC7D200556B20 /* config.swift */ = {isa = PBXFileReference; lastKnownFileType = sourcecode.swift; path = config.swift; sourceTree = "<group>"; };
		F7796E112AFBE5AB008F6A26 /* ActivityController.swift */ = {isa = PBXFileReference; lastKnownFileType = sourcecode.swift; path = ActivityController.swift; sourceTree = "<group>"; };
		F78AF9CF2D035D5500E32EEA /* FinderController.swift */ = {isa = PBXFileReference; lastKnownFileType = sourcecode.swift; path = FinderController.swift; sourceTree = "<group>"; };
		F78B9D742B0BA7EF00043327 /* KeychainManager.swift */ = {isa = PBXFileReference; lastKnownFileType = sourcecode.swift; path = KeychainManager.swift; sourceTree = "<group>"; };
		F79B1595274E722000C322A8 /* Network Share Mounter.app */ = {isa = PBXFileReference; explicitFileType = wrapper.application; includeInIndex = 0; path = "Network Share Mounter.app"; sourceTree = BUILT_PRODUCTS_DIR; };
		F79B1597274E722000C322A8 /* AppDelegate.swift */ = {isa = PBXFileReference; lastKnownFileType = sourcecode.swift; path = AppDelegate.swift; sourceTree = "<group>"; };
		F79B159B274E722100C322A8 /* Assets.xcassets */ = {isa = PBXFileReference; lastKnownFileType = folder.assetcatalog; path = Assets.xcassets; sourceTree = "<group>"; };
		F79B159E274E722100C322A8 /* Base */ = {isa = PBXFileReference; lastKnownFileType = file.storyboard; name = Base; path = Base.lproj/Main.storyboard; sourceTree = "<group>"; };
		F79B15A0274E722100C322A8 /* Network_Share_Mounter.entitlements */ = {isa = PBXFileReference; lastKnownFileType = text.plist.entitlements; path = Network_Share_Mounter.entitlements; sourceTree = "<group>"; };
		F79B15C2274E7D3600C322A8 /* Network-Share-Mounter-Info.plist */ = {isa = PBXFileReference; lastKnownFileType = text.plist; path = "Network-Share-Mounter-Info.plist"; sourceTree = SOURCE_ROOT; };
		F79B15C3274E800C00C322A8 /* NetworkShareMounterViewController.swift */ = {isa = PBXFileReference; lastKnownFileType = sourcecode.swift; path = NetworkShareMounterViewController.swift; sourceTree = "<group>"; };
		F7A383EC2B065E1400CA70E2 /* UserShare.swift */ = {isa = PBXFileReference; lastKnownFileType = sourcecode.swift; path = UserShare.swift; sourceTree = "<group>"; };
		F7A9B2E52B04FCF600E6E4EA /* HelpPopoverView.swift */ = {isa = PBXFileReference; lastKnownFileType = sourcecode.swift; path = HelpPopoverView.swift; sourceTree = "<group>"; };
		F7CF6E632B1DFB6400643574 /* Localizable.xcstrings */ = {isa = PBXFileReference; lastKnownFileType = text.json.xcstrings; path = Localizable.xcstrings; sourceTree = "<group>"; };
		F7CF6E652B1DFB6400643574 /* mul */ = {isa = PBXFileReference; lastKnownFileType = text.json.xcstrings; name = mul; path = mul.lproj/Main.xcstrings; sourceTree = "<group>"; };
		F7D146D72B84CB7600BFD8F5 /* FileManager.swift */ = {isa = PBXFileReference; lastKnownFileType = sourcecode.swift; path = FileManager.swift; sourceTree = "<group>"; };
		F7D371212B47F7BE00D54FF5 /* KrbAuthViewController.swift */ = {isa = PBXFileReference; lastKnownFileType = sourcecode.swift; path = KrbAuthViewController.swift; sourceTree = "<group>"; };
		F7D9404D2C41842700028F9A /* HelpPopoverShareStatusView.swift */ = {isa = PBXFileReference; lastKnownFileType = sourcecode.swift; path = HelpPopoverShareStatusView.swift; sourceTree = "<group>"; };
		F7D9404F2C418B9300028F9A /* MountStatusDescription.swift */ = {isa = PBXFileReference; lastKnownFileType = sourcecode.swift; path = MountStatusDescription.swift; sourceTree = "<group>"; };
		F7E727A92B03AA9A0036CF15 /* ShareViewController.swift */ = {isa = PBXFileReference; fileEncoding = 4; lastKnownFileType = sourcecode.swift; name = ShareViewController.swift; path = "Network Share Mounter/view/ShareViewController.swift"; sourceTree = SOURCE_ROOT; };
		F7EF65CD2B3B4BEE00051D44 /* Notification.swift */ = {isa = PBXFileReference; lastKnownFileType = sourcecode.swift; path = Notification.swift; sourceTree = "<group>"; };
		F7EF65CF2B3B4DFC00051D44 /* Logger.swift */ = {isa = PBXFileReference; lastKnownFileType = sourcecode.swift; path = Logger.swift; sourceTree = "<group>"; };
		F7EF65D12B3B56A600051D44 /* AutomaticSignIn.swift */ = {isa = PBXFileReference; lastKnownFileType = sourcecode.swift; path = AutomaticSignIn.swift; sourceTree = "<group>"; };
		F7EF65D92B3B574100051D44 /* SRVResolver.swift */ = {isa = PBXFileReference; lastKnownFileType = sourcecode.swift; path = SRVResolver.swift; sourceTree = "<group>"; };
		F7EF65DB2B3B575C00051D44 /* SRVRecord.swift */ = {isa = PBXFileReference; lastKnownFileType = sourcecode.swift; path = SRVRecord.swift; sourceTree = "<group>"; };
		F7EF65E22B3B57FC00051D44 /* AccountsManager.swift */ = {isa = PBXFileReference; lastKnownFileType = sourcecode.swift; path = AccountsManager.swift; sourceTree = "<group>"; };
		F7EF65E52B3B582F00051D44 /* DogeAccount.swift */ = {isa = PBXFileReference; lastKnownFileType = sourcecode.swift; path = DogeAccount.swift; sourceTree = "<group>"; };
		F7EF65EB2B3B5C8B00051D44 /* PreferenceKeys.swift */ = {isa = PBXFileReference; lastKnownFileType = sourcecode.swift; path = PreferenceKeys.swift; sourceTree = "<group>"; };
		F7EF65ED2B3B5CA700051D44 /* PreferenceManager.swift */ = {isa = PBXFileReference; lastKnownFileType = sourcecode.swift; path = PreferenceManager.swift; sourceTree = "<group>"; };
		F7EF65EF2B3B5CCD00051D44 /* FAU.swift */ = {isa = PBXFileReference; lastKnownFileType = sourcecode.swift; path = FAU.swift; sourceTree = "<group>"; };
		F7EF65F22B3B5DBB00051D44 /* String.swift */ = {isa = PBXFileReference; lastKnownFileType = sourcecode.swift; path = String.swift; sourceTree = "<group>"; };
		F7EF65F42B3B5DDC00051D44 /* Data.swift */ = {isa = PBXFileReference; lastKnownFileType = sourcecode.swift; path = Data.swift; sourceTree = "<group>"; };
		F7EF65F62B3B5DF500051D44 /* Date.swift */ = {isa = PBXFileReference; lastKnownFileType = sourcecode.swift; path = Date.swift; sourceTree = "<group>"; };
		F7EF65F82B3B5E0800051D44 /* URL.swift */ = {isa = PBXFileReference; lastKnownFileType = sourcecode.swift; path = URL.swift; sourceTree = "<group>"; };
		F7EF65FA2B3B5E2300051D44 /* SetupSession.swift */ = {isa = PBXFileReference; lastKnownFileType = sourcecode.swift; path = SetupSession.swift; sourceTree = "<group>"; };
		F7EF66052B3B5F5200051D44 /* NSTaskWrapper.swift */ = {isa = PBXFileReference; lastKnownFileType = sourcecode.swift; path = NSTaskWrapper.swift; sourceTree = "<group>"; };
/* End PBXFileReference section */

/* Begin PBXFileSystemSynchronizedRootGroup section */
		F706FED22D8EABCF001C2785 /* Network Share MounterTests */ = {
			isa = PBXFileSystemSynchronizedRootGroup;
			path = "Network Share MounterTests";
			sourceTree = "<group>";
		};
/* End PBXFileSystemSynchronizedRootGroup section */

/* Begin PBXFrameworksBuildPhase section */
		F706FECE2D8EABCF001C2785 /* Frameworks */ = {
			isa = PBXFrameworksBuildPhase;
			files = (
			);
		};
		F79B1592274E722000C322A8 /* Frameworks */ = {
			isa = PBXFrameworksBuildPhase;
			files = (
				F75964682D13E6CA00916D06 /* dogeADAuth in Frameworks */,
				F7432E722D11A582009B499B /* dogeADAuth in Frameworks */,
				F7A7A2192C8F0240006772D4 /* dogeADAuth in Frameworks */,
				F7E2AF6F2C3061020063960F /* dogeADAuth in Frameworks */,
				F7432E752D11A5BF009B499B /* dogeADAuth in Frameworks */,
				F7885F642C623084000B96AC /* Sparkle in Frameworks */,
				F7EFD0A22D0B191A0064D038 /* dogeADAuth in Frameworks */,
				F7C205172C305C8A00902B4E /* dogeADAuth in Frameworks */,
				F7BAC10D274FBA2D00B5BFF4 /* LaunchAtLogin in Frameworks */,
				F7CAE1252CFB879000D0A839 /* Sentry in Frameworks */,
			);
		};
/* End PBXFrameworksBuildPhase section */

/* Begin PBXGroup section */
		D60FA5131E7FBE1300D9B5A5 = {
			isa = PBXGroup;
			children = (
				F79B1596274E722000C322A8 /* Network Share Mounter */,
				F706FED22D8EABCF001C2785 /* Network Share MounterTests */,
				D60FA51D1E7FBE1400D9B5A5 /* Products */,
			);
			sourceTree = "<group>";
		};
		D60FA51D1E7FBE1400D9B5A5 /* Products */ = {
			isa = PBXGroup;
			children = (
				F79B1595274E722000C322A8 /* Network Share Mounter.app */,
				F706FED12D8EABCF001C2785 /* Network Share MounterTests.xctest */,
			);
			name = Products;
			sourceTree = "<group>";
		};
		F70457EB2B307C8D00506DF4 /* helper */ = {
			isa = PBXGroup;
			children = (
				F77107B6274EC51600556B20 /* Monitor.swift */,
				F78AF9CF2D035D5500E32EEA /* FinderController.swift */,
				F7796E112AFBE5AB008F6A26 /* ActivityController.swift */,
				F7EF65CF2B3B4DFC00051D44 /* Logger.swift */,
				F7EF66052B3B5F5200051D44 /* NSTaskWrapper.swift */,
				F7EF65D12B3B56A600051D44 /* AutomaticSignIn.swift */,
			);
			path = helper;
			sourceTree = "<group>";
		};
		F73429F72DA5767C0025985F /* views */ = {
			isa = PBXGroup;
			children = (
				F73429F12DA5767C0025985F /* AuthenticationView.swift */,
				F73429F22DA5767C0025985F /* GeneralSettingsView.swift */,
				F73429F32DA5767C0025985F /* NetworkSharesView.swift */,
				F73429F42DA5767C0025985F /* README.md */,
				F73429F52DA5767C0025985F /* SettingsView.swift */,
				F73429F62DA5767C0025985F /* SettingsWindowManager.swift */,
			);
			path = views;
			sourceTree = "<group>";
		};
		F78455422B4C52F000A8F507 /* preferences */ = {
			isa = PBXGroup;
			children = (
				F77107BA274EC7D200556B20 /* config.swift */,
				F7D9404F2C418B9300028F9A /* MountStatusDescription.swift */,
				F7EF65EF2B3B5CCD00051D44 /* FAU.swift */,
				F7EF65EB2B3B5C8B00051D44 /* PreferenceKeys.swift */,
				F7EF65ED2B3B5CA700051D44 /* PreferenceManager.swift */,
			);
			path = preferences;
			sourceTree = "<group>";
		};
		F79B1596274E722000C322A8 /* Network Share Mounter */ = {
			isa = PBXGroup;
			children = (
				F7CF6E632B1DFB6400643574 /* Localizable.xcstrings */,
				F739C418275525BC003A3CC5 /* DefaultValues.plist */,
				F79B15C2274E7D3600C322A8 /* Network-Share-Mounter-Info.plist */,
				F79B1597274E722000C322A8 /* AppDelegate.swift */,
				F78455422B4C52F000A8F507 /* preferences */,
				F7EF65F12B3B5D7000051D44 /* Extensions */,
				F7EF65D62B3B571600051D44 /* lookups */,
				F7EF65DD2B3B57AB00051D44 /* managers */,
				F7E727A82B03AA0D0036CF15 /* model */,
				F70457EB2B307C8D00506DF4 /* helper */,
				F73429F72DA5767C0025985F /* views */,
				F7E727A72B03A9FB0036CF15 /* view */,
				F79B159B274E722100C322A8 /* Assets.xcassets */,
				F79B159D274E722100C322A8 /* Main.storyboard */,
				F79B15A0274E722100C322A8 /* Network_Share_Mounter.entitlements */,
			);
			path = "Network Share Mounter";
			sourceTree = "<group>";
		};
		F7E727A72B03A9FB0036CF15 /* view */ = {
			isa = PBXGroup;
			children = (
				F79B15C3274E800C00C322A8 /* NetworkShareMounterViewController.swift */,
				F72264782CED189200173B18 /* CircleIconView.swift */,
				F7E727A92B03AA9A0036CF15 /* ShareViewController.swift */,
				F7A9B2E52B04FCF600E6E4EA /* HelpPopoverView.swift */,
				F7D9404D2C41842700028F9A /* HelpPopoverShareStatusView.swift */,
				F7D371212B47F7BE00D54FF5 /* KrbAuthViewController.swift */,
			);
			path = view;
			sourceTree = "<group>";
		};
		F7E727A82B03AA0D0036CF15 /* model */ = {
			isa = PBXGroup;
			children = (
				F747F8652B6F81D400AC0772 /* MountStatus.swift */,
				F747F8632B6F814A00AC0772 /* AuthType.swift */,
				F7EF65E52B3B582F00051D44 /* DogeAccount.swift */,
				F77107B8274EC76200556B20 /* Mounter.swift */,
				F70457EC2B31A62E00506DF4 /* Errorcodes.swift */,
				F765D0562A852935001D5116 /* Share.swift */,
				F7A383EC2B065E1400CA70E2 /* UserShare.swift */,
				F742ACF52861CB62009864DF /* AppStatistics.swift */,
				F727CFE02B35C99E0075351D /* DisplayShareTypes.swift */,
				F72B13E92B332987001BDEEA /* Menu.swift */,
			);
			path = model;
			sourceTree = "<group>";
		};
		F7EF65D62B3B571600051D44 /* lookups */ = {
			isa = PBXGroup;
			children = (
				F7EF65D92B3B574100051D44 /* SRVResolver.swift */,
				F7EF65DB2B3B575C00051D44 /* SRVRecord.swift */,
			);
			path = lookups;
			sourceTree = "<group>";
		};
		F7EF65DD2B3B57AB00051D44 /* managers */ = {
			isa = PBXGroup;
			children = (
				F7EF65E22B3B57FC00051D44 /* AccountsManager.swift */,
				F765D0542A852911001D5116 /* ShareManager.swift */,
				F78B9D742B0BA7EF00043327 /* KeychainManager.swift */,
			);
			path = managers;
			sourceTree = "<group>";
		};
		F7EF65F12B3B5D7000051D44 /* Extensions */ = {
			isa = PBXGroup;
			children = (
				F7EF65CD2B3B4BEE00051D44 /* Notification.swift */,
				F7D146D72B84CB7600BFD8F5 /* FileManager.swift */,
				F7EF65F22B3B5DBB00051D44 /* String.swift */,
				F7EF65F42B3B5DDC00051D44 /* Data.swift */,
				F7EF65F62B3B5DF500051D44 /* Date.swift */,
				F7EF65F82B3B5E0800051D44 /* URL.swift */,
				F7EF65FA2B3B5E2300051D44 /* SetupSession.swift */,
			);
			path = Extensions;
			sourceTree = "<group>";
		};
/* End PBXGroup section */

/* Begin PBXNativeTarget section */
		F706FED02D8EABCF001C2785 /* Network Share MounterTests */ = {
			isa = PBXNativeTarget;
			buildConfigurationList = F706FED72D8EABCF001C2785 /* Build configuration list for PBXNativeTarget "Network Share MounterTests" */;
			buildPhases = (
				F706FECD2D8EABCF001C2785 /* Sources */,
				F706FECE2D8EABCF001C2785 /* Frameworks */,
				F706FECF2D8EABCF001C2785 /* Resources */,
			);
			buildRules = (
			);
			dependencies = (
				F706FED62D8EABCF001C2785 /* PBXTargetDependency */,
			);
			fileSystemSynchronizedGroups = (
				F706FED22D8EABCF001C2785 /* Network Share MounterTests */,
			);
			name = "Network Share MounterTests";
			productName = "Network Share MounterTests";
			productReference = F706FED12D8EABCF001C2785 /* Network Share MounterTests.xctest */;
			productType = "com.apple.product-type.bundle.unit-test";
		};
		F79B1594274E722000C322A8 /* Network Share Mounter */ = {
			isa = PBXNativeTarget;
			buildConfigurationList = F79B15BD274E722100C322A8 /* Build configuration list for PBXNativeTarget "Network Share Mounter" */;
			buildPhases = (
				F79B1591274E722000C322A8 /* Sources */,
				F79B1592274E722000C322A8 /* Frameworks */,
				F79B1593274E722000C322A8 /* Resources */,
				F7BAC10E274FBCB000B5BFF4 /* ShellScript */,
			);
			buildRules = (
			);
			name = "Network Share Mounter";
			packageProductDependencies = (
				F7BAC10C274FBA2D00B5BFF4 /* LaunchAtLogin */,
				F7C205162C305C8A00902B4E /* dogeADAuth */,
				F7E2AF6E2C3061020063960F /* dogeADAuth */,
				F7885F632C623084000B96AC /* Sparkle */,
				F7A7A2182C8F0240006772D4 /* dogeADAuth */,
				F7CAE1242CFB879000D0A839 /* Sentry */,
				F7EFD0A12D0B191A0064D038 /* dogeADAuth */,
				F7432E712D11A582009B499B /* dogeADAuth */,
				F7432E742D11A5BF009B499B /* dogeADAuth */,
				F75964672D13E6CA00916D06 /* dogeADAuth */,
			);
			productName = "Network Share Mounter";
			productReference = F79B1595274E722000C322A8 /* Network Share Mounter.app */;
			productType = "com.apple.product-type.application";
		};
/* End PBXNativeTarget section */

/* Begin PBXProject section */
		D60FA5141E7FBE1300D9B5A5 /* Project object */ = {
			isa = PBXProject;
			attributes = {
				BuildIndependentTargetsInParallel = YES;
				KnownAssetTags = (
					authType,
				);
				LastSwiftUpdateCheck = 1630;
				LastUpgradeCheck = 1610;
				ORGANIZATIONNAME = "FAU - Regionales Rechenzentrum Erlangen";
				TargetAttributes = {
					F706FED02D8EABCF001C2785 = {
						CreatedOnToolsVersion = 16.3;
						TestTargetID = F79B1594274E722000C322A8;
					};
					F79B1594274E722000C322A8 = {
						CreatedOnToolsVersion = 13.2;
					};
				};
			};
			buildConfigurationList = D60FA5171E7FBE1300D9B5A5 /* Build configuration list for PBXProject "networkShareMounter" */;
			developmentRegion = en;
			hasScannedForEncodings = 0;
			knownRegions = (
				en,
				Base,
				de,
				it,
				es,
				fr,
				nl,
			);
			mainGroup = D60FA5131E7FBE1300D9B5A5;
			packageReferences = (
				F7BAC10B274FBA2D00B5BFF4 /* XCRemoteSwiftPackageReference "LaunchAtLogin" */,
				F7885F622C623084000B96AC /* XCRemoteSwiftPackageReference "Sparkle" */,
				F7CAE1232CFB879000D0A839 /* XCRemoteSwiftPackageReference "sentry-cocoa" */,
				F75964662D13E6CA00916D06 /* XCRemoteSwiftPackageReference "dogeadauth" */,
			);
			preferredProjectObjectVersion = 90;
			productRefGroup = D60FA51D1E7FBE1400D9B5A5 /* Products */;
			projectDirPath = "";
			projectRoot = "";
			targets = (
				F79B1594274E722000C322A8 /* Network Share Mounter */,
				F706FED02D8EABCF001C2785 /* Network Share MounterTests */,
			);
		};
/* End PBXProject section */

/* Begin PBXResourcesBuildPhase section */
		F706FECF2D8EABCF001C2785 /* Resources */ = {
			isa = PBXResourcesBuildPhase;
			files = (
			);
		};
		F79B1593274E722000C322A8 /* Resources */ = {
			isa = PBXResourcesBuildPhase;
			files = (
				F79B159C274E722100C322A8 /* Assets.xcassets in Resources */,
				F7CF6E642B1DFB6400643574 /* Localizable.xcstrings in Resources */,
				F73429F82DA5767C0025985F /* README.md in Resources */,
				F739C41A2755297F003A3CC5 /* DefaultValues.plist in Resources */,
				F79B159F274E722100C322A8 /* Main.storyboard in Resources */,
			);
		};
/* End PBXResourcesBuildPhase section */

/* Begin PBXShellScriptBuildPhase section */
		F7BAC10E274FBCB000B5BFF4 /* ShellScript */ = {
			isa = PBXShellScriptBuildPhase;
			alwaysOutOfDate = 1;
			shellPath = /bin/sh;
			shellScript = (
				"# Type a script or drag a script file from your workspace to insert its path.",
				"\"${BUILT_PRODUCTS_DIR}/LaunchAtLogin_LaunchAtLogin.bundle/Contents/Resources/copy-helper-swiftpm.sh\"",
				"",
				"",
			);
		};
/* End PBXShellScriptBuildPhase section */

/* Begin PBXSourcesBuildPhase section */
		F706FECD2D8EABCF001C2785 /* Sources */ = {
			isa = PBXSourcesBuildPhase;
			files = (
			);
		};
		F79B1591274E722000C322A8 /* Sources */ = {
			isa = PBXSourcesBuildPhase;
			files = (
				F7A383ED2B065E1400CA70E2 /* UserShare.swift in Sources */,
				F77107B7274EC51600556B20 /* Monitor.swift in Sources */,
				F7E727AA2B03AA9A0036CF15 /* ShareViewController.swift in Sources */,
				F79B15C4274E800C00C322A8 /* NetworkShareMounterViewController.swift in Sources */,
				F7EF65F52B3B5DDC00051D44 /* Data.swift in Sources */,
				F7EF65DC2B3B575C00051D44 /* SRVRecord.swift in Sources */,
				F7A9B2E62B04FCF600E6E4EA /* HelpPopoverView.swift in Sources */,
				F78B9D752B0BA7EF00043327 /* KeychainManager.swift in Sources */,
				F7EF65CE2B3B4BEE00051D44 /* Notification.swift in Sources */,
				F7D371222B47F7BE00D54FF5 /* KrbAuthViewController.swift in Sources */,
				F747F8642B6F814A00AC0772 /* AuthType.swift in Sources */,
				F7EF65D22B3B56A600051D44 /* AutomaticSignIn.swift in Sources */,
				F7EF65F92B3B5E0800051D44 /* URL.swift in Sources */,
				F7D9404E2C41842700028F9A /* HelpPopoverShareStatusView.swift in Sources */,
				F7EF65EC2B3B5C8B00051D44 /* PreferenceKeys.swift in Sources */,
				F7EF65EE2B3B5CA700051D44 /* PreferenceManager.swift in Sources */,
				F7EF65F02B3B5CCD00051D44 /* FAU.swift in Sources */,
				F765D0552A852911001D5116 /* ShareManager.swift in Sources */,
				F7EF66062B3B5F5200051D44 /* NSTaskWrapper.swift in Sources */,
				F7EF65E62B3B582F00051D44 /* DogeAccount.swift in Sources */,
				F72264792CED189200173B18 /* CircleIconView.swift in Sources */,
				F73429F92DA5767C0025985F /* AuthenticationView.swift in Sources */,
				F73429FA2DA5767C0025985F /* SettingsView.swift in Sources */,
				F73429FB2DA5767C0025985F /* NetworkSharesView.swift in Sources */,
				F73429FC2DA5767C0025985F /* SettingsWindowManager.swift in Sources */,
				F73429FE2DA5767C0025985F /* GeneralSettingsView.swift in Sources */,
				F7D146D82B84CB7600BFD8F5 /* FileManager.swift in Sources */,
				F765D0572A852935001D5116 /* Share.swift in Sources */,
				F742ACF62861CB62009864DF /* AppStatistics.swift in Sources */,
				F72B13EA2B332987001BDEEA /* Menu.swift in Sources */,
				F70457ED2B31A62E00506DF4 /* Errorcodes.swift in Sources */,
				F77107BB274EC7D200556B20 /* config.swift in Sources */,
				F7EF65F72B3B5DF500051D44 /* Date.swift in Sources */,
				F7EF65DA2B3B574100051D44 /* SRVResolver.swift in Sources */,
				F78AF9D02D035D5500E32EEA /* FinderController.swift in Sources */,
				F7EF65E32B3B57FC00051D44 /* AccountsManager.swift in Sources */,
				F7EF65D02B3B4DFC00051D44 /* Logger.swift in Sources */,
				F7D940502C418B9300028F9A /* MountStatusDescription.swift in Sources */,
				F727CFE12B35C99E0075351D /* DisplayShareTypes.swift in Sources */,
				F7EF65FB2B3B5E2300051D44 /* SetupSession.swift in Sources */,
				F79B1598274E722000C322A8 /* AppDelegate.swift in Sources */,
				F7796E122AFBE5AB008F6A26 /* ActivityController.swift in Sources */,
				F77107B9274EC76200556B20 /* Mounter.swift in Sources */,
				F7EF65F32B3B5DBB00051D44 /* String.swift in Sources */,
				F747F8662B6F81D400AC0772 /* MountStatus.swift in Sources */,
			);
		};
/* End PBXSourcesBuildPhase section */

/* Begin PBXTargetDependency section */
		F706FED62D8EABCF001C2785 /* PBXTargetDependency */ = {
			isa = PBXTargetDependency;
			target = F79B1594274E722000C322A8 /* Network Share Mounter */;
			targetProxy = F706FED52D8EABCF001C2785 /* PBXContainerItemProxy */;
		};
/* End PBXTargetDependency section */

/* Begin PBXVariantGroup section */
		F79B159D274E722100C322A8 /* Main.storyboard */ = {
			isa = PBXVariantGroup;
			children = (
				F79B159E274E722100C322A8 /* Base */,
				F7CF6E652B1DFB6400643574 /* mul */,
			);
			name = Main.storyboard;
			sourceTree = "<group>";
			usesTabs = 0;
		};
/* End PBXVariantGroup section */

/* Begin XCBuildConfiguration section */
		D60FA5211E7FBE1400D9B5A5 /* Debug configuration for PBXProject "networkShareMounter" */ = {
			isa = XCBuildConfiguration;
			buildSettings = {
				ALWAYS_SEARCH_USER_PATHS = NO;
				ASSETCATALOG_COMPILER_GENERATE_SWIFT_ASSET_SYMBOL_EXTENSIONS = YES;
				CLANG_ANALYZER_LOCALIZABILITY_NONLOCALIZED = YES;
				CLANG_ANALYZER_NONNULL = YES;
				CLANG_CXX_LANGUAGE_STANDARD = "compiler-default";
				CLANG_CXX_LIBRARY = "compiler-default";
				CLANG_ENABLE_MODULES = YES;
				CLANG_ENABLE_OBJC_ARC = YES;
				CLANG_WARN_BLOCK_CAPTURE_AUTORELEASING = YES;
				CLANG_WARN_BOOL_CONVERSION = YES;
				CLANG_WARN_COMMA = YES;
				CLANG_WARN_CONSTANT_CONVERSION = YES;
				CLANG_WARN_DEPRECATED_OBJC_IMPLEMENTATIONS = YES;
				CLANG_WARN_DIRECT_OBJC_ISA_USAGE = YES_ERROR;
				CLANG_WARN_DOCUMENTATION_COMMENTS = YES;
				CLANG_WARN_EMPTY_BODY = YES;
				CLANG_WARN_ENUM_CONVERSION = YES;
				CLANG_WARN_INFINITE_RECURSION = YES;
				CLANG_WARN_INT_CONVERSION = YES;
				CLANG_WARN_NON_LITERAL_NULL_CONVERSION = YES;
				CLANG_WARN_OBJC_IMPLICIT_RETAIN_SELF = YES;
				CLANG_WARN_OBJC_LITERAL_CONVERSION = YES;
				CLANG_WARN_OBJC_ROOT_CLASS = YES_ERROR;
				CLANG_WARN_QUOTED_INCLUDE_IN_FRAMEWORK_HEADER = YES;
				CLANG_WARN_RANGE_LOOP_ANALYSIS = YES;
				CLANG_WARN_STRICT_PROTOTYPES = YES;
				CLANG_WARN_SUSPICIOUS_MOVE = YES;
				CLANG_WARN_SUSPICIOUS_MOVES = YES;
				CLANG_WARN_UNREACHABLE_CODE = YES;
				CLANG_WARN__DUPLICATE_METHOD_MATCH = YES;
				CODE_SIGN_IDENTITY = "3rd Party Mac Developer Application";
				COPY_PHASE_STRIP = NO;
				DEAD_CODE_STRIPPING = YES;
				DEBUG_INFORMATION_FORMAT = dwarf;
				ENABLE_STRICT_OBJC_MSGSEND = YES;
				ENABLE_TESTABILITY = YES;
				ENABLE_USER_SCRIPT_SANDBOXING = NO;
				GCC_C_LANGUAGE_STANDARD = "compiler-default";
				GCC_DYNAMIC_NO_PIC = NO;
				GCC_NO_COMMON_BLOCKS = YES;
				GCC_OPTIMIZATION_LEVEL = 0;
				GCC_PREPROCESSOR_DEFINITIONS = (
					"DEBUG=1",
					"$(inherited)",
				);
				GCC_WARN_64_TO_32_BIT_CONVERSION = YES;
				GCC_WARN_ABOUT_RETURN_TYPE = YES_ERROR;
				GCC_WARN_UNDECLARED_SELECTOR = YES;
				GCC_WARN_UNINITIALIZED_AUTOS = YES_AGGRESSIVE;
				GCC_WARN_UNUSED_FUNCTION = YES;
				GCC_WARN_UNUSED_VARIABLE = YES;
				LOCALIZATION_PREFERS_STRING_CATALOGS = YES;
				MACOSX_DEPLOYMENT_TARGET = 10.13;
				MTL_ENABLE_DEBUG_INFO = YES;
				ONLY_ACTIVE_ARCH = YES;
				SDKROOT = macosx;
				SWIFT_COMPILATION_MODE = wholemodule;
				SWIFT_OPTIMIZATION_LEVEL = "-O";
				SWIFT_VERSION = 5.0;
			};
			name = Debug;
		};
		D60FA5221E7FBE1400D9B5A5 /* Release configuration for PBXProject "networkShareMounter" */ = {
			isa = XCBuildConfiguration;
			buildSettings = {
				ALWAYS_SEARCH_USER_PATHS = NO;
				ASSETCATALOG_COMPILER_GENERATE_SWIFT_ASSET_SYMBOL_EXTENSIONS = YES;
				CLANG_ANALYZER_LOCALIZABILITY_NONLOCALIZED = YES;
				CLANG_ANALYZER_NONNULL = YES;
				CLANG_CXX_LANGUAGE_STANDARD = "compiler-default";
				CLANG_CXX_LIBRARY = "compiler-default";
				CLANG_ENABLE_MODULES = YES;
				CLANG_ENABLE_OBJC_ARC = YES;
				CLANG_WARN_BLOCK_CAPTURE_AUTORELEASING = YES;
				CLANG_WARN_BOOL_CONVERSION = YES;
				CLANG_WARN_COMMA = YES;
				CLANG_WARN_CONSTANT_CONVERSION = YES;
				CLANG_WARN_DEPRECATED_OBJC_IMPLEMENTATIONS = YES;
				CLANG_WARN_DIRECT_OBJC_ISA_USAGE = YES_ERROR;
				CLANG_WARN_DOCUMENTATION_COMMENTS = YES;
				CLANG_WARN_EMPTY_BODY = YES;
				CLANG_WARN_ENUM_CONVERSION = YES;
				CLANG_WARN_INFINITE_RECURSION = YES;
				CLANG_WARN_INT_CONVERSION = YES;
				CLANG_WARN_NON_LITERAL_NULL_CONVERSION = YES;
				CLANG_WARN_OBJC_IMPLICIT_RETAIN_SELF = YES;
				CLANG_WARN_OBJC_LITERAL_CONVERSION = YES;
				CLANG_WARN_OBJC_ROOT_CLASS = YES_ERROR;
				CLANG_WARN_QUOTED_INCLUDE_IN_FRAMEWORK_HEADER = YES;
				CLANG_WARN_RANGE_LOOP_ANALYSIS = YES;
				CLANG_WARN_STRICT_PROTOTYPES = YES;
				CLANG_WARN_SUSPICIOUS_MOVE = YES;
				CLANG_WARN_SUSPICIOUS_MOVES = YES;
				CLANG_WARN_UNREACHABLE_CODE = YES;
				CLANG_WARN__DUPLICATE_METHOD_MATCH = YES;
				CODE_SIGN_IDENTITY = "3rd Party Mac Developer Application";
				COPY_PHASE_STRIP = NO;
				DEAD_CODE_STRIPPING = YES;
				DEBUG_INFORMATION_FORMAT = "dwarf-with-dsym";
				ENABLE_NS_ASSERTIONS = NO;
				ENABLE_STRICT_OBJC_MSGSEND = YES;
				ENABLE_USER_SCRIPT_SANDBOXING = NO;
				GCC_C_LANGUAGE_STANDARD = "compiler-default";
				GCC_NO_COMMON_BLOCKS = YES;
				GCC_WARN_64_TO_32_BIT_CONVERSION = YES;
				GCC_WARN_ABOUT_RETURN_TYPE = YES_ERROR;
				GCC_WARN_UNDECLARED_SELECTOR = YES;
				GCC_WARN_UNINITIALIZED_AUTOS = YES_AGGRESSIVE;
				GCC_WARN_UNUSED_FUNCTION = YES;
				GCC_WARN_UNUSED_VARIABLE = YES;
				LOCALIZATION_PREFERS_STRING_CATALOGS = YES;
				MACOSX_DEPLOYMENT_TARGET = 10.13;
				MTL_ENABLE_DEBUG_INFO = NO;
				SDKROOT = macosx;
				SWIFT_COMPILATION_MODE = wholemodule;
				SWIFT_OPTIMIZATION_LEVEL = "-O";
				SWIFT_VERSION = 5.0;
			};
			name = Release;
		};
		F706FED82D8EABCF001C2785 /* Debug configuration for PBXNativeTarget "Network Share MounterTests" */ = {
			isa = XCBuildConfiguration;
			buildSettings = {
				BUNDLE_LOADER = "$(TEST_HOST)";
				CLANG_ANALYZER_NUMBER_OBJECT_CONVERSION = YES_AGGRESSIVE;
				CLANG_CXX_LANGUAGE_STANDARD = "gnu++20";
				CLANG_ENABLE_OBJC_WEAK = YES;
				CLANG_WARN_UNGUARDED_AVAILABILITY = YES_AGGRESSIVE;
				CODE_SIGN_IDENTITY = "Apple Development";
				CODE_SIGN_STYLE = Automatic;
<<<<<<< HEAD
				CURRENT_PROJECT_VERSION = 218;
=======
				CURRENT_PROJECT_VERSION = 226;
>>>>>>> 903943e6
				DEVELOPMENT_TEAM = C8F68RFW4L;
				ENABLE_USER_SCRIPT_SANDBOXING = YES;
				GCC_C_LANGUAGE_STANDARD = gnu17;
				GENERATE_INFOPLIST_FILE = YES;
				MACOSX_DEPLOYMENT_TARGET = 12.4;
				MARKETING_VERSION = 1.0;
				MTL_ENABLE_DEBUG_INFO = INCLUDE_SOURCE;
				MTL_FAST_MATH = YES;
				PRODUCT_BUNDLE_IDENTIFIER = "de.fau.rrze.Network-Share-MounterTests";
				PRODUCT_NAME = "$(TARGET_NAME)";
				PROVISIONING_PROFILE_SPECIFIER = "";
				SWIFT_ACTIVE_COMPILATION_CONDITIONS = "DEBUG $(inherited)";
				SWIFT_EMIT_LOC_STRINGS = NO;
				SWIFT_OPTIMIZATION_LEVEL = "-Onone";
				SWIFT_VERSION = 5.0;
				TEST_HOST = "$(BUILT_PRODUCTS_DIR)/Network Share Mounter.app/$(BUNDLE_EXECUTABLE_FOLDER_PATH)/Network Share Mounter";
			};
			name = Debug;
		};
		F706FED92D8EABCF001C2785 /* Release configuration for PBXNativeTarget "Network Share MounterTests" */ = {
			isa = XCBuildConfiguration;
			buildSettings = {
				BUNDLE_LOADER = "$(TEST_HOST)";
				CLANG_ANALYZER_NUMBER_OBJECT_CONVERSION = YES_AGGRESSIVE;
				CLANG_CXX_LANGUAGE_STANDARD = "gnu++20";
				CLANG_ENABLE_OBJC_WEAK = YES;
				CLANG_WARN_UNGUARDED_AVAILABILITY = YES_AGGRESSIVE;
				CODE_SIGN_IDENTITY = "Apple Development";
				CODE_SIGN_STYLE = Automatic;
<<<<<<< HEAD
				CURRENT_PROJECT_VERSION = 218;
=======
				CURRENT_PROJECT_VERSION = 226;
>>>>>>> 903943e6
				DEVELOPMENT_TEAM = C8F68RFW4L;
				ENABLE_USER_SCRIPT_SANDBOXING = YES;
				GCC_C_LANGUAGE_STANDARD = gnu17;
				GENERATE_INFOPLIST_FILE = YES;
				MACOSX_DEPLOYMENT_TARGET = 12.4;
				MARKETING_VERSION = 1.0;
				MTL_FAST_MATH = YES;
				PRODUCT_BUNDLE_IDENTIFIER = "de.fau.rrze.Network-Share-MounterTests";
				PRODUCT_NAME = "$(TARGET_NAME)";
				PROVISIONING_PROFILE_SPECIFIER = "";
				SWIFT_EMIT_LOC_STRINGS = NO;
				SWIFT_VERSION = 5.0;
				TEST_HOST = "$(BUILT_PRODUCTS_DIR)/Network Share Mounter.app/$(BUNDLE_EXECUTABLE_FOLDER_PATH)/Network Share Mounter";
			};
			name = Release;
		};
		F79B15B7274E722100C322A8 /* Debug configuration for PBXNativeTarget "Network Share Mounter" */ = {
			isa = XCBuildConfiguration;
			buildSettings = {
				ASSETCATALOG_COMPILER_APPICON_NAME = AppIcon;
				ASSETCATALOG_COMPILER_GLOBAL_ACCENT_COLOR_NAME = AccentColor;
				ASSETCATALOG_COMPILER_INCLUDE_ALL_APPICON_ASSETS = YES;
				CLANG_ANALYZER_NUMBER_OBJECT_CONVERSION = YES_AGGRESSIVE;
				CLANG_CXX_LANGUAGE_STANDARD = "gnu++17";
				CLANG_CXX_LIBRARY = "libc++";
				CLANG_ENABLE_OBJC_WEAK = YES;
				CLANG_WARN_QUOTED_INCLUDE_IN_FRAMEWORK_HEADER = YES;
				CLANG_WARN_UNGUARDED_AVAILABILITY = YES_AGGRESSIVE;
				CODE_SIGN_ENTITLEMENTS = "Network Share Mounter/Network_Share_Mounter.entitlements";
				CODE_SIGN_IDENTITY = "Apple Development";
				"CODE_SIGN_IDENTITY[sdk=macosx*]" = "Mac Developer";
				CODE_SIGN_STYLE = Manual;
				COMBINE_HIDPI_IMAGES = YES;
<<<<<<< HEAD
				CURRENT_PROJECT_VERSION = 226;
=======
				CURRENT_PROJECT_VERSION = 228;
>>>>>>> 903943e6
				DEAD_CODE_STRIPPING = YES;
				DEVELOPMENT_TEAM = "";
				"DEVELOPMENT_TEAM[sdk=macosx*]" = C8F68RFW4L;
				ENABLE_HARDENED_RUNTIME = YES;
				GCC_C_LANGUAGE_STANDARD = gnu11;
				GENERATE_INFOPLIST_FILE = YES;
				INFOPLIST_FILE = "Network-Share-Mounter-Info.plist";
				INFOPLIST_KEY_LSApplicationCategoryType = "public.app-category.productivity";
				INFOPLIST_KEY_LSUIElement = YES;
				INFOPLIST_KEY_NSHumanReadableCopyright = "Copyright © 2025 Regionales Rechenzentrum Erlangen. All rights reserved.";
				INFOPLIST_KEY_NSMainStoryboardFile = Main;
				INFOPLIST_KEY_NSPrincipalClass = NSApplication;
				LD_RUNPATH_SEARCH_PATHS = (
					"$(inherited)",
					"@executable_path/../Frameworks",
				);
				MACOSX_DEPLOYMENT_TARGET = 13.5;
				MARKETING_VERSION = 4.0.0;
				MTL_ENABLE_DEBUG_INFO = INCLUDE_SOURCE;
				MTL_FAST_MATH = YES;
				PRODUCT_BUNDLE_IDENTIFIER = de.fau.rrze.NetworkShareMounter;
				PRODUCT_NAME = "$(TARGET_NAME)";
				PROVISIONING_PROFILE_SPECIFIER = "";
				"PROVISIONING_PROFILE_SPECIFIER[sdk=macosx*]" = "match Development de.fau.rrze.NetworkShareMounter macos";
				SWIFT_ACTIVE_COMPILATION_CONDITIONS = DEBUG;
				SWIFT_COMPILATION_MODE = singlefile;
				SWIFT_EMIT_LOC_STRINGS = YES;
				SWIFT_OPTIMIZATION_LEVEL = "-Onone";
				SWIFT_STRICT_CONCURRENCY = minimal;
				SWIFT_VERSION = 5.0;
			};
			name = Debug;
		};
		F79B15B8274E722100C322A8 /* Release configuration for PBXNativeTarget "Network Share Mounter" */ = {
			isa = XCBuildConfiguration;
			buildSettings = {
				ASSETCATALOG_COMPILER_APPICON_NAME = AppIcon;
				ASSETCATALOG_COMPILER_GLOBAL_ACCENT_COLOR_NAME = AccentColor;
				ASSETCATALOG_COMPILER_INCLUDE_ALL_APPICON_ASSETS = YES;
				CLANG_ANALYZER_NUMBER_OBJECT_CONVERSION = YES_AGGRESSIVE;
				CLANG_CXX_LANGUAGE_STANDARD = "gnu++17";
				CLANG_CXX_LIBRARY = "libc++";
				CLANG_ENABLE_OBJC_WEAK = YES;
				CLANG_WARN_QUOTED_INCLUDE_IN_FRAMEWORK_HEADER = YES;
				CLANG_WARN_UNGUARDED_AVAILABILITY = YES_AGGRESSIVE;
				CODE_SIGN_ENTITLEMENTS = "Network Share Mounter/Network_Share_Mounter.entitlements";
				CODE_SIGN_IDENTITY = "Apple Development";
				"CODE_SIGN_IDENTITY[sdk=macosx*]" = "Mac Developer";
				CODE_SIGN_STYLE = Manual;
				COMBINE_HIDPI_IMAGES = YES;
<<<<<<< HEAD
				CURRENT_PROJECT_VERSION = 226;
=======
				CURRENT_PROJECT_VERSION = 228;
>>>>>>> 903943e6
				DEAD_CODE_STRIPPING = YES;
				DEVELOPMENT_TEAM = "";
				"DEVELOPMENT_TEAM[sdk=macosx*]" = C8F68RFW4L;
				ENABLE_HARDENED_RUNTIME = YES;
				GCC_C_LANGUAGE_STANDARD = gnu11;
				GENERATE_INFOPLIST_FILE = YES;
				INFOPLIST_FILE = "Network-Share-Mounter-Info.plist";
				INFOPLIST_KEY_LSApplicationCategoryType = "public.app-category.productivity";
				INFOPLIST_KEY_LSUIElement = YES;
				INFOPLIST_KEY_NSHumanReadableCopyright = "Copyright © 2025 Regionales Rechenzentrum Erlangen. All rights reserved.";
				INFOPLIST_KEY_NSMainStoryboardFile = Main;
				INFOPLIST_KEY_NSPrincipalClass = NSApplication;
				LD_RUNPATH_SEARCH_PATHS = (
					"$(inherited)",
					"@executable_path/../Frameworks",
				);
				MACOSX_DEPLOYMENT_TARGET = 13.5;
				MARKETING_VERSION = 4.0.0;
				MTL_FAST_MATH = YES;
				PRODUCT_BUNDLE_IDENTIFIER = de.fau.rrze.NetworkShareMounter;
				PRODUCT_NAME = "$(TARGET_NAME)";
				PROVISIONING_PROFILE_SPECIFIER = "";
				"PROVISIONING_PROFILE_SPECIFIER[sdk=macosx*]" = "match Development de.fau.rrze.NetworkShareMounter macos";
				SWIFT_COMPILATION_MODE = singlefile;
				SWIFT_EMIT_LOC_STRINGS = YES;
				SWIFT_STRICT_CONCURRENCY = minimal;
				SWIFT_VERSION = 5.0;
			};
			name = Release;
		};
/* End XCBuildConfiguration section */

/* Begin XCConfigurationList section */
		D60FA5171E7FBE1300D9B5A5 /* Build configuration list for PBXProject "networkShareMounter" */ = {
			isa = XCConfigurationList;
			buildConfigurations = (
				D60FA5211E7FBE1400D9B5A5 /* Debug configuration for PBXProject "networkShareMounter" */,
				D60FA5221E7FBE1400D9B5A5 /* Release configuration for PBXProject "networkShareMounter" */,
			);
			defaultConfigurationName = Release;
		};
		F706FED72D8EABCF001C2785 /* Build configuration list for PBXNativeTarget "Network Share MounterTests" */ = {
			isa = XCConfigurationList;
			buildConfigurations = (
				F706FED82D8EABCF001C2785 /* Debug configuration for PBXNativeTarget "Network Share MounterTests" */,
				F706FED92D8EABCF001C2785 /* Release configuration for PBXNativeTarget "Network Share MounterTests" */,
			);
			defaultConfigurationName = Release;
		};
		F79B15BD274E722100C322A8 /* Build configuration list for PBXNativeTarget "Network Share Mounter" */ = {
			isa = XCConfigurationList;
			buildConfigurations = (
				F79B15B7274E722100C322A8 /* Debug configuration for PBXNativeTarget "Network Share Mounter" */,
				F79B15B8274E722100C322A8 /* Release configuration for PBXNativeTarget "Network Share Mounter" */,
			);
			defaultConfigurationName = Release;
		};
/* End XCConfigurationList section */

/* Begin XCRemoteSwiftPackageReference section */
		F75964662D13E6CA00916D06 /* XCRemoteSwiftPackageReference "dogeadauth" */ = {
			isa = XCRemoteSwiftPackageReference;
			repositoryURL = "https://gitlab.rrze.fau.de/faumac/sp/dogeadauth.git";
			requirement = {
				kind = upToNextMajorVersion;
				minimumVersion = 1.0.9;
			};
		};
		F7885F622C623084000B96AC /* XCRemoteSwiftPackageReference "Sparkle" */ = {
			isa = XCRemoteSwiftPackageReference;
			repositoryURL = "https://github.com/sparkle-project/Sparkle";
			requirement = {
				kind = upToNextMajorVersion;
				minimumVersion = 2.6.4;
			};
		};
		F7BAC10B274FBA2D00B5BFF4 /* XCRemoteSwiftPackageReference "LaunchAtLogin" */ = {
			isa = XCRemoteSwiftPackageReference;
			repositoryURL = "https://github.com/sindresorhus/LaunchAtLogin";
			requirement = {
				kind = upToNextMajorVersion;
				minimumVersion = 4.2.0;
			};
		};
		F7CAE1232CFB879000D0A839 /* XCRemoteSwiftPackageReference "sentry-cocoa" */ = {
			isa = XCRemoteSwiftPackageReference;
			repositoryURL = "https://github.com/getsentry/sentry-cocoa";
			requirement = {
				kind = upToNextMajorVersion;
				minimumVersion = 8.41.0;
			};
		};
/* End XCRemoteSwiftPackageReference section */

/* Begin XCSwiftPackageProductDependency section */
		F7432E712D11A582009B499B /* dogeADAuth */ = {
			isa = XCSwiftPackageProductDependency;
			productName = dogeADAuth;
		};
		F7432E742D11A5BF009B499B /* dogeADAuth */ = {
			isa = XCSwiftPackageProductDependency;
			productName = dogeADAuth;
		};
		F75964672D13E6CA00916D06 /* dogeADAuth */ = {
			isa = XCSwiftPackageProductDependency;
			package = F75964662D13E6CA00916D06 /* XCRemoteSwiftPackageReference "dogeadauth" */;
			productName = dogeADAuth;
		};
		F7885F632C623084000B96AC /* Sparkle */ = {
			isa = XCSwiftPackageProductDependency;
			package = F7885F622C623084000B96AC /* XCRemoteSwiftPackageReference "Sparkle" */;
			productName = Sparkle;
		};
		F7A7A2182C8F0240006772D4 /* dogeADAuth */ = {
			isa = XCSwiftPackageProductDependency;
			productName = dogeADAuth;
		};
		F7BAC10C274FBA2D00B5BFF4 /* LaunchAtLogin */ = {
			isa = XCSwiftPackageProductDependency;
			package = F7BAC10B274FBA2D00B5BFF4 /* XCRemoteSwiftPackageReference "LaunchAtLogin" */;
			productName = LaunchAtLogin;
		};
		F7C205162C305C8A00902B4E /* dogeADAuth */ = {
			isa = XCSwiftPackageProductDependency;
			productName = dogeADAuth;
		};
		F7CAE1242CFB879000D0A839 /* Sentry */ = {
			isa = XCSwiftPackageProductDependency;
			package = F7CAE1232CFB879000D0A839 /* XCRemoteSwiftPackageReference "sentry-cocoa" */;
			productName = Sentry;
		};
		F7E2AF6E2C3061020063960F /* dogeADAuth */ = {
			isa = XCSwiftPackageProductDependency;
			productName = dogeADAuth;
		};
		F7EFD0A12D0B191A0064D038 /* dogeADAuth */ = {
			isa = XCSwiftPackageProductDependency;
			productName = dogeADAuth;
		};
/* End XCSwiftPackageProductDependency section */
	};
	rootObject = D60FA5141E7FBE1300D9B5A5 /* Project object */;
}<|MERGE_RESOLUTION|>--- conflicted
+++ resolved
@@ -660,11 +660,7 @@
 				CLANG_WARN_UNGUARDED_AVAILABILITY = YES_AGGRESSIVE;
 				CODE_SIGN_IDENTITY = "Apple Development";
 				CODE_SIGN_STYLE = Automatic;
-<<<<<<< HEAD
-				CURRENT_PROJECT_VERSION = 218;
-=======
 				CURRENT_PROJECT_VERSION = 226;
->>>>>>> 903943e6
 				DEVELOPMENT_TEAM = C8F68RFW4L;
 				ENABLE_USER_SCRIPT_SANDBOXING = YES;
 				GCC_C_LANGUAGE_STANDARD = gnu17;
@@ -694,11 +690,7 @@
 				CLANG_WARN_UNGUARDED_AVAILABILITY = YES_AGGRESSIVE;
 				CODE_SIGN_IDENTITY = "Apple Development";
 				CODE_SIGN_STYLE = Automatic;
-<<<<<<< HEAD
-				CURRENT_PROJECT_VERSION = 218;
-=======
-				CURRENT_PROJECT_VERSION = 226;
->>>>>>> 903943e6
+				CURRENT_PROJECT_VERSION = 225;
 				DEVELOPMENT_TEAM = C8F68RFW4L;
 				ENABLE_USER_SCRIPT_SANDBOXING = YES;
 				GCC_C_LANGUAGE_STANDARD = gnu17;
@@ -732,11 +724,7 @@
 				"CODE_SIGN_IDENTITY[sdk=macosx*]" = "Mac Developer";
 				CODE_SIGN_STYLE = Manual;
 				COMBINE_HIDPI_IMAGES = YES;
-<<<<<<< HEAD
-				CURRENT_PROJECT_VERSION = 226;
-=======
-				CURRENT_PROJECT_VERSION = 228;
->>>>>>> 903943e6
+				CURRENT_PROJECT_VERSION = 225;
 				DEAD_CODE_STRIPPING = YES;
 				DEVELOPMENT_TEAM = "";
 				"DEVELOPMENT_TEAM[sdk=macosx*]" = C8F68RFW4L;
@@ -787,11 +775,7 @@
 				"CODE_SIGN_IDENTITY[sdk=macosx*]" = "Mac Developer";
 				CODE_SIGN_STYLE = Manual;
 				COMBINE_HIDPI_IMAGES = YES;
-<<<<<<< HEAD
-				CURRENT_PROJECT_VERSION = 226;
-=======
-				CURRENT_PROJECT_VERSION = 228;
->>>>>>> 903943e6
+				CURRENT_PROJECT_VERSION = 225;
 				DEAD_CODE_STRIPPING = YES;
 				DEVELOPMENT_TEAM = "";
 				"DEVELOPMENT_TEAM[sdk=macosx*]" = C8F68RFW4L;
