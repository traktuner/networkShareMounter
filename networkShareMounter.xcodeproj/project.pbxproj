// !$*UTF8*$!
{
	archiveVersion = 1;
	classes = {
	};
	objectVersion = 70;
	objects = {

/* Begin PBXBuildFile section */
		F70457ED2B31A62E00506DF4 /* Errorcodes.swift in Sources */ = {isa = PBXBuildFile; fileRef = F70457EC2B31A62E00506DF4 /* Errorcodes.swift */; };
		F72264792CED189200173B18 /* CircleIconView.swift in Sources */ = {isa = PBXBuildFile; fileRef = F72264782CED189200173B18 /* CircleIconView.swift */; };
		F727CFE12B35C99E0075351D /* DisplayShareTypes.swift in Sources */ = {isa = PBXBuildFile; fileRef = F727CFE02B35C99E0075351D /* DisplayShareTypes.swift */; };
		F72B13EA2B332987001BDEEA /* Menu.swift in Sources */ = {isa = PBXBuildFile; fileRef = F72B13E92B332987001BDEEA /* Menu.swift */; };
		F739C41A2755297F003A3CC5 /* DefaultValues.plist in Resources */ = {isa = PBXBuildFile; fileRef = F739C418275525BC003A3CC5 /* DefaultValues.plist */; };
		F742ACF62861CB62009864DF /* AppStatistics.swift in Sources */ = {isa = PBXBuildFile; fileRef = F742ACF52861CB62009864DF /* AppStatistics.swift */; };
		F7432E722D11A582009B499B /* dogeADAuth in Frameworks */ = {isa = PBXBuildFile; productRef = F7432E712D11A582009B499B /* dogeADAuth */; };
		F7432E752D11A5BF009B499B /* dogeADAuth in Frameworks */ = {isa = PBXBuildFile; productRef = F7432E742D11A5BF009B499B /* dogeADAuth */; };
		F747F8642B6F814A00AC0772 /* AuthType.swift in Sources */ = {isa = PBXBuildFile; fileRef = F747F8632B6F814A00AC0772 /* AuthType.swift */; };
		F747F8662B6F81D400AC0772 /* MountStatus.swift in Sources */ = {isa = PBXBuildFile; fileRef = F747F8652B6F81D400AC0772 /* MountStatus.swift */; };
		F75964682D13E6CA00916D06 /* dogeADAuth in Frameworks */ = {isa = PBXBuildFile; productRef = F75964672D13E6CA00916D06 /* dogeADAuth */; };
		F765D0552A852911001D5116 /* ShareManager.swift in Sources */ = {isa = PBXBuildFile; fileRef = F765D0542A852911001D5116 /* ShareManager.swift */; };
		F765D0572A852935001D5116 /* Share.swift in Sources */ = {isa = PBXBuildFile; fileRef = F765D0562A852935001D5116 /* Share.swift */; };
		F77107B7274EC51600556B20 /* Monitor.swift in Sources */ = {isa = PBXBuildFile; fileRef = F77107B6274EC51600556B20 /* Monitor.swift */; };
		F77107B9274EC76200556B20 /* Mounter.swift in Sources */ = {isa = PBXBuildFile; fileRef = F77107B8274EC76200556B20 /* Mounter.swift */; };
		F77107BB274EC7D200556B20 /* config.swift in Sources */ = {isa = PBXBuildFile; fileRef = F77107BA274EC7D200556B20 /* config.swift */; };
		F7796E122AFBE5AB008F6A26 /* ActivityController.swift in Sources */ = {isa = PBXBuildFile; fileRef = F7796E112AFBE5AB008F6A26 /* ActivityController.swift */; };
		F7885F642C623084000B96AC /* Sparkle in Frameworks */ = {isa = PBXBuildFile; productRef = F7885F632C623084000B96AC /* Sparkle */; };
		F78AF9D02D035D5500E32EEA /* FinderController.swift in Sources */ = {isa = PBXBuildFile; fileRef = F78AF9CF2D035D5500E32EEA /* FinderController.swift */; };
		F78B9D752B0BA7EF00043327 /* KeychainManager.swift in Sources */ = {isa = PBXBuildFile; fileRef = F78B9D742B0BA7EF00043327 /* KeychainManager.swift */; };
		F79B1598274E722000C322A8 /* AppDelegate.swift in Sources */ = {isa = PBXBuildFile; fileRef = F79B1597274E722000C322A8 /* AppDelegate.swift */; };
		F79B159C274E722100C322A8 /* Assets.xcassets in Resources */ = {isa = PBXBuildFile; fileRef = F79B159B274E722100C322A8 /* Assets.xcassets */; };
		F79B159F274E722100C322A8 /* Main.storyboard in Resources */ = {isa = PBXBuildFile; fileRef = F79B159D274E722100C322A8 /* Main.storyboard */; };
		F79B15C4274E800C00C322A8 /* NetworkShareMounterViewController.swift in Sources */ = {isa = PBXBuildFile; fileRef = F79B15C3274E800C00C322A8 /* NetworkShareMounterViewController.swift */; };
		F7A383ED2B065E1400CA70E2 /* UserShare.swift in Sources */ = {isa = PBXBuildFile; fileRef = F7A383EC2B065E1400CA70E2 /* UserShare.swift */; };
		F7A7A2192C8F0240006772D4 /* dogeADAuth in Frameworks */ = {isa = PBXBuildFile; productRef = F7A7A2182C8F0240006772D4 /* dogeADAuth */; };
		F7A9B2E62B04FCF600E6E4EA /* HelpPopoverView.swift in Sources */ = {isa = PBXBuildFile; fileRef = F7A9B2E52B04FCF600E6E4EA /* HelpPopoverView.swift */; };
		F7BAC10D274FBA2D00B5BFF4 /* LaunchAtLogin in Frameworks */ = {isa = PBXBuildFile; productRef = F7BAC10C274FBA2D00B5BFF4 /* LaunchAtLogin */; };
		F7C205172C305C8A00902B4E /* dogeADAuth in Frameworks */ = {isa = PBXBuildFile; productRef = F7C205162C305C8A00902B4E /* dogeADAuth */; };
		F7CAE1252CFB879000D0A839 /* Sentry in Frameworks */ = {isa = PBXBuildFile; productRef = F7CAE1242CFB879000D0A839 /* Sentry */; };
		F7CF6E642B1DFB6400643574 /* Localizable.xcstrings in Resources */ = {isa = PBXBuildFile; fileRef = F7CF6E632B1DFB6400643574 /* Localizable.xcstrings */; };
		F7D146D82B84CB7600BFD8F5 /* FileManager.swift in Sources */ = {isa = PBXBuildFile; fileRef = F7D146D72B84CB7600BFD8F5 /* FileManager.swift */; };
		F7D371222B47F7BE00D54FF5 /* KrbAuthViewController.swift in Sources */ = {isa = PBXBuildFile; fileRef = F7D371212B47F7BE00D54FF5 /* KrbAuthViewController.swift */; };
		F7D9404E2C41842700028F9A /* HelpPopoverShareStatusView.swift in Sources */ = {isa = PBXBuildFile; fileRef = F7D9404D2C41842700028F9A /* HelpPopoverShareStatusView.swift */; };
		F7D940502C418B9300028F9A /* MountStatusDescription.swift in Sources */ = {isa = PBXBuildFile; fileRef = F7D9404F2C418B9300028F9A /* MountStatusDescription.swift */; };
		F7E2AF6F2C3061020063960F /* dogeADAuth in Frameworks */ = {isa = PBXBuildFile; productRef = F7E2AF6E2C3061020063960F /* dogeADAuth */; };
		F7E727AA2B03AA9A0036CF15 /* ShareViewController.swift in Sources */ = {isa = PBXBuildFile; fileRef = F7E727A92B03AA9A0036CF15 /* ShareViewController.swift */; };
		F7EF65CE2B3B4BEE00051D44 /* Notification.swift in Sources */ = {isa = PBXBuildFile; fileRef = F7EF65CD2B3B4BEE00051D44 /* Notification.swift */; };
		F7EF65D02B3B4DFC00051D44 /* Logger.swift in Sources */ = {isa = PBXBuildFile; fileRef = F7EF65CF2B3B4DFC00051D44 /* Logger.swift */; };
		F7EF65D22B3B56A600051D44 /* AutomaticSignIn.swift in Sources */ = {isa = PBXBuildFile; fileRef = F7EF65D12B3B56A600051D44 /* AutomaticSignIn.swift */; };
		F7EF65DA2B3B574100051D44 /* SRVResolver.swift in Sources */ = {isa = PBXBuildFile; fileRef = F7EF65D92B3B574100051D44 /* SRVResolver.swift */; };
		F7EF65DC2B3B575C00051D44 /* SRVRecord.swift in Sources */ = {isa = PBXBuildFile; fileRef = F7EF65DB2B3B575C00051D44 /* SRVRecord.swift */; };
		F7EF65E32B3B57FC00051D44 /* AccountsManager.swift in Sources */ = {isa = PBXBuildFile; fileRef = F7EF65E22B3B57FC00051D44 /* AccountsManager.swift */; };
		F7EF65E62B3B582F00051D44 /* DogeAccount.swift in Sources */ = {isa = PBXBuildFile; fileRef = F7EF65E52B3B582F00051D44 /* DogeAccount.swift */; };
		F7EF65EC2B3B5C8B00051D44 /* PreferenceKeys.swift in Sources */ = {isa = PBXBuildFile; fileRef = F7EF65EB2B3B5C8B00051D44 /* PreferenceKeys.swift */; };
		F7EF65EE2B3B5CA700051D44 /* PreferenceManager.swift in Sources */ = {isa = PBXBuildFile; fileRef = F7EF65ED2B3B5CA700051D44 /* PreferenceManager.swift */; };
		F7EF65F02B3B5CCD00051D44 /* FAU.swift in Sources */ = {isa = PBXBuildFile; fileRef = F7EF65EF2B3B5CCD00051D44 /* FAU.swift */; };
		F7EF65F32B3B5DBB00051D44 /* String.swift in Sources */ = {isa = PBXBuildFile; fileRef = F7EF65F22B3B5DBB00051D44 /* String.swift */; };
		F7EF65F52B3B5DDC00051D44 /* Data.swift in Sources */ = {isa = PBXBuildFile; fileRef = F7EF65F42B3B5DDC00051D44 /* Data.swift */; };
		F7EF65F72B3B5DF500051D44 /* Date.swift in Sources */ = {isa = PBXBuildFile; fileRef = F7EF65F62B3B5DF500051D44 /* Date.swift */; };
		F7EF65F92B3B5E0800051D44 /* URL.swift in Sources */ = {isa = PBXBuildFile; fileRef = F7EF65F82B3B5E0800051D44 /* URL.swift */; };
		F7EF65FB2B3B5E2300051D44 /* SetupSession.swift in Sources */ = {isa = PBXBuildFile; fileRef = F7EF65FA2B3B5E2300051D44 /* SetupSession.swift */; };
		F7EF66062B3B5F5200051D44 /* NSTaskWrapper.swift in Sources */ = {isa = PBXBuildFile; fileRef = F7EF66052B3B5F5200051D44 /* NSTaskWrapper.swift */; };
		F7EFD0A22D0B191A0064D038 /* dogeADAuth in Frameworks */ = {isa = PBXBuildFile; productRef = F7EFD0A12D0B191A0064D038 /* dogeADAuth */; };
/* End PBXBuildFile section */

/* Begin PBXContainerItemProxy section */
		F706FED52D8EABCF001C2785 /* PBXContainerItemProxy */ = {
			isa = PBXContainerItemProxy;
			containerPortal = D60FA5141E7FBE1300D9B5A5 /* Project object */;
			proxyType = 1;
			remoteGlobalIDString = F79B1594274E722000C322A8;
			remoteInfo = "Network Share Mounter";
		};
/* End PBXContainerItemProxy section */

/* Begin PBXFileReference section */
		F70457EC2B31A62E00506DF4 /* Errorcodes.swift */ = {isa = PBXFileReference; lastKnownFileType = sourcecode.swift; path = Errorcodes.swift; sourceTree = "<group>"; };
		F706FED12D8EABCF001C2785 /* Network Share MounterTests.xctest */ = {isa = PBXFileReference; explicitFileType = wrapper.cfbundle; includeInIndex = 0; path = "Network Share MounterTests.xctest"; sourceTree = BUILT_PRODUCTS_DIR; };
		F72264782CED189200173B18 /* CircleIconView.swift */ = {isa = PBXFileReference; lastKnownFileType = sourcecode.swift; path = CircleIconView.swift; sourceTree = "<group>"; };
		F727CFE02B35C99E0075351D /* DisplayShareTypes.swift */ = {isa = PBXFileReference; lastKnownFileType = sourcecode.swift; path = DisplayShareTypes.swift; sourceTree = "<group>"; };
		F72B13E92B332987001BDEEA /* Menu.swift */ = {isa = PBXFileReference; lastKnownFileType = sourcecode.swift; path = Menu.swift; sourceTree = "<group>"; };
		F739C418275525BC003A3CC5 /* DefaultValues.plist */ = {isa = PBXFileReference; lastKnownFileType = text.plist.xml; path = DefaultValues.plist; sourceTree = "<group>"; };
		F742ACF52861CB62009864DF /* AppStatistics.swift */ = {isa = PBXFileReference; lastKnownFileType = sourcecode.swift; path = AppStatistics.swift; sourceTree = "<group>"; };
		F747F8632B6F814A00AC0772 /* AuthType.swift */ = {isa = PBXFileReference; lastKnownFileType = sourcecode.swift; path = AuthType.swift; sourceTree = "<group>"; };
		F747F8652B6F81D400AC0772 /* MountStatus.swift */ = {isa = PBXFileReference; lastKnownFileType = sourcecode.swift; path = MountStatus.swift; sourceTree = "<group>"; };
		F765D0542A852911001D5116 /* ShareManager.swift */ = {isa = PBXFileReference; lastKnownFileType = sourcecode.swift; path = ShareManager.swift; sourceTree = "<group>"; };
		F765D0562A852935001D5116 /* Share.swift */ = {isa = PBXFileReference; lastKnownFileType = sourcecode.swift; path = Share.swift; sourceTree = "<group>"; };
		F77107B6274EC51600556B20 /* Monitor.swift */ = {isa = PBXFileReference; lastKnownFileType = sourcecode.swift; path = Monitor.swift; sourceTree = "<group>"; };
		F77107B8274EC76200556B20 /* Mounter.swift */ = {isa = PBXFileReference; lastKnownFileType = sourcecode.swift; path = Mounter.swift; sourceTree = "<group>"; };
		F77107BA274EC7D200556B20 /* config.swift */ = {isa = PBXFileReference; lastKnownFileType = sourcecode.swift; path = config.swift; sourceTree = "<group>"; };
		F7796E112AFBE5AB008F6A26 /* ActivityController.swift */ = {isa = PBXFileReference; lastKnownFileType = sourcecode.swift; path = ActivityController.swift; sourceTree = "<group>"; };
		F78AF9CF2D035D5500E32EEA /* FinderController.swift */ = {isa = PBXFileReference; lastKnownFileType = sourcecode.swift; path = FinderController.swift; sourceTree = "<group>"; };
		F78B9D742B0BA7EF00043327 /* KeychainManager.swift */ = {isa = PBXFileReference; lastKnownFileType = sourcecode.swift; path = KeychainManager.swift; sourceTree = "<group>"; };
		F79B1595274E722000C322A8 /* Network Share Mounter.app */ = {isa = PBXFileReference; explicitFileType = wrapper.application; includeInIndex = 0; path = "Network Share Mounter.app"; sourceTree = BUILT_PRODUCTS_DIR; };
		F79B1597274E722000C322A8 /* AppDelegate.swift */ = {isa = PBXFileReference; lastKnownFileType = sourcecode.swift; path = AppDelegate.swift; sourceTree = "<group>"; };
		F79B159B274E722100C322A8 /* Assets.xcassets */ = {isa = PBXFileReference; lastKnownFileType = folder.assetcatalog; path = Assets.xcassets; sourceTree = "<group>"; };
		F79B159E274E722100C322A8 /* Base */ = {isa = PBXFileReference; lastKnownFileType = file.storyboard; name = Base; path = Base.lproj/Main.storyboard; sourceTree = "<group>"; };
		F79B15A0274E722100C322A8 /* Network_Share_Mounter.entitlements */ = {isa = PBXFileReference; lastKnownFileType = text.plist.entitlements; path = Network_Share_Mounter.entitlements; sourceTree = "<group>"; };
		F79B15C2274E7D3600C322A8 /* Network-Share-Mounter-Info.plist */ = {isa = PBXFileReference; lastKnownFileType = text.plist; path = "Network-Share-Mounter-Info.plist"; sourceTree = SOURCE_ROOT; };
		F79B15C3274E800C00C322A8 /* NetworkShareMounterViewController.swift */ = {isa = PBXFileReference; lastKnownFileType = sourcecode.swift; path = NetworkShareMounterViewController.swift; sourceTree = "<group>"; };
		F7A383EC2B065E1400CA70E2 /* UserShare.swift */ = {isa = PBXFileReference; lastKnownFileType = sourcecode.swift; path = UserShare.swift; sourceTree = "<group>"; };
		F7A9B2E52B04FCF600E6E4EA /* HelpPopoverView.swift */ = {isa = PBXFileReference; lastKnownFileType = sourcecode.swift; path = HelpPopoverView.swift; sourceTree = "<group>"; };
		F7CF6E632B1DFB6400643574 /* Localizable.xcstrings */ = {isa = PBXFileReference; lastKnownFileType = text.json.xcstrings; path = Localizable.xcstrings; sourceTree = "<group>"; };
		F7CF6E652B1DFB6400643574 /* mul */ = {isa = PBXFileReference; lastKnownFileType = text.json.xcstrings; name = mul; path = mul.lproj/Main.xcstrings; sourceTree = "<group>"; };
		F7D146D72B84CB7600BFD8F5 /* FileManager.swift */ = {isa = PBXFileReference; lastKnownFileType = sourcecode.swift; path = FileManager.swift; sourceTree = "<group>"; };
		F7D371212B47F7BE00D54FF5 /* KrbAuthViewController.swift */ = {isa = PBXFileReference; lastKnownFileType = sourcecode.swift; path = KrbAuthViewController.swift; sourceTree = "<group>"; };
		F7D9404D2C41842700028F9A /* HelpPopoverShareStatusView.swift */ = {isa = PBXFileReference; lastKnownFileType = sourcecode.swift; path = HelpPopoverShareStatusView.swift; sourceTree = "<group>"; };
		F7D9404F2C418B9300028F9A /* MountStatusDescription.swift */ = {isa = PBXFileReference; lastKnownFileType = sourcecode.swift; path = MountStatusDescription.swift; sourceTree = "<group>"; };
		F7E727A92B03AA9A0036CF15 /* ShareViewController.swift */ = {isa = PBXFileReference; fileEncoding = 4; lastKnownFileType = sourcecode.swift; name = ShareViewController.swift; path = "Network Share Mounter/view/ShareViewController.swift"; sourceTree = SOURCE_ROOT; };
		F7EF65CD2B3B4BEE00051D44 /* Notification.swift */ = {isa = PBXFileReference; lastKnownFileType = sourcecode.swift; path = Notification.swift; sourceTree = "<group>"; };
		F7EF65CF2B3B4DFC00051D44 /* Logger.swift */ = {isa = PBXFileReference; lastKnownFileType = sourcecode.swift; path = Logger.swift; sourceTree = "<group>"; };
		F7EF65D12B3B56A600051D44 /* AutomaticSignIn.swift */ = {isa = PBXFileReference; lastKnownFileType = sourcecode.swift; path = AutomaticSignIn.swift; sourceTree = "<group>"; };
		F7EF65D92B3B574100051D44 /* SRVResolver.swift */ = {isa = PBXFileReference; lastKnownFileType = sourcecode.swift; path = SRVResolver.swift; sourceTree = "<group>"; };
		F7EF65DB2B3B575C00051D44 /* SRVRecord.swift */ = {isa = PBXFileReference; lastKnownFileType = sourcecode.swift; path = SRVRecord.swift; sourceTree = "<group>"; };
		F7EF65E22B3B57FC00051D44 /* AccountsManager.swift */ = {isa = PBXFileReference; lastKnownFileType = sourcecode.swift; path = AccountsManager.swift; sourceTree = "<group>"; };
		F7EF65E52B3B582F00051D44 /* DogeAccount.swift */ = {isa = PBXFileReference; lastKnownFileType = sourcecode.swift; path = DogeAccount.swift; sourceTree = "<group>"; };
		F7EF65EB2B3B5C8B00051D44 /* PreferenceKeys.swift */ = {isa = PBXFileReference; lastKnownFileType = sourcecode.swift; path = PreferenceKeys.swift; sourceTree = "<group>"; };
		F7EF65ED2B3B5CA700051D44 /* PreferenceManager.swift */ = {isa = PBXFileReference; lastKnownFileType = sourcecode.swift; path = PreferenceManager.swift; sourceTree = "<group>"; };
		F7EF65EF2B3B5CCD00051D44 /* FAU.swift */ = {isa = PBXFileReference; lastKnownFileType = sourcecode.swift; path = FAU.swift; sourceTree = "<group>"; };
		F7EF65F22B3B5DBB00051D44 /* String.swift */ = {isa = PBXFileReference; lastKnownFileType = sourcecode.swift; path = String.swift; sourceTree = "<group>"; };
		F7EF65F42B3B5DDC00051D44 /* Data.swift */ = {isa = PBXFileReference; lastKnownFileType = sourcecode.swift; path = Data.swift; sourceTree = "<group>"; };
		F7EF65F62B3B5DF500051D44 /* Date.swift */ = {isa = PBXFileReference; lastKnownFileType = sourcecode.swift; path = Date.swift; sourceTree = "<group>"; };
		F7EF65F82B3B5E0800051D44 /* URL.swift */ = {isa = PBXFileReference; lastKnownFileType = sourcecode.swift; path = URL.swift; sourceTree = "<group>"; };
		F7EF65FA2B3B5E2300051D44 /* SetupSession.swift */ = {isa = PBXFileReference; lastKnownFileType = sourcecode.swift; path = SetupSession.swift; sourceTree = "<group>"; };
		F7EF66052B3B5F5200051D44 /* NSTaskWrapper.swift */ = {isa = PBXFileReference; lastKnownFileType = sourcecode.swift; path = NSTaskWrapper.swift; sourceTree = "<group>"; };
/* End PBXFileReference section */

/* Begin PBXFileSystemSynchronizedRootGroup section */
		F706FED22D8EABCF001C2785 /* Network Share MounterTests */ = {isa = PBXFileSystemSynchronizedRootGroup; explicitFileTypes = {}; explicitFolders = (); path = "Network Share MounterTests"; sourceTree = "<group>"; };
/* End PBXFileSystemSynchronizedRootGroup section */

/* Begin PBXFrameworksBuildPhase section */
		F706FECE2D8EABCF001C2785 /* Frameworks */ = {
			isa = PBXFrameworksBuildPhase;
			buildActionMask = 2147483647;
			files = (
			);
			runOnlyForDeploymentPostprocessing = 0;
		};
		F79B1592274E722000C322A8 /* Frameworks */ = {
			isa = PBXFrameworksBuildPhase;
			buildActionMask = 2147483647;
			files = (
				F75964682D13E6CA00916D06 /* dogeADAuth in Frameworks */,
				F7432E722D11A582009B499B /* dogeADAuth in Frameworks */,
				F7A7A2192C8F0240006772D4 /* dogeADAuth in Frameworks */,
				F7E2AF6F2C3061020063960F /* dogeADAuth in Frameworks */,
				F7432E752D11A5BF009B499B /* dogeADAuth in Frameworks */,
				F7885F642C623084000B96AC /* Sparkle in Frameworks */,
				F7EFD0A22D0B191A0064D038 /* dogeADAuth in Frameworks */,
				F7C205172C305C8A00902B4E /* dogeADAuth in Frameworks */,
				F7BAC10D274FBA2D00B5BFF4 /* LaunchAtLogin in Frameworks */,
				F7CAE1252CFB879000D0A839 /* Sentry in Frameworks */,
			);
			runOnlyForDeploymentPostprocessing = 0;
		};
/* End PBXFrameworksBuildPhase section */

/* Begin PBXGroup section */
		D60FA5131E7FBE1300D9B5A5 = {
			isa = PBXGroup;
			children = (
				F79B1596274E722000C322A8 /* Network Share Mounter */,
				F706FED22D8EABCF001C2785 /* Network Share MounterTests */,
				D60FA51D1E7FBE1400D9B5A5 /* Products */,
			);
			sourceTree = "<group>";
		};
		D60FA51D1E7FBE1400D9B5A5 /* Products */ = {
			isa = PBXGroup;
			children = (
				F79B1595274E722000C322A8 /* Network Share Mounter.app */,
				F706FED12D8EABCF001C2785 /* Network Share MounterTests.xctest */,
			);
			name = Products;
			sourceTree = "<group>";
		};
		F70457EB2B307C8D00506DF4 /* helper */ = {
			isa = PBXGroup;
			children = (
				F77107B6274EC51600556B20 /* Monitor.swift */,
				F78AF9CF2D035D5500E32EEA /* FinderController.swift */,
				F7796E112AFBE5AB008F6A26 /* ActivityController.swift */,
				F7EF65CF2B3B4DFC00051D44 /* Logger.swift */,
				F7EF66052B3B5F5200051D44 /* NSTaskWrapper.swift */,
				F7EF65D12B3B56A600051D44 /* AutomaticSignIn.swift */,
			);
			path = helper;
			sourceTree = "<group>";
		};
		F78455422B4C52F000A8F507 /* preferences */ = {
			isa = PBXGroup;
			children = (
				F77107BA274EC7D200556B20 /* config.swift */,
				F7D9404F2C418B9300028F9A /* MountStatusDescription.swift */,
				F7EF65EF2B3B5CCD00051D44 /* FAU.swift */,
				F7EF65EB2B3B5C8B00051D44 /* PreferenceKeys.swift */,
				F7EF65ED2B3B5CA700051D44 /* PreferenceManager.swift */,
			);
			path = preferences;
			sourceTree = "<group>";
		};
		F79B1596274E722000C322A8 /* Network Share Mounter */ = {
			isa = PBXGroup;
			children = (
				F7CF6E632B1DFB6400643574 /* Localizable.xcstrings */,
				F739C418275525BC003A3CC5 /* DefaultValues.plist */,
				F79B15C2274E7D3600C322A8 /* Network-Share-Mounter-Info.plist */,
				F79B1597274E722000C322A8 /* AppDelegate.swift */,
				F78455422B4C52F000A8F507 /* preferences */,
				F7EF65F12B3B5D7000051D44 /* Extensions */,
				F7EF65D62B3B571600051D44 /* lookups */,
				F7EF65DD2B3B57AB00051D44 /* managers */,
				F7E727A82B03AA0D0036CF15 /* model */,
				F70457EB2B307C8D00506DF4 /* helper */,
				F7E727A72B03A9FB0036CF15 /* view */,
				F79B159B274E722100C322A8 /* Assets.xcassets */,
				F79B159D274E722100C322A8 /* Main.storyboard */,
				F79B15A0274E722100C322A8 /* Network_Share_Mounter.entitlements */,
			);
			path = "Network Share Mounter";
			sourceTree = "<group>";
		};
		F7E727A72B03A9FB0036CF15 /* view */ = {
			isa = PBXGroup;
			children = (
				F79B15C3274E800C00C322A8 /* NetworkShareMounterViewController.swift */,
				F72264782CED189200173B18 /* CircleIconView.swift */,
				F7E727A92B03AA9A0036CF15 /* ShareViewController.swift */,
				F7A9B2E52B04FCF600E6E4EA /* HelpPopoverView.swift */,
				F7D9404D2C41842700028F9A /* HelpPopoverShareStatusView.swift */,
				F7D371212B47F7BE00D54FF5 /* KrbAuthViewController.swift */,
			);
			path = view;
			sourceTree = "<group>";
		};
		F7E727A82B03AA0D0036CF15 /* model */ = {
			isa = PBXGroup;
			children = (
				F747F8652B6F81D400AC0772 /* MountStatus.swift */,
				F747F8632B6F814A00AC0772 /* AuthType.swift */,
				F7EF65E52B3B582F00051D44 /* DogeAccount.swift */,
				F77107B8274EC76200556B20 /* Mounter.swift */,
				F70457EC2B31A62E00506DF4 /* Errorcodes.swift */,
				F765D0562A852935001D5116 /* Share.swift */,
				F7A383EC2B065E1400CA70E2 /* UserShare.swift */,
				F742ACF52861CB62009864DF /* AppStatistics.swift */,
				F727CFE02B35C99E0075351D /* DisplayShareTypes.swift */,
				F72B13E92B332987001BDEEA /* Menu.swift */,
			);
			path = model;
			sourceTree = "<group>";
		};
		F7EF65D62B3B571600051D44 /* lookups */ = {
			isa = PBXGroup;
			children = (
				F7EF65D92B3B574100051D44 /* SRVResolver.swift */,
				F7EF65DB2B3B575C00051D44 /* SRVRecord.swift */,
			);
			path = lookups;
			sourceTree = "<group>";
		};
		F7EF65DD2B3B57AB00051D44 /* managers */ = {
			isa = PBXGroup;
			children = (
				F7EF65E22B3B57FC00051D44 /* AccountsManager.swift */,
				F765D0542A852911001D5116 /* ShareManager.swift */,
				F78B9D742B0BA7EF00043327 /* KeychainManager.swift */,
			);
			path = managers;
			sourceTree = "<group>";
		};
		F7EF65F12B3B5D7000051D44 /* Extensions */ = {
			isa = PBXGroup;
			children = (
				F7EF65CD2B3B4BEE00051D44 /* Notification.swift */,
				F7D146D72B84CB7600BFD8F5 /* FileManager.swift */,
				F7EF65F22B3B5DBB00051D44 /* String.swift */,
				F7EF65F42B3B5DDC00051D44 /* Data.swift */,
				F7EF65F62B3B5DF500051D44 /* Date.swift */,
				F7EF65F82B3B5E0800051D44 /* URL.swift */,
				F7EF65FA2B3B5E2300051D44 /* SetupSession.swift */,
			);
			path = Extensions;
			sourceTree = "<group>";
		};
/* End PBXGroup section */

/* Begin PBXNativeTarget section */
		F706FED02D8EABCF001C2785 /* Network Share MounterTests */ = {
			isa = PBXNativeTarget;
			buildConfigurationList = F706FED72D8EABCF001C2785 /* Build configuration list for PBXNativeTarget "Network Share MounterTests" */;
			buildPhases = (
				F706FECD2D8EABCF001C2785 /* Sources */,
				F706FECE2D8EABCF001C2785 /* Frameworks */,
				F706FECF2D8EABCF001C2785 /* Resources */,
			);
			buildRules = (
			);
			dependencies = (
				F706FED62D8EABCF001C2785 /* PBXTargetDependency */,
			);
			fileSystemSynchronizedGroups = (
				F706FED22D8EABCF001C2785 /* Network Share MounterTests */,
			);
			name = "Network Share MounterTests";
			packageProductDependencies = (
			);
			productName = "Network Share MounterTests";
			productReference = F706FED12D8EABCF001C2785 /* Network Share MounterTests.xctest */;
			productType = "com.apple.product-type.bundle.unit-test";
		};
		F79B1594274E722000C322A8 /* Network Share Mounter */ = {
			isa = PBXNativeTarget;
			buildConfigurationList = F79B15BD274E722100C322A8 /* Build configuration list for PBXNativeTarget "Network Share Mounter" */;
			buildPhases = (
				F79B1591274E722000C322A8 /* Sources */,
				F79B1592274E722000C322A8 /* Frameworks */,
				F79B1593274E722000C322A8 /* Resources */,
				F7BAC10E274FBCB000B5BFF4 /* ShellScript */,
			);
			buildRules = (
			);
			dependencies = (
			);
			name = "Network Share Mounter";
			packageProductDependencies = (
				F7BAC10C274FBA2D00B5BFF4 /* LaunchAtLogin */,
				F7C205162C305C8A00902B4E /* dogeADAuth */,
				F7E2AF6E2C3061020063960F /* dogeADAuth */,
				F7885F632C623084000B96AC /* Sparkle */,
				F7A7A2182C8F0240006772D4 /* dogeADAuth */,
				F7CAE1242CFB879000D0A839 /* Sentry */,
				F7EFD0A12D0B191A0064D038 /* dogeADAuth */,
				F7432E712D11A582009B499B /* dogeADAuth */,
				F7432E742D11A5BF009B499B /* dogeADAuth */,
				F75964672D13E6CA00916D06 /* dogeADAuth */,
			);
			productName = "Network Share Mounter";
			productReference = F79B1595274E722000C322A8 /* Network Share Mounter.app */;
			productType = "com.apple.product-type.application";
		};
/* End PBXNativeTarget section */

/* Begin PBXProject section */
		D60FA5141E7FBE1300D9B5A5 /* Project object */ = {
			isa = PBXProject;
			attributes = {
				BuildIndependentTargetsInParallel = YES;
				KnownAssetTags = (
					authType,
				);
				LastSwiftUpdateCheck = 1630;
				LastUpgradeCheck = 1610;
				ORGANIZATIONNAME = "Regionales Rechenzentrum Erlangen";
				TargetAttributes = {
					F706FED02D8EABCF001C2785 = {
						CreatedOnToolsVersion = 16.3;
						TestTargetID = F79B1594274E722000C322A8;
					};
					F79B1594274E722000C322A8 = {
						CreatedOnToolsVersion = 13.2;
					};
				};
			};
			buildConfigurationList = D60FA5171E7FBE1300D9B5A5 /* Build configuration list for PBXProject "networkShareMounter" */;
			compatibilityVersion = "Xcode 12.0";
			developmentRegion = en;
			hasScannedForEncodings = 0;
			knownRegions = (
				en,
				Base,
				de,
				it,
				es,
				fr,
				nl,
			);
			mainGroup = D60FA5131E7FBE1300D9B5A5;
			packageReferences = (
				F7BAC10B274FBA2D00B5BFF4 /* XCRemoteSwiftPackageReference "LaunchAtLogin" */,
				F7885F622C623084000B96AC /* XCRemoteSwiftPackageReference "Sparkle" */,
				F7CAE1232CFB879000D0A839 /* XCRemoteSwiftPackageReference "sentry-cocoa" */,
				F75964662D13E6CA00916D06 /* XCRemoteSwiftPackageReference "dogeadauth" */,
			);
			productRefGroup = D60FA51D1E7FBE1400D9B5A5 /* Products */;
			projectDirPath = "";
			projectRoot = "";
			targets = (
				F79B1594274E722000C322A8 /* Network Share Mounter */,
				F706FED02D8EABCF001C2785 /* Network Share MounterTests */,
			);
		};
/* End PBXProject section */

/* Begin PBXResourcesBuildPhase section */
		F706FECF2D8EABCF001C2785 /* Resources */ = {
			isa = PBXResourcesBuildPhase;
			buildActionMask = 2147483647;
			files = (
			);
			runOnlyForDeploymentPostprocessing = 0;
		};
		F79B1593274E722000C322A8 /* Resources */ = {
			isa = PBXResourcesBuildPhase;
			buildActionMask = 2147483647;
			files = (
				F79B159C274E722100C322A8 /* Assets.xcassets in Resources */,
				F7CF6E642B1DFB6400643574 /* Localizable.xcstrings in Resources */,
				F739C41A2755297F003A3CC5 /* DefaultValues.plist in Resources */,
				F79B159F274E722100C322A8 /* Main.storyboard in Resources */,
			);
			runOnlyForDeploymentPostprocessing = 0;
		};
/* End PBXResourcesBuildPhase section */

/* Begin PBXShellScriptBuildPhase section */
		F7BAC10E274FBCB000B5BFF4 /* ShellScript */ = {
			isa = PBXShellScriptBuildPhase;
			alwaysOutOfDate = 1;
			buildActionMask = 2147483647;
			files = (
			);
			inputFileListPaths = (
			);
			inputPaths = (
			);
			outputFileListPaths = (
			);
			outputPaths = (
			);
			runOnlyForDeploymentPostprocessing = 0;
			shellPath = /bin/sh;
			shellScript = "# Type a script or drag a script file from your workspace to insert its path.\n\"${BUILT_PRODUCTS_DIR}/LaunchAtLogin_LaunchAtLogin.bundle/Contents/Resources/copy-helper-swiftpm.sh\"\n";
		};
/* End PBXShellScriptBuildPhase section */

/* Begin PBXSourcesBuildPhase section */
		F706FECD2D8EABCF001C2785 /* Sources */ = {
			isa = PBXSourcesBuildPhase;
			buildActionMask = 2147483647;
			files = (
			);
			runOnlyForDeploymentPostprocessing = 0;
		};
		F79B1591274E722000C322A8 /* Sources */ = {
			isa = PBXSourcesBuildPhase;
			buildActionMask = 2147483647;
			files = (
				F7A383ED2B065E1400CA70E2 /* UserShare.swift in Sources */,
				F77107B7274EC51600556B20 /* Monitor.swift in Sources */,
				F7E727AA2B03AA9A0036CF15 /* ShareViewController.swift in Sources */,
				F79B15C4274E800C00C322A8 /* NetworkShareMounterViewController.swift in Sources */,
				F7EF65F52B3B5DDC00051D44 /* Data.swift in Sources */,
				F7EF65DC2B3B575C00051D44 /* SRVRecord.swift in Sources */,
				F7A9B2E62B04FCF600E6E4EA /* HelpPopoverView.swift in Sources */,
				F78B9D752B0BA7EF00043327 /* KeychainManager.swift in Sources */,
				F7EF65CE2B3B4BEE00051D44 /* Notification.swift in Sources */,
				F7D371222B47F7BE00D54FF5 /* KrbAuthViewController.swift in Sources */,
				F747F8642B6F814A00AC0772 /* AuthType.swift in Sources */,
				F7EF65D22B3B56A600051D44 /* AutomaticSignIn.swift in Sources */,
				F7EF65F92B3B5E0800051D44 /* URL.swift in Sources */,
				F7D9404E2C41842700028F9A /* HelpPopoverShareStatusView.swift in Sources */,
				F7EF65EC2B3B5C8B00051D44 /* PreferenceKeys.swift in Sources */,
				F7EF65EE2B3B5CA700051D44 /* PreferenceManager.swift in Sources */,
				F7EF65F02B3B5CCD00051D44 /* FAU.swift in Sources */,
				F765D0552A852911001D5116 /* ShareManager.swift in Sources */,
				F7EF66062B3B5F5200051D44 /* NSTaskWrapper.swift in Sources */,
				F7EF65E62B3B582F00051D44 /* DogeAccount.swift in Sources */,
				F72264792CED189200173B18 /* CircleIconView.swift in Sources */,
				F7D146D82B84CB7600BFD8F5 /* FileManager.swift in Sources */,
				F765D0572A852935001D5116 /* Share.swift in Sources */,
				F742ACF62861CB62009864DF /* AppStatistics.swift in Sources */,
				F72B13EA2B332987001BDEEA /* Menu.swift in Sources */,
				F70457ED2B31A62E00506DF4 /* Errorcodes.swift in Sources */,
				F77107BB274EC7D200556B20 /* config.swift in Sources */,
				F7EF65F72B3B5DF500051D44 /* Date.swift in Sources */,
				F7EF65DA2B3B574100051D44 /* SRVResolver.swift in Sources */,
				F78AF9D02D035D5500E32EEA /* FinderController.swift in Sources */,
				F7EF65E32B3B57FC00051D44 /* AccountsManager.swift in Sources */,
				F7EF65D02B3B4DFC00051D44 /* Logger.swift in Sources */,
				F7D940502C418B9300028F9A /* MountStatusDescription.swift in Sources */,
				F727CFE12B35C99E0075351D /* DisplayShareTypes.swift in Sources */,
				F7EF65FB2B3B5E2300051D44 /* SetupSession.swift in Sources */,
				F79B1598274E722000C322A8 /* AppDelegate.swift in Sources */,
				F7796E122AFBE5AB008F6A26 /* ActivityController.swift in Sources */,
				F77107B9274EC76200556B20 /* Mounter.swift in Sources */,
				F7EF65F32B3B5DBB00051D44 /* String.swift in Sources */,
				F747F8662B6F81D400AC0772 /* MountStatus.swift in Sources */,
			);
			runOnlyForDeploymentPostprocessing = 0;
		};
/* End PBXSourcesBuildPhase section */

/* Begin PBXTargetDependency section */
		F706FED62D8EABCF001C2785 /* PBXTargetDependency */ = {
			isa = PBXTargetDependency;
			target = F79B1594274E722000C322A8 /* Network Share Mounter */;
			targetProxy = F706FED52D8EABCF001C2785 /* PBXContainerItemProxy */;
		};
/* End PBXTargetDependency section */

/* Begin PBXVariantGroup section */
		F79B159D274E722100C322A8 /* Main.storyboard */ = {
			isa = PBXVariantGroup;
			children = (
				F79B159E274E722100C322A8 /* Base */,
				F7CF6E652B1DFB6400643574 /* mul */,
			);
			name = Main.storyboard;
			sourceTree = "<group>";
			usesTabs = 0;
		};
/* End PBXVariantGroup section */

/* Begin XCBuildConfiguration section */
		D60FA5211E7FBE1400D9B5A5 /* Debug */ = {
			isa = XCBuildConfiguration;
			buildSettings = {
				ALWAYS_SEARCH_USER_PATHS = NO;
				ASSETCATALOG_COMPILER_GENERATE_SWIFT_ASSET_SYMBOL_EXTENSIONS = YES;
				CLANG_ANALYZER_LOCALIZABILITY_NONLOCALIZED = YES;
				CLANG_ANALYZER_NONNULL = YES;
				CLANG_CXX_LANGUAGE_STANDARD = "compiler-default";
				CLANG_CXX_LIBRARY = "compiler-default";
				CLANG_ENABLE_MODULES = YES;
				CLANG_ENABLE_OBJC_ARC = YES;
				CLANG_WARN_BLOCK_CAPTURE_AUTORELEASING = YES;
				CLANG_WARN_BOOL_CONVERSION = YES;
				CLANG_WARN_COMMA = YES;
				CLANG_WARN_CONSTANT_CONVERSION = YES;
				CLANG_WARN_DEPRECATED_OBJC_IMPLEMENTATIONS = YES;
				CLANG_WARN_DIRECT_OBJC_ISA_USAGE = YES_ERROR;
				CLANG_WARN_DOCUMENTATION_COMMENTS = YES;
				CLANG_WARN_EMPTY_BODY = YES;
				CLANG_WARN_ENUM_CONVERSION = YES;
				CLANG_WARN_INFINITE_RECURSION = YES;
				CLANG_WARN_INT_CONVERSION = YES;
				CLANG_WARN_NON_LITERAL_NULL_CONVERSION = YES;
				CLANG_WARN_OBJC_IMPLICIT_RETAIN_SELF = YES;
				CLANG_WARN_OBJC_LITERAL_CONVERSION = YES;
				CLANG_WARN_OBJC_ROOT_CLASS = YES_ERROR;
				CLANG_WARN_QUOTED_INCLUDE_IN_FRAMEWORK_HEADER = YES;
				CLANG_WARN_RANGE_LOOP_ANALYSIS = YES;
				CLANG_WARN_STRICT_PROTOTYPES = YES;
				CLANG_WARN_SUSPICIOUS_MOVE = YES;
				CLANG_WARN_SUSPICIOUS_MOVES = YES;
				CLANG_WARN_UNREACHABLE_CODE = YES;
				CLANG_WARN__DUPLICATE_METHOD_MATCH = YES;
				CODE_SIGN_IDENTITY = "3rd Party Mac Developer Application";
				COPY_PHASE_STRIP = NO;
				DEAD_CODE_STRIPPING = YES;
				DEBUG_INFORMATION_FORMAT = dwarf;
				ENABLE_STRICT_OBJC_MSGSEND = YES;
				ENABLE_TESTABILITY = YES;
				ENABLE_USER_SCRIPT_SANDBOXING = NO;
				GCC_C_LANGUAGE_STANDARD = "compiler-default";
				GCC_DYNAMIC_NO_PIC = NO;
				GCC_NO_COMMON_BLOCKS = YES;
				GCC_OPTIMIZATION_LEVEL = 0;
				GCC_PREPROCESSOR_DEFINITIONS = (
					"DEBUG=1",
					"$(inherited)",
				);
				GCC_WARN_64_TO_32_BIT_CONVERSION = YES;
				GCC_WARN_ABOUT_RETURN_TYPE = YES_ERROR;
				GCC_WARN_UNDECLARED_SELECTOR = YES;
				GCC_WARN_UNINITIALIZED_AUTOS = YES_AGGRESSIVE;
				GCC_WARN_UNUSED_FUNCTION = YES;
				GCC_WARN_UNUSED_VARIABLE = YES;
				LOCALIZATION_PREFERS_STRING_CATALOGS = YES;
				MACOSX_DEPLOYMENT_TARGET = 10.13;
				MTL_ENABLE_DEBUG_INFO = YES;
				ONLY_ACTIVE_ARCH = YES;
				SDKROOT = macosx;
				SWIFT_COMPILATION_MODE = wholemodule;
				SWIFT_OPTIMIZATION_LEVEL = "-O";
				SWIFT_VERSION = 5.0;
			};
			name = Debug;
		};
		D60FA5221E7FBE1400D9B5A5 /* Release */ = {
			isa = XCBuildConfiguration;
			buildSettings = {
				ALWAYS_SEARCH_USER_PATHS = NO;
				ASSETCATALOG_COMPILER_GENERATE_SWIFT_ASSET_SYMBOL_EXTENSIONS = YES;
				CLANG_ANALYZER_LOCALIZABILITY_NONLOCALIZED = YES;
				CLANG_ANALYZER_NONNULL = YES;
				CLANG_CXX_LANGUAGE_STANDARD = "compiler-default";
				CLANG_CXX_LIBRARY = "compiler-default";
				CLANG_ENABLE_MODULES = YES;
				CLANG_ENABLE_OBJC_ARC = YES;
				CLANG_WARN_BLOCK_CAPTURE_AUTORELEASING = YES;
				CLANG_WARN_BOOL_CONVERSION = YES;
				CLANG_WARN_COMMA = YES;
				CLANG_WARN_CONSTANT_CONVERSION = YES;
				CLANG_WARN_DEPRECATED_OBJC_IMPLEMENTATIONS = YES;
				CLANG_WARN_DIRECT_OBJC_ISA_USAGE = YES_ERROR;
				CLANG_WARN_DOCUMENTATION_COMMENTS = YES;
				CLANG_WARN_EMPTY_BODY = YES;
				CLANG_WARN_ENUM_CONVERSION = YES;
				CLANG_WARN_INFINITE_RECURSION = YES;
				CLANG_WARN_INT_CONVERSION = YES;
				CLANG_WARN_NON_LITERAL_NULL_CONVERSION = YES;
				CLANG_WARN_OBJC_IMPLICIT_RETAIN_SELF = YES;
				CLANG_WARN_OBJC_LITERAL_CONVERSION = YES;
				CLANG_WARN_OBJC_ROOT_CLASS = YES_ERROR;
				CLANG_WARN_QUOTED_INCLUDE_IN_FRAMEWORK_HEADER = YES;
				CLANG_WARN_RANGE_LOOP_ANALYSIS = YES;
				CLANG_WARN_STRICT_PROTOTYPES = YES;
				CLANG_WARN_SUSPICIOUS_MOVE = YES;
				CLANG_WARN_SUSPICIOUS_MOVES = YES;
				CLANG_WARN_UNREACHABLE_CODE = YES;
				CLANG_WARN__DUPLICATE_METHOD_MATCH = YES;
				CODE_SIGN_IDENTITY = "3rd Party Mac Developer Application";
				COPY_PHASE_STRIP = NO;
				DEAD_CODE_STRIPPING = YES;
				DEBUG_INFORMATION_FORMAT = "dwarf-with-dsym";
				ENABLE_NS_ASSERTIONS = NO;
				ENABLE_STRICT_OBJC_MSGSEND = YES;
				ENABLE_USER_SCRIPT_SANDBOXING = NO;
				GCC_C_LANGUAGE_STANDARD = "compiler-default";
				GCC_NO_COMMON_BLOCKS = YES;
				GCC_WARN_64_TO_32_BIT_CONVERSION = YES;
				GCC_WARN_ABOUT_RETURN_TYPE = YES_ERROR;
				GCC_WARN_UNDECLARED_SELECTOR = YES;
				GCC_WARN_UNINITIALIZED_AUTOS = YES_AGGRESSIVE;
				GCC_WARN_UNUSED_FUNCTION = YES;
				GCC_WARN_UNUSED_VARIABLE = YES;
				LOCALIZATION_PREFERS_STRING_CATALOGS = YES;
				MACOSX_DEPLOYMENT_TARGET = 10.13;
				MTL_ENABLE_DEBUG_INFO = NO;
				SDKROOT = macosx;
				SWIFT_COMPILATION_MODE = wholemodule;
				SWIFT_OPTIMIZATION_LEVEL = "-O";
				SWIFT_VERSION = 5.0;
			};
			name = Release;
		};
		F706FED82D8EABCF001C2785 /* Debug */ = {
			isa = XCBuildConfiguration;
			buildSettings = {
				BUNDLE_LOADER = "$(TEST_HOST)";
				CLANG_ANALYZER_NUMBER_OBJECT_CONVERSION = YES_AGGRESSIVE;
				CLANG_CXX_LANGUAGE_STANDARD = "gnu++20";
				CLANG_ENABLE_OBJC_WEAK = YES;
				CLANG_WARN_UNGUARDED_AVAILABILITY = YES_AGGRESSIVE;
				CODE_SIGN_IDENTITY = "Apple Development";
				CODE_SIGN_STYLE = Automatic;
				CURRENT_PROJECT_VERSION = 218;
				DEVELOPMENT_TEAM = C8F68RFW4L;
				ENABLE_USER_SCRIPT_SANDBOXING = YES;
				GCC_C_LANGUAGE_STANDARD = gnu17;
				GENERATE_INFOPLIST_FILE = YES;
				MACOSX_DEPLOYMENT_TARGET = 12.4;
				MARKETING_VERSION = 1.0;
				MTL_ENABLE_DEBUG_INFO = INCLUDE_SOURCE;
				MTL_FAST_MATH = YES;
				PRODUCT_BUNDLE_IDENTIFIER = "de.fau.rrze.Network-Share-MounterTests";
				PRODUCT_NAME = "$(TARGET_NAME)";
				PROVISIONING_PROFILE_SPECIFIER = "";
				SWIFT_ACTIVE_COMPILATION_CONDITIONS = "DEBUG $(inherited)";
				SWIFT_EMIT_LOC_STRINGS = NO;
				SWIFT_OPTIMIZATION_LEVEL = "-Onone";
				SWIFT_VERSION = 5.0;
				TEST_HOST = "$(BUILT_PRODUCTS_DIR)/Network Share Mounter.app/$(BUNDLE_EXECUTABLE_FOLDER_PATH)/Network Share Mounter";
			};
			name = Debug;
		};
		F706FED92D8EABCF001C2785 /* Release */ = {
			isa = XCBuildConfiguration;
			buildSettings = {
				BUNDLE_LOADER = "$(TEST_HOST)";
				CLANG_ANALYZER_NUMBER_OBJECT_CONVERSION = YES_AGGRESSIVE;
				CLANG_CXX_LANGUAGE_STANDARD = "gnu++20";
				CLANG_ENABLE_OBJC_WEAK = YES;
				CLANG_WARN_UNGUARDED_AVAILABILITY = YES_AGGRESSIVE;
				CODE_SIGN_IDENTITY = "Apple Development";
				CODE_SIGN_STYLE = Automatic;
				CURRENT_PROJECT_VERSION = 218;
				DEVELOPMENT_TEAM = C8F68RFW4L;
				ENABLE_USER_SCRIPT_SANDBOXING = YES;
				GCC_C_LANGUAGE_STANDARD = gnu17;
				GENERATE_INFOPLIST_FILE = YES;
				MACOSX_DEPLOYMENT_TARGET = 12.4;
				MARKETING_VERSION = 1.0;
				MTL_FAST_MATH = YES;
				PRODUCT_BUNDLE_IDENTIFIER = "de.fau.rrze.Network-Share-MounterTests";
				PRODUCT_NAME = "$(TARGET_NAME)";
				PROVISIONING_PROFILE_SPECIFIER = "";
				SWIFT_EMIT_LOC_STRINGS = NO;
				SWIFT_VERSION = 5.0;
				TEST_HOST = "$(BUILT_PRODUCTS_DIR)/Network Share Mounter.app/$(BUNDLE_EXECUTABLE_FOLDER_PATH)/Network Share Mounter";
			};
			name = Release;
		};
		F79B15B7274E722100C322A8 /* Debug */ = {
			isa = XCBuildConfiguration;
			buildSettings = {
				ASSETCATALOG_COMPILER_APPICON_NAME = AppIcon;
				ASSETCATALOG_COMPILER_GLOBAL_ACCENT_COLOR_NAME = AccentColor;
				ASSETCATALOG_COMPILER_INCLUDE_ALL_APPICON_ASSETS = YES;
				CLANG_ANALYZER_NUMBER_OBJECT_CONVERSION = YES_AGGRESSIVE;
				CLANG_CXX_LANGUAGE_STANDARD = "gnu++17";
				CLANG_CXX_LIBRARY = "libc++";
				CLANG_ENABLE_OBJC_WEAK = YES;
				CLANG_WARN_QUOTED_INCLUDE_IN_FRAMEWORK_HEADER = YES;
				CLANG_WARN_UNGUARDED_AVAILABILITY = YES_AGGRESSIVE;
				CODE_SIGN_ENTITLEMENTS = "Network Share Mounter/Network_Share_Mounter.entitlements";
				CODE_SIGN_IDENTITY = "Apple Development";
				"CODE_SIGN_IDENTITY[sdk=macosx*]" = "Mac Developer";
				CODE_SIGN_STYLE = Manual;
				COMBINE_HIDPI_IMAGES = YES;
<<<<<<< HEAD
				CURRENT_PROJECT_VERSION = 224;
=======
				CURRENT_PROJECT_VERSION = 222;
>>>>>>> 15866be4
				DEAD_CODE_STRIPPING = YES;
				DEVELOPMENT_TEAM = "";
				"DEVELOPMENT_TEAM[sdk=macosx*]" = C8F68RFW4L;
				ENABLE_HARDENED_RUNTIME = YES;
				GCC_C_LANGUAGE_STANDARD = gnu11;
				GENERATE_INFOPLIST_FILE = YES;
				INFOPLIST_FILE = "Network-Share-Mounter-Info.plist";
				INFOPLIST_KEY_LSApplicationCategoryType = "public.app-category.productivity";
				INFOPLIST_KEY_LSUIElement = YES;
				INFOPLIST_KEY_NSHumanReadableCopyright = "Copyright © 2025 Regionales Rechenzentrum Erlangen. All rights reserved.";
				INFOPLIST_KEY_NSMainStoryboardFile = Main;
				INFOPLIST_KEY_NSPrincipalClass = NSApplication;
				LD_RUNPATH_SEARCH_PATHS = (
					"$(inherited)",
					"@executable_path/../Frameworks",
				);
				MACOSX_DEPLOYMENT_TARGET = 12.4;
				MARKETING_VERSION = 3.1.3;
				MTL_ENABLE_DEBUG_INFO = INCLUDE_SOURCE;
				MTL_FAST_MATH = YES;
				PRODUCT_BUNDLE_IDENTIFIER = de.fau.rrze.NetworkShareMounter;
				PRODUCT_NAME = "$(TARGET_NAME)";
				PROVISIONING_PROFILE_SPECIFIER = "";
				"PROVISIONING_PROFILE_SPECIFIER[sdk=macosx*]" = "match Development de.fau.rrze.NetworkShareMounter macos";
				SWIFT_ACTIVE_COMPILATION_CONDITIONS = DEBUG;
				SWIFT_EMIT_LOC_STRINGS = YES;
				SWIFT_OPTIMIZATION_LEVEL = "-Onone";
				SWIFT_STRICT_CONCURRENCY = minimal;
				SWIFT_VERSION = 5.0;
			};
			name = Debug;
		};
		F79B15B8274E722100C322A8 /* Release */ = {
			isa = XCBuildConfiguration;
			buildSettings = {
				ASSETCATALOG_COMPILER_APPICON_NAME = AppIcon;
				ASSETCATALOG_COMPILER_GLOBAL_ACCENT_COLOR_NAME = AccentColor;
				ASSETCATALOG_COMPILER_INCLUDE_ALL_APPICON_ASSETS = YES;
				CLANG_ANALYZER_NUMBER_OBJECT_CONVERSION = YES_AGGRESSIVE;
				CLANG_CXX_LANGUAGE_STANDARD = "gnu++17";
				CLANG_CXX_LIBRARY = "libc++";
				CLANG_ENABLE_OBJC_WEAK = YES;
				CLANG_WARN_QUOTED_INCLUDE_IN_FRAMEWORK_HEADER = YES;
				CLANG_WARN_UNGUARDED_AVAILABILITY = YES_AGGRESSIVE;
				CODE_SIGN_ENTITLEMENTS = "Network Share Mounter/Network_Share_Mounter.entitlements";
				CODE_SIGN_IDENTITY = "Apple Development";
				"CODE_SIGN_IDENTITY[sdk=macosx*]" = "Mac Developer";
				CODE_SIGN_STYLE = Manual;
				COMBINE_HIDPI_IMAGES = YES;
<<<<<<< HEAD
				CURRENT_PROJECT_VERSION = 224;
=======
				CURRENT_PROJECT_VERSION = 222;
>>>>>>> 15866be4
				DEAD_CODE_STRIPPING = YES;
				DEVELOPMENT_TEAM = "";
				"DEVELOPMENT_TEAM[sdk=macosx*]" = C8F68RFW4L;
				ENABLE_HARDENED_RUNTIME = YES;
				GCC_C_LANGUAGE_STANDARD = gnu11;
				GENERATE_INFOPLIST_FILE = YES;
				INFOPLIST_FILE = "Network-Share-Mounter-Info.plist";
				INFOPLIST_KEY_LSApplicationCategoryType = "public.app-category.productivity";
				INFOPLIST_KEY_LSUIElement = YES;
				INFOPLIST_KEY_NSHumanReadableCopyright = "Copyright © 2025 Regionales Rechenzentrum Erlangen. All rights reserved.";
				INFOPLIST_KEY_NSMainStoryboardFile = Main;
				INFOPLIST_KEY_NSPrincipalClass = NSApplication;
				LD_RUNPATH_SEARCH_PATHS = (
					"$(inherited)",
					"@executable_path/../Frameworks",
				);
				MACOSX_DEPLOYMENT_TARGET = 12.4;
				MARKETING_VERSION = 3.1.3;
				MTL_FAST_MATH = YES;
				PRODUCT_BUNDLE_IDENTIFIER = de.fau.rrze.NetworkShareMounter;
				PRODUCT_NAME = "$(TARGET_NAME)";
				PROVISIONING_PROFILE_SPECIFIER = "";
				"PROVISIONING_PROFILE_SPECIFIER[sdk=macosx*]" = "match Development de.fau.rrze.NetworkShareMounter macos";
				SWIFT_EMIT_LOC_STRINGS = YES;
				SWIFT_STRICT_CONCURRENCY = minimal;
				SWIFT_VERSION = 5.0;
			};
			name = Release;
		};
/* End XCBuildConfiguration section */

/* Begin XCConfigurationList section */
		D60FA5171E7FBE1300D9B5A5 /* Build configuration list for PBXProject "networkShareMounter" */ = {
			isa = XCConfigurationList;
			buildConfigurations = (
				D60FA5211E7FBE1400D9B5A5 /* Debug */,
				D60FA5221E7FBE1400D9B5A5 /* Release */,
			);
			defaultConfigurationIsVisible = 0;
			defaultConfigurationName = Release;
		};
		F706FED72D8EABCF001C2785 /* Build configuration list for PBXNativeTarget "Network Share MounterTests" */ = {
			isa = XCConfigurationList;
			buildConfigurations = (
				F706FED82D8EABCF001C2785 /* Debug */,
				F706FED92D8EABCF001C2785 /* Release */,
			);
			defaultConfigurationIsVisible = 0;
			defaultConfigurationName = Release;
		};
		F79B15BD274E722100C322A8 /* Build configuration list for PBXNativeTarget "Network Share Mounter" */ = {
			isa = XCConfigurationList;
			buildConfigurations = (
				F79B15B7274E722100C322A8 /* Debug */,
				F79B15B8274E722100C322A8 /* Release */,
			);
			defaultConfigurationIsVisible = 0;
			defaultConfigurationName = Release;
		};
/* End XCConfigurationList section */

/* Begin XCRemoteSwiftPackageReference section */
		F75964662D13E6CA00916D06 /* XCRemoteSwiftPackageReference "dogeadauth" */ = {
			isa = XCRemoteSwiftPackageReference;
			repositoryURL = "https://gitlab.rrze.fau.de/faumac/sp/dogeadauth.git";
			requirement = {
				kind = upToNextMajorVersion;
				minimumVersion = 1.0.9;
			};
		};
		F7885F622C623084000B96AC /* XCRemoteSwiftPackageReference "Sparkle" */ = {
			isa = XCRemoteSwiftPackageReference;
			repositoryURL = "https://github.com/sparkle-project/Sparkle";
			requirement = {
				kind = upToNextMajorVersion;
				minimumVersion = 2.6.4;
			};
		};
		F7BAC10B274FBA2D00B5BFF4 /* XCRemoteSwiftPackageReference "LaunchAtLogin" */ = {
			isa = XCRemoteSwiftPackageReference;
			repositoryURL = "https://github.com/sindresorhus/LaunchAtLogin";
			requirement = {
				kind = upToNextMajorVersion;
				minimumVersion = 4.2.0;
			};
		};
		F7CAE1232CFB879000D0A839 /* XCRemoteSwiftPackageReference "sentry-cocoa" */ = {
			isa = XCRemoteSwiftPackageReference;
			repositoryURL = "https://github.com/getsentry/sentry-cocoa";
			requirement = {
				kind = upToNextMajorVersion;
				minimumVersion = 8.41.0;
			};
		};
/* End XCRemoteSwiftPackageReference section */

/* Begin XCSwiftPackageProductDependency section */
		F7432E712D11A582009B499B /* dogeADAuth */ = {
			isa = XCSwiftPackageProductDependency;
			productName = dogeADAuth;
		};
		F7432E742D11A5BF009B499B /* dogeADAuth */ = {
			isa = XCSwiftPackageProductDependency;
			productName = dogeADAuth;
		};
		F75964672D13E6CA00916D06 /* dogeADAuth */ = {
			isa = XCSwiftPackageProductDependency;
			package = F75964662D13E6CA00916D06 /* XCRemoteSwiftPackageReference "dogeadauth" */;
			productName = dogeADAuth;
		};
		F7885F632C623084000B96AC /* Sparkle */ = {
			isa = XCSwiftPackageProductDependency;
			package = F7885F622C623084000B96AC /* XCRemoteSwiftPackageReference "Sparkle" */;
			productName = Sparkle;
		};
		F7A7A2182C8F0240006772D4 /* dogeADAuth */ = {
			isa = XCSwiftPackageProductDependency;
			productName = dogeADAuth;
		};
		F7BAC10C274FBA2D00B5BFF4 /* LaunchAtLogin */ = {
			isa = XCSwiftPackageProductDependency;
			package = F7BAC10B274FBA2D00B5BFF4 /* XCRemoteSwiftPackageReference "LaunchAtLogin" */;
			productName = LaunchAtLogin;
		};
		F7C205162C305C8A00902B4E /* dogeADAuth */ = {
			isa = XCSwiftPackageProductDependency;
			productName = dogeADAuth;
		};
		F7CAE1242CFB879000D0A839 /* Sentry */ = {
			isa = XCSwiftPackageProductDependency;
			package = F7CAE1232CFB879000D0A839 /* XCRemoteSwiftPackageReference "sentry-cocoa" */;
			productName = Sentry;
		};
		F7E2AF6E2C3061020063960F /* dogeADAuth */ = {
			isa = XCSwiftPackageProductDependency;
			productName = dogeADAuth;
		};
		F7EFD0A12D0B191A0064D038 /* dogeADAuth */ = {
			isa = XCSwiftPackageProductDependency;
			productName = dogeADAuth;
		};
/* End XCSwiftPackageProductDependency section */
	};
	rootObject = D60FA5141E7FBE1300D9B5A5 /* Project object */;
}<|MERGE_RESOLUTION|>--- conflicted
+++ resolved
@@ -711,11 +711,7 @@
 				"CODE_SIGN_IDENTITY[sdk=macosx*]" = "Mac Developer";
 				CODE_SIGN_STYLE = Manual;
 				COMBINE_HIDPI_IMAGES = YES;
-<<<<<<< HEAD
-				CURRENT_PROJECT_VERSION = 224;
-=======
 				CURRENT_PROJECT_VERSION = 222;
->>>>>>> 15866be4
 				DEAD_CODE_STRIPPING = YES;
 				DEVELOPMENT_TEAM = "";
 				"DEVELOPMENT_TEAM[sdk=macosx*]" = C8F68RFW4L;
@@ -765,11 +761,7 @@
 				"CODE_SIGN_IDENTITY[sdk=macosx*]" = "Mac Developer";
 				CODE_SIGN_STYLE = Manual;
 				COMBINE_HIDPI_IMAGES = YES;
-<<<<<<< HEAD
-				CURRENT_PROJECT_VERSION = 224;
-=======
 				CURRENT_PROJECT_VERSION = 222;
->>>>>>> 15866be4
 				DEAD_CODE_STRIPPING = YES;
 				DEVELOPMENT_TEAM = "";
 				"DEVELOPMENT_TEAM[sdk=macosx*]" = C8F68RFW4L;
