// !$*UTF8*$!
{
	archiveVersion = 1;
	classes = {
	};
	objectVersion = 70;
	objects = {

/* Begin PBXBuildFile section */
		F70457ED2B31A62E00506DF4 /* Errorcodes.swift in Sources */ = {isa = PBXBuildFile; fileRef = F70457EC2B31A62E00506DF4 /* Errorcodes.swift */; };
		F72264792CED189200173B18 /* CircleIconView.swift in Sources */ = {isa = PBXBuildFile; fileRef = F72264782CED189200173B18 /* CircleIconView.swift */; };
		F727CFE12B35C99E0075351D /* DisplayShareTypes.swift in Sources */ = {isa = PBXBuildFile; fileRef = F727CFE02B35C99E0075351D /* DisplayShareTypes.swift */; };
		F72B13EA2B332987001BDEEA /* Menu.swift in Sources */ = {isa = PBXBuildFile; fileRef = F72B13E92B332987001BDEEA /* Menu.swift */; };
		F739C41A2755297F003A3CC5 /* DefaultValues.plist in Resources */ = {isa = PBXBuildFile; fileRef = F739C418275525BC003A3CC5 /* DefaultValues.plist */; };
		F742ACF62861CB62009864DF /* AppStatistics.swift in Sources */ = {isa = PBXBuildFile; fileRef = F742ACF52861CB62009864DF /* AppStatistics.swift */; };
		F7432E722D11A582009B499B /* dogeADAuth in Frameworks */ = {isa = PBXBuildFile; productRef = F7432E712D11A582009B499B /* dogeADAuth */; };
		F7432E752D11A5BF009B499B /* dogeADAuth in Frameworks */ = {isa = PBXBuildFile; productRef = F7432E742D11A5BF009B499B /* dogeADAuth */; };
		F747F8642B6F814A00AC0772 /* AuthType.swift in Sources */ = {isa = PBXBuildFile; fileRef = F747F8632B6F814A00AC0772 /* AuthType.swift */; };
		F747F8662B6F81D400AC0772 /* MountStatus.swift in Sources */ = {isa = PBXBuildFile; fileRef = F747F8652B6F81D400AC0772 /* MountStatus.swift */; };
		F75964682D13E6CA00916D06 /* dogeADAuth in Frameworks */ = {isa = PBXBuildFile; productRef = F75964672D13E6CA00916D06 /* dogeADAuth */; };
		F765D0552A852911001D5116 /* ShareManager.swift in Sources */ = {isa = PBXBuildFile; fileRef = F765D0542A852911001D5116 /* ShareManager.swift */; };
		F765D0572A852935001D5116 /* Share.swift in Sources */ = {isa = PBXBuildFile; fileRef = F765D0562A852935001D5116 /* Share.swift */; };
		F77107B7274EC51600556B20 /* Monitor.swift in Sources */ = {isa = PBXBuildFile; fileRef = F77107B6274EC51600556B20 /* Monitor.swift */; };
		F77107B9274EC76200556B20 /* Mounter.swift in Sources */ = {isa = PBXBuildFile; fileRef = F77107B8274EC76200556B20 /* Mounter.swift */; };
		F77107BB274EC7D200556B20 /* config.swift in Sources */ = {isa = PBXBuildFile; fileRef = F77107BA274EC7D200556B20 /* config.swift */; };
		F7796E122AFBE5AB008F6A26 /* ActivityController.swift in Sources */ = {isa = PBXBuildFile; fileRef = F7796E112AFBE5AB008F6A26 /* ActivityController.swift */; };
		F7885F642C623084000B96AC /* Sparkle in Frameworks */ = {isa = PBXBuildFile; productRef = F7885F632C623084000B96AC /* Sparkle */; };
		F78AF9D02D035D5500E32EEA /* FinderController.swift in Sources */ = {isa = PBXBuildFile; fileRef = F78AF9CF2D035D5500E32EEA /* FinderController.swift */; };
		F78B9D752B0BA7EF00043327 /* KeychainManager.swift in Sources */ = {isa = PBXBuildFile; fileRef = F78B9D742B0BA7EF00043327 /* KeychainManager.swift */; };
		F79B1598274E722000C322A8 /* AppDelegate.swift in Sources */ = {isa = PBXBuildFile; fileRef = F79B1597274E722000C322A8 /* AppDelegate.swift */; };
		F79B159C274E722100C322A8 /* Assets.xcassets in Resources */ = {isa = PBXBuildFile; fileRef = F79B159B274E722100C322A8 /* Assets.xcassets */; };
		F79B159F274E722100C322A8 /* Main.storyboard in Resources */ = {isa = PBXBuildFile; fileRef = F79B159D274E722100C322A8 /* Main.storyboard */; };
		F79B15C4274E800C00C322A8 /* NetworkShareMounterViewController.swift in Sources */ = {isa = PBXBuildFile; fileRef = F79B15C3274E800C00C322A8 /* NetworkShareMounterViewController.swift */; };
		F7A383ED2B065E1400CA70E2 /* UserShare.swift in Sources */ = {isa = PBXBuildFile; fileRef = F7A383EC2B065E1400CA70E2 /* UserShare.swift */; };
		F7A7A2192C8F0240006772D4 /* dogeADAuth in Frameworks */ = {isa = PBXBuildFile; productRef = F7A7A2182C8F0240006772D4 /* dogeADAuth */; };
		F7A9B2E62B04FCF600E6E4EA /* HelpPopoverView.swift in Sources */ = {isa = PBXBuildFile; fileRef = F7A9B2E52B04FCF600E6E4EA /* HelpPopoverView.swift */; };
		F7BAC10D274FBA2D00B5BFF4 /* LaunchAtLogin in Frameworks */ = {isa = PBXBuildFile; productRef = F7BAC10C274FBA2D00B5BFF4 /* LaunchAtLogin */; };
		F7C205172C305C8A00902B4E /* dogeADAuth in Frameworks */ = {isa = PBXBuildFile; productRef = F7C205162C305C8A00902B4E /* dogeADAuth */; };
		F7CAE1252CFB879000D0A839 /* Sentry in Frameworks */ = {isa = PBXBuildFile; productRef = F7CAE1242CFB879000D0A839 /* Sentry */; };
		F7CF6E642B1DFB6400643574 /* Localizable.xcstrings in Resources */ = {isa = PBXBuildFile; fileRef = F7CF6E632B1DFB6400643574 /* Localizable.xcstrings */; };
		F7D146D82B84CB7600BFD8F5 /* FileManager.swift in Sources */ = {isa = PBXBuildFile; fileRef = F7D146D72B84CB7600BFD8F5 /* FileManager.swift */; };
		F7D371222B47F7BE00D54FF5 /* KrbAuthViewController.swift in Sources */ = {isa = PBXBuildFile; fileRef = F7D371212B47F7BE00D54FF5 /* KrbAuthViewController.swift */; };
		F7D9404E2C41842700028F9A /* HelpPopoverShareStatusView.swift in Sources */ = {isa = PBXBuildFile; fileRef = F7D9404D2C41842700028F9A /* HelpPopoverShareStatusView.swift */; };
		F7D940502C418B9300028F9A /* MountStatusDescription.swift in Sources */ = {isa = PBXBuildFile; fileRef = F7D9404F2C418B9300028F9A /* MountStatusDescription.swift */; };
		F7E2AF6F2C3061020063960F /* dogeADAuth in Frameworks */ = {isa = PBXBuildFile; productRef = F7E2AF6E2C3061020063960F /* dogeADAuth */; };
		F7E727AA2B03AA9A0036CF15 /* ShareViewController.swift in Sources */ = {isa = PBXBuildFile; fileRef = F7E727A92B03AA9A0036CF15 /* ShareViewController.swift */; };
		F7EF65CE2B3B4BEE00051D44 /* Notification.swift in Sources */ = {isa = PBXBuildFile; fileRef = F7EF65CD2B3B4BEE00051D44 /* Notification.swift */; };
		F7EF65D02B3B4DFC00051D44 /* Logger.swift in Sources */ = {isa = PBXBuildFile; fileRef = F7EF65CF2B3B4DFC00051D44 /* Logger.swift */; };
		F7EF65D22B3B56A600051D44 /* AutomaticSignIn.swift in Sources */ = {isa = PBXBuildFile; fileRef = F7EF65D12B3B56A600051D44 /* AutomaticSignIn.swift */; };
		F7EF65DA2B3B574100051D44 /* SRVResolver.swift in Sources */ = {isa = PBXBuildFile; fileRef = F7EF65D92B3B574100051D44 /* SRVResolver.swift */; };
		F7EF65DC2B3B575C00051D44 /* SRVRecord.swift in Sources */ = {isa = PBXBuildFile; fileRef = F7EF65DB2B3B575C00051D44 /* SRVRecord.swift */; };
		F7EF65E32B3B57FC00051D44 /* AccountsManager.swift in Sources */ = {isa = PBXBuildFile; fileRef = F7EF65E22B3B57FC00051D44 /* AccountsManager.swift */; };
		F7EF65E62B3B582F00051D44 /* DogeAccount.swift in Sources */ = {isa = PBXBuildFile; fileRef = F7EF65E52B3B582F00051D44 /* DogeAccount.swift */; };
		F7EF65EC2B3B5C8B00051D44 /* PreferenceKeys.swift in Sources */ = {isa = PBXBuildFile; fileRef = F7EF65EB2B3B5C8B00051D44 /* PreferenceKeys.swift */; };
		F7EF65EE2B3B5CA700051D44 /* PreferenceManager.swift in Sources */ = {isa = PBXBuildFile; fileRef = F7EF65ED2B3B5CA700051D44 /* PreferenceManager.swift */; };
		F7EF65F02B3B5CCD00051D44 /* FAU.swift in Sources */ = {isa = PBXBuildFile; fileRef = F7EF65EF2B3B5CCD00051D44 /* FAU.swift */; };
		F7EF65F32B3B5DBB00051D44 /* String.swift in Sources */ = {isa = PBXBuildFile; fileRef = F7EF65F22B3B5DBB00051D44 /* String.swift */; };
		F7EF65F52B3B5DDC00051D44 /* Data.swift in Sources */ = {isa = PBXBuildFile; fileRef = F7EF65F42B3B5DDC00051D44 /* Data.swift */; };
		F7EF65F72B3B5DF500051D44 /* Date.swift in Sources */ = {isa = PBXBuildFile; fileRef = F7EF65F62B3B5DF500051D44 /* Date.swift */; };
		F7EF65F92B3B5E0800051D44 /* URL.swift in Sources */ = {isa = PBXBuildFile; fileRef = F7EF65F82B3B5E0800051D44 /* URL.swift */; };
		F7EF65FB2B3B5E2300051D44 /* SetupSession.swift in Sources */ = {isa = PBXBuildFile; fileRef = F7EF65FA2B3B5E2300051D44 /* SetupSession.swift */; };
		F7EF66062B3B5F5200051D44 /* NSTaskWrapper.swift in Sources */ = {isa = PBXBuildFile; fileRef = F7EF66052B3B5F5200051D44 /* NSTaskWrapper.swift */; };
		F7EFD0A22D0B191A0064D038 /* dogeADAuth in Frameworks */ = {isa = PBXBuildFile; productRef = F7EFD0A12D0B191A0064D038 /* dogeADAuth */; };
/* End PBXBuildFile section */

/* Begin PBXContainerItemProxy section */
		F706FED52D8EABCF001C2785 /* PBXContainerItemProxy */ = {
			isa = PBXContainerItemProxy;
			containerPortal = D60FA5141E7FBE1300D9B5A5 /* Project object */;
			proxyType = 1;
			remoteGlobalIDString = F79B1594274E722000C322A8;
			remoteInfo = "Network Share Mounter";
		};
/* End PBXContainerItemProxy section */

/* Begin PBXFileReference section */
		F70457EC2B31A62E00506DF4 /* Errorcodes.swift */ = {isa = PBXFileReference; lastKnownFileType = sourcecode.swift; path = Errorcodes.swift; sourceTree = "<group>"; };
		F706FED12D8EABCF001C2785 /* Network Share MounterTests.xctest */ = {isa = PBXFileReference; explicitFileType = wrapper.cfbundle; includeInIndex = 0; path = "Network Share MounterTests.xctest"; sourceTree = BUILT_PRODUCTS_DIR; };
		F72264782CED189200173B18 /* CircleIconView.swift */ = {isa = PBXFileReference; lastKnownFileType = sourcecode.swift; path = CircleIconView.swift; sourceTree = "<group>"; };
		F727CFE02B35C99E0075351D /* DisplayShareTypes.swift */ = {isa = PBXFileReference; lastKnownFileType = sourcecode.swift; path = DisplayShareTypes.swift; sourceTree = "<group>"; };
		F72B13E92B332987001BDEEA /* Menu.swift */ = {isa = PBXFileReference; lastKnownFileType = sourcecode.swift; path = Menu.swift; sourceTree = "<group>"; };
		F739C418275525BC003A3CC5 /* DefaultValues.plist */ = {isa = PBXFileReference; lastKnownFileType = text.plist.xml; path = DefaultValues.plist; sourceTree = "<group>"; };
		F742ACF52861CB62009864DF /* AppStatistics.swift */ = {isa = PBXFileReference; lastKnownFileType = sourcecode.swift; path = AppStatistics.swift; sourceTree = "<group>"; };
		F747F8632B6F814A00AC0772 /* AuthType.swift */ = {isa = PBXFileReference; lastKnownFileType = sourcecode.swift; path = AuthType.swift; sourceTree = "<group>"; };
		F747F8652B6F81D400AC0772 /* MountStatus.swift */ = {isa = PBXFileReference; lastKnownFileType = sourcecode.swift; path = MountStatus.swift; sourceTree = "<group>"; };
		F765D0542A852911001D5116 /* ShareManager.swift */ = {isa = PBXFileReference; lastKnownFileType = sourcecode.swift; path = ShareManager.swift; sourceTree = "<group>"; };
		F765D0562A852935001D5116 /* Share.swift */ = {isa = PBXFileReference; lastKnownFileType = sourcecode.swift; path = Share.swift; sourceTree = "<group>"; };
		F77107B6274EC51600556B20 /* Monitor.swift */ = {isa = PBXFileReference; lastKnownFileType = sourcecode.swift; path = Monitor.swift; sourceTree = "<group>"; };
		F77107B8274EC76200556B20 /* Mounter.swift */ = {isa = PBXFileReference; lastKnownFileType = sourcecode.swift; path = Mounter.swift; sourceTree = "<group>"; };
		F77107BA274EC7D200556B20 /* config.swift */ = {isa = PBXFileReference; lastKnownFileType = sourcecode.swift; path = config.swift; sourceTree = "<group>"; };
		F7796E112AFBE5AB008F6A26 /* ActivityController.swift */ = {isa = PBXFileReference; lastKnownFileType = sourcecode.swift; path = ActivityController.swift; sourceTree = "<group>"; };
		F78AF9CF2D035D5500E32EEA /* FinderController.swift */ = {isa = PBXFileReference; lastKnownFileType = sourcecode.swift; path = FinderController.swift; sourceTree = "<group>"; };
		F78B9D742B0BA7EF00043327 /* KeychainManager.swift */ = {isa = PBXFileReference; lastKnownFileType = sourcecode.swift; path = KeychainManager.swift; sourceTree = "<group>"; };
		F79B1595274E722000C322A8 /* Network Share Mounter.app */ = {isa = PBXFileReference; explicitFileType = wrapper.application; includeInIndex = 0; path = "Network Share Mounter.app"; sourceTree = BUILT_PRODUCTS_DIR; };
		F79B1597274E722000C322A8 /* AppDelegate.swift */ = {isa = PBXFileReference; lastKnownFileType = sourcecode.swift; path = AppDelegate.swift; sourceTree = "<group>"; };
		F79B159B274E722100C322A8 /* Assets.xcassets */ = {isa = PBXFileReference; lastKnownFileType = folder.assetcatalog; path = Assets.xcassets; sourceTree = "<group>"; };
		F79B159E274E722100C322A8 /* Base */ = {isa = PBXFileReference; lastKnownFileType = file.storyboard; name = Base; path = Base.lproj/Main.storyboard; sourceTree = "<group>"; };
		F79B15A0274E722100C322A8 /* Network_Share_Mounter.entitlements */ = {isa = PBXFileReference; lastKnownFileType = text.plist.entitlements; path = Network_Share_Mounter.entitlements; sourceTree = "<group>"; };
		F79B15C2274E7D3600C322A8 /* Network-Share-Mounter-Info.plist */ = {isa = PBXFileReference; lastKnownFileType = text.plist; path = "Network-Share-Mounter-Info.plist"; sourceTree = SOURCE_ROOT; };
		F79B15C3274E800C00C322A8 /* NetworkShareMounterViewController.swift */ = {isa = PBXFileReference; lastKnownFileType = sourcecode.swift; path = NetworkShareMounterViewController.swift; sourceTree = "<group>"; };
		F7A383EC2B065E1400CA70E2 /* UserShare.swift */ = {isa = PBXFileReference; lastKnownFileType = sourcecode.swift; path = UserShare.swift; sourceTree = "<group>"; };
		F7A9B2E52B04FCF600E6E4EA /* HelpPopoverView.swift */ = {isa = PBXFileReference; lastKnownFileType = sourcecode.swift; path = HelpPopoverView.swift; sourceTree = "<group>"; };
		F7CF6E632B1DFB6400643574 /* Localizable.xcstrings */ = {isa = PBXFileReference; lastKnownFileType = text.json.xcstrings; path = Localizable.xcstrings; sourceTree = "<group>"; };
		F7CF6E652B1DFB6400643574 /* mul */ = {isa = PBXFileReference; lastKnownFileType = text.json.xcstrings; name = mul; path = mul.lproj/Main.xcstrings; sourceTree = "<group>"; };
		F7D146D72B84CB7600BFD8F5 /* FileManager.swift */ = {isa = PBXFileReference; lastKnownFileType = sourcecode.swift; path = FileManager.swift; sourceTree = "<group>"; };
		F7D371212B47F7BE00D54FF5 /* KrbAuthViewController.swift */ = {isa = PBXFileReference; lastKnownFileType = sourcecode.swift; path = KrbAuthViewController.swift; sourceTree = "<group>"; };
		F7D9404D2C41842700028F9A /* HelpPopoverShareStatusView.swift */ = {isa = PBXFileReference; lastKnownFileType = sourcecode.swift; path = HelpPopoverShareStatusView.swift; sourceTree = "<group>"; };
		F7D9404F2C418B9300028F9A /* MountStatusDescription.swift */ = {isa = PBXFileReference; lastKnownFileType = sourcecode.swift; path = MountStatusDescription.swift; sourceTree = "<group>"; };
		F7E727A92B03AA9A0036CF15 /* ShareViewController.swift */ = {isa = PBXFileReference; fileEncoding = 4; lastKnownFileType = sourcecode.swift; name = ShareViewController.swift; path = "Network Share Mounter/view/ShareViewController.swift"; sourceTree = SOURCE_ROOT; };
		F7EF65CD2B3B4BEE00051D44 /* Notification.swift */ = {isa = PBXFileReference; lastKnownFileType = sourcecode.swift; path = Notification.swift; sourceTree = "<group>"; };
		F7EF65CF2B3B4DFC00051D44 /* Logger.swift */ = {isa = PBXFileReference; lastKnownFileType = sourcecode.swift; path = Logger.swift; sourceTree = "<group>"; };
		F7EF65D12B3B56A600051D44 /* AutomaticSignIn.swift */ = {isa = PBXFileReference; lastKnownFileType = sourcecode.swift; path = AutomaticSignIn.swift; sourceTree = "<group>"; };
		F7EF65D92B3B574100051D44 /* SRVResolver.swift */ = {isa = PBXFileReference; lastKnownFileType = sourcecode.swift; path = SRVResolver.swift; sourceTree = "<group>"; };
		F7EF65DB2B3B575C00051D44 /* SRVRecord.swift */ = {isa = PBXFileReference; lastKnownFileType = sourcecode.swift; path = SRVRecord.swift; sourceTree = "<group>"; };
		F7EF65E22B3B57FC00051D44 /* AccountsManager.swift */ = {isa = PBXFileReference; lastKnownFileType = sourcecode.swift; path = AccountsManager.swift; sourceTree = "<group>"; };
		F7EF65E52B3B582F00051D44 /* DogeAccount.swift */ = {isa = PBXFileReference; lastKnownFileType = sourcecode.swift; path = DogeAccount.swift; sourceTree = "<group>"; };
		F7EF65EB2B3B5C8B00051D44 /* PreferenceKeys.swift */ = {isa = PBXFileReference; lastKnownFileType = sourcecode.swift; path = PreferenceKeys.swift; sourceTree = "<group>"; };
		F7EF65ED2B3B5CA700051D44 /* PreferenceManager.swift */ = {isa = PBXFileReference; lastKnownFileType = sourcecode.swift; path = PreferenceManager.swift; sourceTree = "<group>"; };
		F7EF65EF2B3B5CCD00051D44 /* FAU.swift */ = {isa = PBXFileReference; lastKnownFileType = sourcecode.swift; path = FAU.swift; sourceTree = "<group>"; };
		F7EF65F22B3B5DBB00051D44 /* String.swift */ = {isa = PBXFileReference; lastKnownFileType = sourcecode.swift; path = String.swift; sourceTree = "<group>"; };
		F7EF65F42B3B5DDC00051D44 /* Data.swift */ = {isa = PBXFileReference; lastKnownFileType = sourcecode.swift; path = Data.swift; sourceTree = "<group>"; };
		F7EF65F62B3B5DF500051D44 /* Date.swift */ = {isa = PBXFileReference; lastKnownFileType = sourcecode.swift; path = Date.swift; sourceTree = "<group>"; };
		F7EF65F82B3B5E0800051D44 /* URL.swift */ = {isa = PBXFileReference; lastKnownFileType = sourcecode.swift; path = URL.swift; sourceTree = "<group>"; };
		F7EF65FA2B3B5E2300051D44 /* SetupSession.swift */ = {isa = PBXFileReference; lastKnownFileType = sourcecode.swift; path = SetupSession.swift; sourceTree = "<group>"; };
		F7EF66052B3B5F5200051D44 /* NSTaskWrapper.swift */ = {isa = PBXFileReference; lastKnownFileType = sourcecode.swift; path = NSTaskWrapper.swift; sourceTree = "<group>"; };
/* End PBXFileReference section */

/* Begin PBXFileSystemSynchronizedRootGroup section */
		F706FED22D8EABCF001C2785 /* Network Share MounterTests */ = {isa = PBXFileSystemSynchronizedRootGroup; explicitFileTypes = {}; explicitFolders = (); path = "Network Share MounterTests"; sourceTree = "<group>"; };
/* End PBXFileSystemSynchronizedRootGroup section */

/* Begin PBXFrameworksBuildPhase section */
		F706FECE2D8EABCF001C2785 /* Frameworks */ = {
			isa = PBXFrameworksBuildPhase;
			buildActionMask = 2147483647;
			files = (
			);
			runOnlyForDeploymentPostprocessing = 0;
		};
		F79B1592274E722000C322A8 /* Frameworks */ = {
			isa = PBXFrameworksBuildPhase;
			buildActionMask = 2147483647;
			files = (
				F75964682D13E6CA00916D06 /* dogeADAuth in Frameworks */,
				F7432E722D11A582009B499B /* dogeADAuth in Frameworks */,
				F7A7A2192C8F0240006772D4 /* dogeADAuth in Frameworks */,
				F7E2AF6F2C3061020063960F /* dogeADAuth in Frameworks */,
				F7432E752D11A5BF009B499B /* dogeADAuth in Frameworks */,
				F7885F642C623084000B96AC /* Sparkle in Frameworks */,
				F7EFD0A22D0B191A0064D038 /* dogeADAuth in Frameworks */,
				F7C205172C305C8A00902B4E /* dogeADAuth in Frameworks */,
				F7BAC10D274FBA2D00B5BFF4 /* LaunchAtLogin in Frameworks */,
				F7CAE1252CFB879000D0A839 /* Sentry in Frameworks */,
			);
			runOnlyForDeploymentPostprocessing = 0;
		};
/* End PBXFrameworksBuildPhase section */

/* Begin PBXGroup section */
		D60FA5131E7FBE1300D9B5A5 = {
			isa = PBXGroup;
			children = (
				F79B1596274E722000C322A8 /* Network Share Mounter */,
				F706FED22D8EABCF001C2785 /* Network Share MounterTests */,
				D60FA51D1E7FBE1400D9B5A5 /* Products */,
			);
			sourceTree = "<group>";
		};
		D60FA51D1E7FBE1400D9B5A5 /* Products */ = {
			isa = PBXGroup;
			children = (
				F79B1595274E722000C322A8 /* Network Share Mounter.app */,
				F706FED12D8EABCF001C2785 /* Network Share MounterTests.xctest */,
			);
			name = Products;
			sourceTree = "<group>";
		};
		F70457EB2B307C8D00506DF4 /* helper */ = {
			isa = PBXGroup;
			children = (
				F77107B6274EC51600556B20 /* Monitor.swift */,
				F78AF9CF2D035D5500E32EEA /* FinderController.swift */,
				F7796E112AFBE5AB008F6A26 /* ActivityController.swift */,
				F7EF65CF2B3B4DFC00051D44 /* Logger.swift */,
				F7EF66052B3B5F5200051D44 /* NSTaskWrapper.swift */,
				F7EF65D12B3B56A600051D44 /* AutomaticSignIn.swift */,
			);
			path = helper;
			sourceTree = "<group>";
		};
		F78455422B4C52F000A8F507 /* preferences */ = {
			isa = PBXGroup;
			children = (
				F77107BA274EC7D200556B20 /* config.swift */,
				F7D9404F2C418B9300028F9A /* MountStatusDescription.swift */,
				F7EF65EF2B3B5CCD00051D44 /* FAU.swift */,
				F7EF65EB2B3B5C8B00051D44 /* PreferenceKeys.swift */,
				F7EF65ED2B3B5CA700051D44 /* PreferenceManager.swift */,
			);
			path = preferences;
			sourceTree = "<group>";
		};
		F79B1596274E722000C322A8 /* Network Share Mounter */ = {
			isa = PBXGroup;
			children = (
				F7CF6E632B1DFB6400643574 /* Localizable.xcstrings */,
				F739C418275525BC003A3CC5 /* DefaultValues.plist */,
				F79B15C2274E7D3600C322A8 /* Network-Share-Mounter-Info.plist */,
				F79B1597274E722000C322A8 /* AppDelegate.swift */,
				F78455422B4C52F000A8F507 /* preferences */,
				F7EF65F12B3B5D7000051D44 /* Extensions */,
				F7EF65D62B3B571600051D44 /* lookups */,
				F7EF65DD2B3B57AB00051D44 /* managers */,
				F7E727A82B03AA0D0036CF15 /* model */,
				F70457EB2B307C8D00506DF4 /* helper */,
				F7E727A72B03A9FB0036CF15 /* view */,
				F79B159B274E722100C322A8 /* Assets.xcassets */,
				F79B159D274E722100C322A8 /* Main.storyboard */,
				F79B15A0274E722100C322A8 /* Network_Share_Mounter.entitlements */,
			);
			path = "Network Share Mounter";
			sourceTree = "<group>";
		};
		F7E727A72B03A9FB0036CF15 /* view */ = {
			isa = PBXGroup;
			children = (
				F79B15C3274E800C00C322A8 /* NetworkShareMounterViewController.swift */,
				F72264782CED189200173B18 /* CircleIconView.swift */,
				F7E727A92B03AA9A0036CF15 /* ShareViewController.swift */,
				F7A9B2E52B04FCF600E6E4EA /* HelpPopoverView.swift */,
				F7D9404D2C41842700028F9A /* HelpPopoverShareStatusView.swift */,
				F7D371212B47F7BE00D54FF5 /* KrbAuthViewController.swift */,
			);
			path = view;
			sourceTree = "<group>";
		};
		F7E727A82B03AA0D0036CF15 /* model */ = {
			isa = PBXGroup;
			children = (
				F747F8652B6F81D400AC0772 /* MountStatus.swift */,
				F747F8632B6F814A00AC0772 /* AuthType.swift */,
				F7EF65E52B3B582F00051D44 /* DogeAccount.swift */,
				F77107B8274EC76200556B20 /* Mounter.swift */,
				F70457EC2B31A62E00506DF4 /* Errorcodes.swift */,
				F765D0562A852935001D5116 /* Share.swift */,
				F7A383EC2B065E1400CA70E2 /* UserShare.swift */,
				F742ACF52861CB62009864DF /* AppStatistics.swift */,
				F727CFE02B35C99E0075351D /* DisplayShareTypes.swift */,
				F72B13E92B332987001BDEEA /* Menu.swift */,
			);
			path = model;
			sourceTree = "<group>";
		};
		F7EF65D62B3B571600051D44 /* lookups */ = {
			isa = PBXGroup;
			children = (
				F7EF65D92B3B574100051D44 /* SRVResolver.swift */,
				F7EF65DB2B3B575C00051D44 /* SRVRecord.swift */,
			);
			path = lookups;
			sourceTree = "<group>";
		};
		F7EF65DD2B3B57AB00051D44 /* managers */ = {
			isa = PBXGroup;
			children = (
				F7EF65E22B3B57FC00051D44 /* AccountsManager.swift */,
				F765D0542A852911001D5116 /* ShareManager.swift */,
				F78B9D742B0BA7EF00043327 /* KeychainManager.swift */,
			);
			path = managers;
			sourceTree = "<group>";
		};
		F7EF65F12B3B5D7000051D44 /* Extensions */ = {
			isa = PBXGroup;
			children = (
				F7EF65CD2B3B4BEE00051D44 /* Notification.swift */,
				F7D146D72B84CB7600BFD8F5 /* FileManager.swift */,
				F7EF65F22B3B5DBB00051D44 /* String.swift */,
				F7EF65F42B3B5DDC00051D44 /* Data.swift */,
				F7EF65F62B3B5DF500051D44 /* Date.swift */,
				F7EF65F82B3B5E0800051D44 /* URL.swift */,
				F7EF65FA2B3B5E2300051D44 /* SetupSession.swift */,
			);
			path = Extensions;
			sourceTree = "<group>";
		};
/* End PBXGroup section */

/* Begin PBXNativeTarget section */
		F706FED02D8EABCF001C2785 /* Network Share MounterTests */ = {
			isa = PBXNativeTarget;
			buildConfigurationList = F706FED72D8EABCF001C2785 /* Build configuration list for PBXNativeTarget "Network Share MounterTests" */;
			buildPhases = (
				F706FECD2D8EABCF001C2785 /* Sources */,
				F706FECE2D8EABCF001C2785 /* Frameworks */,
				F706FECF2D8EABCF001C2785 /* Resources */,
			);
			buildRules = (
			);
			dependencies = (
				F706FED62D8EABCF001C2785 /* PBXTargetDependency */,
			);
			fileSystemSynchronizedGroups = (
				F706FED22D8EABCF001C2785 /* Network Share MounterTests */,
			);
			name = "Network Share MounterTests";
			packageProductDependencies = (
			);
			productName = "Network Share MounterTests";
			productReference = F706FED12D8EABCF001C2785 /* Network Share MounterTests.xctest */;
			productType = "com.apple.product-type.bundle.unit-test";
		};
		F79B1594274E722000C322A8 /* Network Share Mounter */ = {
			isa = PBXNativeTarget;
			buildConfigurationList = F79B15BD274E722100C322A8 /* Build configuration list for PBXNativeTarget "Network Share Mounter" */;
			buildPhases = (
				F79B1591274E722000C322A8 /* Sources */,
				F79B1592274E722000C322A8 /* Frameworks */,
				F79B1593274E722000C322A8 /* Resources */,
				F7BAC10E274FBCB000B5BFF4 /* ShellScript */,
			);
			buildRules = (
			);
			dependencies = (
			);
			name = "Network Share Mounter";
			packageProductDependencies = (
				F7BAC10C274FBA2D00B5BFF4 /* LaunchAtLogin */,
				F7C205162C305C8A00902B4E /* dogeADAuth */,
				F7E2AF6E2C3061020063960F /* dogeADAuth */,
				F7885F632C623084000B96AC /* Sparkle */,
				F7A7A2182C8F0240006772D4 /* dogeADAuth */,
				F7CAE1242CFB879000D0A839 /* Sentry */,
				F7EFD0A12D0B191A0064D038 /* dogeADAuth */,
				F7432E712D11A582009B499B /* dogeADAuth */,
				F7432E742D11A5BF009B499B /* dogeADAuth */,
				F75964672D13E6CA00916D06 /* dogeADAuth */,
			);
			productName = "Network Share Mounter";
			productReference = F79B1595274E722000C322A8 /* Network Share Mounter.app */;
			productType = "com.apple.product-type.application";
		};
/* End PBXNativeTarget section */

/* Begin PBXProject section */
		D60FA5141E7FBE1300D9B5A5 /* Project object */ = {
			isa = PBXProject;
			attributes = {
				BuildIndependentTargetsInParallel = YES;
				KnownAssetTags = (
					authType,
				);
				LastSwiftUpdateCheck = 1630;
				LastUpgradeCheck = 1610;
				ORGANIZATIONNAME = "Regionales Rechenzentrum Erlangen";
				TargetAttributes = {
					F706FED02D8EABCF001C2785 = {
						CreatedOnToolsVersion = 16.3;
						TestTargetID = F79B1594274E722000C322A8;
					};
					F79B1594274E722000C322A8 = {
						CreatedOnToolsVersion = 13.2;
					};
				};
			};
			buildConfigurationList = D60FA5171E7FBE1300D9B5A5 /* Build configuration list for PBXProject "networkShareMounter" */;
			compatibilityVersion = "Xcode 12.0";
			developmentRegion = en;
			hasScannedForEncodings = 0;
			knownRegions = (
				en,
				Base,
				de,
				it,
				es,
				fr,
				nl,
			);
			mainGroup = D60FA5131E7FBE1300D9B5A5;
			packageReferences = (
				F7BAC10B274FBA2D00B5BFF4 /* XCRemoteSwiftPackageReference "LaunchAtLogin" */,
				F7885F622C623084000B96AC /* XCRemoteSwiftPackageReference "Sparkle" */,
				F7CAE1232CFB879000D0A839 /* XCRemoteSwiftPackageReference "sentry-cocoa" */,
				F75964662D13E6CA00916D06 /* XCRemoteSwiftPackageReference "dogeadauth" */,
			);
			productRefGroup = D60FA51D1E7FBE1400D9B5A5 /* Products */;
			projectDirPath = "";
			projectRoot = "";
			targets = (
				F79B1594274E722000C322A8 /* Network Share Mounter */,
				F706FED02D8EABCF001C2785 /* Network Share MounterTests */,
			);
		};
/* End PBXProject section */

/* Begin PBXResourcesBuildPhase section */
		F706FECF2D8EABCF001C2785 /* Resources */ = {
			isa = PBXResourcesBuildPhase;
			buildActionMask = 2147483647;
			files = (
			);
			runOnlyForDeploymentPostprocessing = 0;
		};
		F79B1593274E722000C322A8 /* Resources */ = {
			isa = PBXResourcesBuildPhase;
			buildActionMask = 2147483647;
			files = (
				F79B159C274E722100C322A8 /* Assets.xcassets in Resources */,
				F7CF6E642B1DFB6400643574 /* Localizable.xcstrings in Resources */,
				F739C41A2755297F003A3CC5 /* DefaultValues.plist in Resources */,
				F79B159F274E722100C322A8 /* Main.storyboard in Resources */,
			);
			runOnlyForDeploymentPostprocessing = 0;
		};
/* End PBXResourcesBuildPhase section */

/* Begin PBXShellScriptBuildPhase section */
		F7BAC10E274FBCB000B5BFF4 /* ShellScript */ = {
			isa = PBXShellScriptBuildPhase;
			alwaysOutOfDate = 1;
			buildActionMask = 2147483647;
			files = (
			);
			inputFileListPaths = (
			);
			inputPaths = (
			);
			outputFileListPaths = (
			);
			outputPaths = (
			);
			runOnlyForDeploymentPostprocessing = 0;
			shellPath = /bin/sh;
			shellScript = "# Type a script or drag a script file from your workspace to insert its path.\n\"${BUILT_PRODUCTS_DIR}/LaunchAtLogin_LaunchAtLogin.bundle/Contents/Resources/copy-helper-swiftpm.sh\"\n";
		};
/* End PBXShellScriptBuildPhase section */

/* Begin PBXSourcesBuildPhase section */
		F706FECD2D8EABCF001C2785 /* Sources */ = {
			isa = PBXSourcesBuildPhase;
			buildActionMask = 2147483647;
			files = (
			);
			runOnlyForDeploymentPostprocessing = 0;
		};
		F79B1591274E722000C322A8 /* Sources */ = {
			isa = PBXSourcesBuildPhase;
			buildActionMask = 2147483647;
			files = (
				F7A383ED2B065E1400CA70E2 /* UserShare.swift in Sources */,
				F77107B7274EC51600556B20 /* Monitor.swift in Sources */,
				F7E727AA2B03AA9A0036CF15 /* ShareViewController.swift in Sources */,
				F79B15C4274E800C00C322A8 /* NetworkShareMounterViewController.swift in Sources */,
				F7EF65F52B3B5DDC00051D44 /* Data.swift in Sources */,
				F7EF65DC2B3B575C00051D44 /* SRVRecord.swift in Sources */,
				F7A9B2E62B04FCF600E6E4EA /* HelpPopoverView.swift in Sources */,
				F78B9D752B0BA7EF00043327 /* KeychainManager.swift in Sources */,
				F7EF65CE2B3B4BEE00051D44 /* Notification.swift in Sources */,
				F7D371222B47F7BE00D54FF5 /* KrbAuthViewController.swift in Sources */,
				F747F8642B6F814A00AC0772 /* AuthType.swift in Sources */,
				F7EF65D22B3B56A600051D44 /* AutomaticSignIn.swift in Sources */,
				F7EF65F92B3B5E0800051D44 /* URL.swift in Sources */,
				F7D9404E2C41842700028F9A /* HelpPopoverShareStatusView.swift in Sources */,
				F7EF65EC2B3B5C8B00051D44 /* PreferenceKeys.swift in Sources */,
				F7EF65EE2B3B5CA700051D44 /* PreferenceManager.swift in Sources */,
				F7EF65F02B3B5CCD00051D44 /* FAU.swift in Sources */,
				F765D0552A852911001D5116 /* ShareManager.swift in Sources */,
				F7EF66062B3B5F5200051D44 /* NSTaskWrapper.swift in Sources */,
				F7EF65E62B3B582F00051D44 /* DogeAccount.swift in Sources */,
				F72264792CED189200173B18 /* CircleIconView.swift in Sources */,
				F7D146D82B84CB7600BFD8F5 /* FileManager.swift in Sources */,
				F765D0572A852935001D5116 /* Share.swift in Sources */,
				F742ACF62861CB62009864DF /* AppStatistics.swift in Sources */,
				F72B13EA2B332987001BDEEA /* Menu.swift in Sources */,
				F70457ED2B31A62E00506DF4 /* Errorcodes.swift in Sources */,
				F77107BB274EC7D200556B20 /* config.swift in Sources */,
				F7EF65F72B3B5DF500051D44 /* Date.swift in Sources */,
				F7EF65DA2B3B574100051D44 /* SRVResolver.swift in Sources */,
				F78AF9D02D035D5500E32EEA /* FinderController.swift in Sources */,
				F7EF65E32B3B57FC00051D44 /* AccountsManager.swift in Sources */,
				F7EF65D02B3B4DFC00051D44 /* Logger.swift in Sources */,
				F7D940502C418B9300028F9A /* MountStatusDescription.swift in Sources */,
				F727CFE12B35C99E0075351D /* DisplayShareTypes.swift in Sources */,
				F7EF65FB2B3B5E2300051D44 /* SetupSession.swift in Sources */,
				F79B1598274E722000C322A8 /* AppDelegate.swift in Sources */,
				F7796E122AFBE5AB008F6A26 /* ActivityController.swift in Sources */,
				F77107B9274EC76200556B20 /* Mounter.swift in Sources */,
				F7EF65F32B3B5DBB00051D44 /* String.swift in Sources */,
				F747F8662B6F81D400AC0772 /* MountStatus.swift in Sources */,
			);
			runOnlyForDeploymentPostprocessing = 0;
		};
/* End PBXSourcesBuildPhase section */

/* Begin PBXTargetDependency section */
		F706FED62D8EABCF001C2785 /* PBXTargetDependency */ = {
			isa = PBXTargetDependency;
			target = F79B1594274E722000C322A8 /* Network Share Mounter */;
			targetProxy = F706FED52D8EABCF001C2785 /* PBXContainerItemProxy */;
		};
/* End PBXTargetDependency section */

/* Begin PBXVariantGroup section */
		F79B159D274E722100C322A8 /* Main.storyboard */ = {
			isa = PBXVariantGroup;
			children = (
				F79B159E274E722100C322A8 /* Base */,
				F7CF6E652B1DFB6400643574 /* mul */,
			);
			name = Main.storyboard;
			sourceTree = "<group>";
			usesTabs = 0;
		};
/* End PBXVariantGroup section */

/* Begin XCBuildConfiguration section */
		D60FA5211E7FBE1400D9B5A5 /* Debug */ = {
			isa = XCBuildConfiguration;
			buildSettings = {
				ALWAYS_SEARCH_USER_PATHS = NO;
				ASSETCATALOG_COMPILER_GENERATE_SWIFT_ASSET_SYMBOL_EXTENSIONS = YES;
				CLANG_ANALYZER_LOCALIZABILITY_NONLOCALIZED = YES;
				CLANG_ANALYZER_NONNULL = YES;
				CLANG_CXX_LANGUAGE_STANDARD = "compiler-default";
				CLANG_CXX_LIBRARY = "compiler-default";
				CLANG_ENABLE_MODULES = YES;
				CLANG_ENABLE_OBJC_ARC = YES;
				CLANG_WARN_BLOCK_CAPTURE_AUTORELEASING = YES;
				CLANG_WARN_BOOL_CONVERSION = YES;
				CLANG_WARN_COMMA = YES;
				CLANG_WARN_CONSTANT_CONVERSION = YES;
				CLANG_WARN_DEPRECATED_OBJC_IMPLEMENTATIONS = YES;
				CLANG_WARN_DIRECT_OBJC_ISA_USAGE = YES_ERROR;
				CLANG_WARN_DOCUMENTATION_COMMENTS = YES;
				CLANG_WARN_EMPTY_BODY = YES;
				CLANG_WARN_ENUM_CONVERSION = YES;
				CLANG_WARN_INFINITE_RECURSION = YES;
				CLANG_WARN_INT_CONVERSION = YES;
				CLANG_WARN_NON_LITERAL_NULL_CONVERSION = YES;
				CLANG_WARN_OBJC_IMPLICIT_RETAIN_SELF = YES;
				CLANG_WARN_OBJC_LITERAL_CONVERSION = YES;
				CLANG_WARN_OBJC_ROOT_CLASS = YES_ERROR;
				CLANG_WARN_QUOTED_INCLUDE_IN_FRAMEWORK_HEADER = YES;
				CLANG_WARN_RANGE_LOOP_ANALYSIS = YES;
				CLANG_WARN_STRICT_PROTOTYPES = YES;
				CLANG_WARN_SUSPICIOUS_MOVE = YES;
				CLANG_WARN_SUSPICIOUS_MOVES = YES;
				CLANG_WARN_UNREACHABLE_CODE = YES;
				CLANG_WARN__DUPLICATE_METHOD_MATCH = YES;
				CODE_SIGN_IDENTITY = "3rd Party Mac Developer Application";
				COPY_PHASE_STRIP = NO;
				DEAD_CODE_STRIPPING = YES;
				DEBUG_INFORMATION_FORMAT = dwarf;
				ENABLE_STRICT_OBJC_MSGSEND = YES;
				ENABLE_TESTABILITY = YES;
				ENABLE_USER_SCRIPT_SANDBOXING = NO;
				GCC_C_LANGUAGE_STANDARD = "compiler-default";
				GCC_DYNAMIC_NO_PIC = NO;
				GCC_NO_COMMON_BLOCKS = YES;
				GCC_OPTIMIZATION_LEVEL = 0;
				GCC_PREPROCESSOR_DEFINITIONS = (
					"DEBUG=1",
					"$(inherited)",
				);
				GCC_WARN_64_TO_32_BIT_CONVERSION = YES;
				GCC_WARN_ABOUT_RETURN_TYPE = YES_ERROR;
				GCC_WARN_UNDECLARED_SELECTOR = YES;
				GCC_WARN_UNINITIALIZED_AUTOS = YES_AGGRESSIVE;
				GCC_WARN_UNUSED_FUNCTION = YES;
				GCC_WARN_UNUSED_VARIABLE = YES;
				LOCALIZATION_PREFERS_STRING_CATALOGS = YES;
				MACOSX_DEPLOYMENT_TARGET = 10.13;
				MTL_ENABLE_DEBUG_INFO = YES;
				ONLY_ACTIVE_ARCH = YES;
				SDKROOT = macosx;
				SWIFT_COMPILATION_MODE = wholemodule;
				SWIFT_OPTIMIZATION_LEVEL = "-O";
				SWIFT_VERSION = 5.0;
			};
			name = Debug;
		};
		D60FA5221E7FBE1400D9B5A5 /* Release */ = {
			isa = XCBuildConfiguration;
			buildSettings = {
				ALWAYS_SEARCH_USER_PATHS = NO;
				ASSETCATALOG_COMPILER_GENERATE_SWIFT_ASSET_SYMBOL_EXTENSIONS = YES;
				CLANG_ANALYZER_LOCALIZABILITY_NONLOCALIZED = YES;
				CLANG_ANALYZER_NONNULL = YES;
				CLANG_CXX_LANGUAGE_STANDARD = "compiler-default";
				CLANG_CXX_LIBRARY = "compiler-default";
				CLANG_ENABLE_MODULES = YES;
				CLANG_ENABLE_OBJC_ARC = YES;
				CLANG_WARN_BLOCK_CAPTURE_AUTORELEASING = YES;
				CLANG_WARN_BOOL_CONVERSION = YES;
				CLANG_WARN_COMMA = YES;
				CLANG_WARN_CONSTANT_CONVERSION = YES;
				CLANG_WARN_DEPRECATED_OBJC_IMPLEMENTATIONS = YES;
				CLANG_WARN_DIRECT_OBJC_ISA_USAGE = YES_ERROR;
				CLANG_WARN_DOCUMENTATION_COMMENTS = YES;
				CLANG_WARN_EMPTY_BODY = YES;
				CLANG_WARN_ENUM_CONVERSION = YES;
				CLANG_WARN_INFINITE_RECURSION = YES;
				CLANG_WARN_INT_CONVERSION = YES;
				CLANG_WARN_NON_LITERAL_NULL_CONVERSION = YES;
				CLANG_WARN_OBJC_IMPLICIT_RETAIN_SELF = YES;
				CLANG_WARN_OBJC_LITERAL_CONVERSION = YES;
				CLANG_WARN_OBJC_ROOT_CLASS = YES_ERROR;
				CLANG_WARN_QUOTED_INCLUDE_IN_FRAMEWORK_HEADER = YES;
				CLANG_WARN_RANGE_LOOP_ANALYSIS = YES;
				CLANG_WARN_STRICT_PROTOTYPES = YES;
				CLANG_WARN_SUSPICIOUS_MOVE = YES;
				CLANG_WARN_SUSPICIOUS_MOVES = YES;
				CLANG_WARN_UNREACHABLE_CODE = YES;
				CLANG_WARN__DUPLICATE_METHOD_MATCH = YES;
				CODE_SIGN_IDENTITY = "3rd Party Mac Developer Application";
				COPY_PHASE_STRIP = NO;
				DEAD_CODE_STRIPPING = YES;
				DEBUG_INFORMATION_FORMAT = "dwarf-with-dsym";
				ENABLE_NS_ASSERTIONS = NO;
				ENABLE_STRICT_OBJC_MSGSEND = YES;
				ENABLE_USER_SCRIPT_SANDBOXING = NO;
				GCC_C_LANGUAGE_STANDARD = "compiler-default";
				GCC_NO_COMMON_BLOCKS = YES;
				GCC_WARN_64_TO_32_BIT_CONVERSION = YES;
				GCC_WARN_ABOUT_RETURN_TYPE = YES_ERROR;
				GCC_WARN_UNDECLARED_SELECTOR = YES;
				GCC_WARN_UNINITIALIZED_AUTOS = YES_AGGRESSIVE;
				GCC_WARN_UNUSED_FUNCTION = YES;
				GCC_WARN_UNUSED_VARIABLE = YES;
				LOCALIZATION_PREFERS_STRING_CATALOGS = YES;
				MACOSX_DEPLOYMENT_TARGET = 10.13;
				MTL_ENABLE_DEBUG_INFO = NO;
				SDKROOT = macosx;
				SWIFT_COMPILATION_MODE = wholemodule;
				SWIFT_OPTIMIZATION_LEVEL = "-O";
				SWIFT_VERSION = 5.0;
			};
			name = Release;
		};
		F706FED82D8EABCF001C2785 /* Debug */ = {
			isa = XCBuildConfiguration;
			buildSettings = {
				BUNDLE_LOADER = "$(TEST_HOST)";
				CLANG_ANALYZER_NUMBER_OBJECT_CONVERSION = YES_AGGRESSIVE;
				CLANG_CXX_LANGUAGE_STANDARD = "gnu++20";
				CLANG_ENABLE_OBJC_WEAK = YES;
				CLANG_WARN_UNGUARDED_AVAILABILITY = YES_AGGRESSIVE;
				CODE_SIGN_IDENTITY = "Apple Development";
				CODE_SIGN_STYLE = Automatic;
				CURRENT_PROJECT_VERSION = 343;
				DEVELOPMENT_TEAM = C8F68RFW4L;
				ENABLE_USER_SCRIPT_SANDBOXING = YES;
				GCC_C_LANGUAGE_STANDARD = gnu17;
				GENERATE_INFOPLIST_FILE = YES;
				MACOSX_DEPLOYMENT_TARGET = 12.4;
				MARKETING_VERSION = 1.0;
				MTL_ENABLE_DEBUG_INFO = INCLUDE_SOURCE;
				MTL_FAST_MATH = YES;
				PRODUCT_BUNDLE_IDENTIFIER = "de.fau.rrze.Network-Share-MounterTests";
				PRODUCT_NAME = "$(TARGET_NAME)";
				PROVISIONING_PROFILE_SPECIFIER = "";
				SWIFT_ACTIVE_COMPILATION_CONDITIONS = "DEBUG $(inherited)";
				SWIFT_EMIT_LOC_STRINGS = NO;
				SWIFT_OPTIMIZATION_LEVEL = "-Onone";
				SWIFT_VERSION = 5.0;
				TEST_HOST = "$(BUILT_PRODUCTS_DIR)/Network Share Mounter.app/$(BUNDLE_EXECUTABLE_FOLDER_PATH)/Network Share Mounter";
			};
			name = Debug;
		};
		F706FED92D8EABCF001C2785 /* Release */ = {
			isa = XCBuildConfiguration;
			buildSettings = {
				BUNDLE_LOADER = "$(TEST_HOST)";
				CLANG_ANALYZER_NUMBER_OBJECT_CONVERSION = YES_AGGRESSIVE;
				CLANG_CXX_LANGUAGE_STANDARD = "gnu++20";
				CLANG_ENABLE_OBJC_WEAK = YES;
				CLANG_WARN_UNGUARDED_AVAILABILITY = YES_AGGRESSIVE;
				CODE_SIGN_IDENTITY = "Apple Development";
				CODE_SIGN_STYLE = Automatic;
				CURRENT_PROJECT_VERSION = 343;
				DEVELOPMENT_TEAM = C8F68RFW4L;
				ENABLE_USER_SCRIPT_SANDBOXING = YES;
				GCC_C_LANGUAGE_STANDARD = gnu17;
				GENERATE_INFOPLIST_FILE = YES;
				MACOSX_DEPLOYMENT_TARGET = 12.4;
				MARKETING_VERSION = 1.0;
				MTL_FAST_MATH = YES;
				PRODUCT_BUNDLE_IDENTIFIER = "de.fau.rrze.Network-Share-MounterTests";
				PRODUCT_NAME = "$(TARGET_NAME)";
				PROVISIONING_PROFILE_SPECIFIER = "";
				SWIFT_EMIT_LOC_STRINGS = NO;
				SWIFT_VERSION = 5.0;
				TEST_HOST = "$(BUILT_PRODUCTS_DIR)/Network Share Mounter.app/$(BUNDLE_EXECUTABLE_FOLDER_PATH)/Network Share Mounter";
			};
			name = Release;
		};
		F79B15B7274E722100C322A8 /* Debug */ = {
			isa = XCBuildConfiguration;
			buildSettings = {
				ASSETCATALOG_COMPILER_APPICON_NAME = AppIcon;
				ASSETCATALOG_COMPILER_GLOBAL_ACCENT_COLOR_NAME = AccentColor;
				ASSETCATALOG_COMPILER_INCLUDE_ALL_APPICON_ASSETS = YES;
				CLANG_ANALYZER_NUMBER_OBJECT_CONVERSION = YES_AGGRESSIVE;
				CLANG_CXX_LANGUAGE_STANDARD = "gnu++17";
				CLANG_CXX_LIBRARY = "libc++";
				CLANG_ENABLE_OBJC_WEAK = YES;
				CLANG_WARN_QUOTED_INCLUDE_IN_FRAMEWORK_HEADER = YES;
				CLANG_WARN_UNGUARDED_AVAILABILITY = YES_AGGRESSIVE;
				CODE_SIGN_ENTITLEMENTS = "Network Share Mounter/Network_Share_Mounter.entitlements";
				CODE_SIGN_IDENTITY = "Apple Development";
				"CODE_SIGN_IDENTITY[sdk=macosx*]" = "Mac Developer";
				CODE_SIGN_STYLE = Manual;
				COMBINE_HIDPI_IMAGES = YES;
<<<<<<< HEAD
				CURRENT_PROJECT_VERSION = 348;
=======
				CURRENT_PROJECT_VERSION = 343;
>>>>>>> 2250a28b
				DEAD_CODE_STRIPPING = YES;
				DEVELOPMENT_TEAM = "";
				"DEVELOPMENT_TEAM[sdk=macosx*]" = C8F68RFW4L;
				ENABLE_HARDENED_RUNTIME = YES;
				GCC_C_LANGUAGE_STANDARD = gnu11;
				GENERATE_INFOPLIST_FILE = YES;
				INFOPLIST_FILE = "Network-Share-Mounter-Info.plist";
				INFOPLIST_KEY_LSApplicationCategoryType = "public.app-category.productivity";
				INFOPLIST_KEY_LSUIElement = YES;
				INFOPLIST_KEY_NSHumanReadableCopyright = "Copyright © 2025 Regionales Rechenzentrum Erlangen. All rights reserved.";
				INFOPLIST_KEY_NSMainStoryboardFile = Main;
				INFOPLIST_KEY_NSPrincipalClass = NSApplication;
				LD_RUNPATH_SEARCH_PATHS = (
					"$(inherited)",
					"@executable_path/../Frameworks",
				);
				MACOSX_DEPLOYMENT_TARGET = 12.4;
				MARKETING_VERSION = 3.1.9;
				MTL_ENABLE_DEBUG_INFO = INCLUDE_SOURCE;
				MTL_FAST_MATH = YES;
				PRODUCT_BUNDLE_IDENTIFIER = de.fau.rrze.NetworkShareMounter;
				PRODUCT_NAME = "$(TARGET_NAME)";
				PROVISIONING_PROFILE_SPECIFIER = "";
				"PROVISIONING_PROFILE_SPECIFIER[sdk=macosx*]" = "match Development de.fau.rrze.NetworkShareMounter macos";
				SWIFT_ACTIVE_COMPILATION_CONDITIONS = DEBUG;
				SWIFT_EMIT_LOC_STRINGS = YES;
				SWIFT_OPTIMIZATION_LEVEL = "-Onone";
				SWIFT_STRICT_CONCURRENCY = minimal;
				SWIFT_VERSION = 5.0;
			};
			name = Debug;
		};
		F79B15B8274E722100C322A8 /* Release */ = {
			isa = XCBuildConfiguration;
			buildSettings = {
				ASSETCATALOG_COMPILER_APPICON_NAME = AppIcon;
				ASSETCATALOG_COMPILER_GLOBAL_ACCENT_COLOR_NAME = AccentColor;
				ASSETCATALOG_COMPILER_INCLUDE_ALL_APPICON_ASSETS = YES;
				CLANG_ANALYZER_NUMBER_OBJECT_CONVERSION = YES_AGGRESSIVE;
				CLANG_CXX_LANGUAGE_STANDARD = "gnu++17";
				CLANG_CXX_LIBRARY = "libc++";
				CLANG_ENABLE_OBJC_WEAK = YES;
				CLANG_WARN_QUOTED_INCLUDE_IN_FRAMEWORK_HEADER = YES;
				CLANG_WARN_UNGUARDED_AVAILABILITY = YES_AGGRESSIVE;
				CODE_SIGN_ENTITLEMENTS = "Network Share Mounter/Network_Share_Mounter.entitlements";
				CODE_SIGN_IDENTITY = "Apple Development";
				"CODE_SIGN_IDENTITY[sdk=macosx*]" = "Mac Developer";
				CODE_SIGN_STYLE = Manual;
				COMBINE_HIDPI_IMAGES = YES;
<<<<<<< HEAD
				CURRENT_PROJECT_VERSION = 348;
=======
				CURRENT_PROJECT_VERSION = 343;
>>>>>>> 2250a28b
				DEAD_CODE_STRIPPING = YES;
				DEVELOPMENT_TEAM = "";
				"DEVELOPMENT_TEAM[sdk=macosx*]" = C8F68RFW4L;
				ENABLE_HARDENED_RUNTIME = YES;
				GCC_C_LANGUAGE_STANDARD = gnu11;
				GENERATE_INFOPLIST_FILE = YES;
				INFOPLIST_FILE = "Network-Share-Mounter-Info.plist";
				INFOPLIST_KEY_LSApplicationCategoryType = "public.app-category.productivity";
				INFOPLIST_KEY_LSUIElement = YES;
				INFOPLIST_KEY_NSHumanReadableCopyright = "Copyright © 2025 Regionales Rechenzentrum Erlangen. All rights reserved.";
				INFOPLIST_KEY_NSMainStoryboardFile = Main;
				INFOPLIST_KEY_NSPrincipalClass = NSApplication;
				LD_RUNPATH_SEARCH_PATHS = (
					"$(inherited)",
					"@executable_path/../Frameworks",
				);
				MACOSX_DEPLOYMENT_TARGET = 12.4;
				MARKETING_VERSION = 3.1.9;
				MTL_FAST_MATH = YES;
				PRODUCT_BUNDLE_IDENTIFIER = de.fau.rrze.NetworkShareMounter;
				PRODUCT_NAME = "$(TARGET_NAME)";
				PROVISIONING_PROFILE_SPECIFIER = "";
				"PROVISIONING_PROFILE_SPECIFIER[sdk=macosx*]" = "match Development de.fau.rrze.NetworkShareMounter macos";
				SWIFT_EMIT_LOC_STRINGS = YES;
				SWIFT_STRICT_CONCURRENCY = minimal;
				SWIFT_VERSION = 5.0;
			};
			name = Release;
		};
/* End XCBuildConfiguration section */

/* Begin XCConfigurationList section */
		D60FA5171E7FBE1300D9B5A5 /* Build configuration list for PBXProject "networkShareMounter" */ = {
			isa = XCConfigurationList;
			buildConfigurations = (
				D60FA5211E7FBE1400D9B5A5 /* Debug */,
				D60FA5221E7FBE1400D9B5A5 /* Release */,
			);
			defaultConfigurationIsVisible = 0;
			defaultConfigurationName = Release;
		};
		F706FED72D8EABCF001C2785 /* Build configuration list for PBXNativeTarget "Network Share MounterTests" */ = {
			isa = XCConfigurationList;
			buildConfigurations = (
				F706FED82D8EABCF001C2785 /* Debug */,
				F706FED92D8EABCF001C2785 /* Release */,
			);
			defaultConfigurationIsVisible = 0;
			defaultConfigurationName = Release;
		};
		F79B15BD274E722100C322A8 /* Build configuration list for PBXNativeTarget "Network Share Mounter" */ = {
			isa = XCConfigurationList;
			buildConfigurations = (
				F79B15B7274E722100C322A8 /* Debug */,
				F79B15B8274E722100C322A8 /* Release */,
			);
			defaultConfigurationIsVisible = 0;
			defaultConfigurationName = Release;
		};
/* End XCConfigurationList section */

/* Begin XCRemoteSwiftPackageReference section */
		F75964662D13E6CA00916D06 /* XCRemoteSwiftPackageReference "dogeadauth" */ = {
			isa = XCRemoteSwiftPackageReference;
			repositoryURL = "https://gitlab.rrze.fau.de/faumac/sp/dogeadauth.git";
			requirement = {
				kind = upToNextMajorVersion;
				minimumVersion = 1.0.13;
			};
		};
		F7885F622C623084000B96AC /* XCRemoteSwiftPackageReference "Sparkle" */ = {
			isa = XCRemoteSwiftPackageReference;
			repositoryURL = "https://github.com/sparkle-project/Sparkle";
			requirement = {
				kind = upToNextMajorVersion;
				minimumVersion = 2.6.4;
			};
		};
		F7BAC10B274FBA2D00B5BFF4 /* XCRemoteSwiftPackageReference "LaunchAtLogin" */ = {
			isa = XCRemoteSwiftPackageReference;
			repositoryURL = "https://github.com/sindresorhus/LaunchAtLogin";
			requirement = {
				kind = upToNextMajorVersion;
				minimumVersion = 4.2.0;
			};
		};
		F7CAE1232CFB879000D0A839 /* XCRemoteSwiftPackageReference "sentry-cocoa" */ = {
			isa = XCRemoteSwiftPackageReference;
			repositoryURL = "https://github.com/getsentry/sentry-cocoa";
			requirement = {
				kind = upToNextMajorVersion;
				minimumVersion = 8.53.2;
			};
		};
/* End XCRemoteSwiftPackageReference section */

/* Begin XCSwiftPackageProductDependency section */
		F7432E712D11A582009B499B /* dogeADAuth */ = {
			isa = XCSwiftPackageProductDependency;
			productName = dogeADAuth;
		};
		F7432E742D11A5BF009B499B /* dogeADAuth */ = {
			isa = XCSwiftPackageProductDependency;
			productName = dogeADAuth;
		};
		F75964672D13E6CA00916D06 /* dogeADAuth */ = {
			isa = XCSwiftPackageProductDependency;
			package = F75964662D13E6CA00916D06 /* XCRemoteSwiftPackageReference "dogeadauth" */;
			productName = dogeADAuth;
		};
		F7885F632C623084000B96AC /* Sparkle */ = {
			isa = XCSwiftPackageProductDependency;
			package = F7885F622C623084000B96AC /* XCRemoteSwiftPackageReference "Sparkle" */;
			productName = Sparkle;
		};
		F7A7A2182C8F0240006772D4 /* dogeADAuth */ = {
			isa = XCSwiftPackageProductDependency;
			productName = dogeADAuth;
		};
		F7BAC10C274FBA2D00B5BFF4 /* LaunchAtLogin */ = {
			isa = XCSwiftPackageProductDependency;
			package = F7BAC10B274FBA2D00B5BFF4 /* XCRemoteSwiftPackageReference "LaunchAtLogin" */;
			productName = LaunchAtLogin;
		};
		F7C205162C305C8A00902B4E /* dogeADAuth */ = {
			isa = XCSwiftPackageProductDependency;
			productName = dogeADAuth;
		};
		F7CAE1242CFB879000D0A839 /* Sentry */ = {
			isa = XCSwiftPackageProductDependency;
			package = F7CAE1232CFB879000D0A839 /* XCRemoteSwiftPackageReference "sentry-cocoa" */;
			productName = Sentry;
		};
		F7E2AF6E2C3061020063960F /* dogeADAuth */ = {
			isa = XCSwiftPackageProductDependency;
			productName = dogeADAuth;
		};
		F7EFD0A12D0B191A0064D038 /* dogeADAuth */ = {
			isa = XCSwiftPackageProductDependency;
			productName = dogeADAuth;
		};
/* End XCSwiftPackageProductDependency section */
	};
	rootObject = D60FA5141E7FBE1300D9B5A5 /* Project object */;
}<|MERGE_RESOLUTION|>--- conflicted
+++ resolved
@@ -711,11 +711,7 @@
 				"CODE_SIGN_IDENTITY[sdk=macosx*]" = "Mac Developer";
 				CODE_SIGN_STYLE = Manual;
 				COMBINE_HIDPI_IMAGES = YES;
-<<<<<<< HEAD
 				CURRENT_PROJECT_VERSION = 348;
-=======
-				CURRENT_PROJECT_VERSION = 343;
->>>>>>> 2250a28b
 				DEAD_CODE_STRIPPING = YES;
 				DEVELOPMENT_TEAM = "";
 				"DEVELOPMENT_TEAM[sdk=macosx*]" = C8F68RFW4L;
@@ -765,11 +761,7 @@
 				"CODE_SIGN_IDENTITY[sdk=macosx*]" = "Mac Developer";
 				CODE_SIGN_STYLE = Manual;
 				COMBINE_HIDPI_IMAGES = YES;
-<<<<<<< HEAD
 				CURRENT_PROJECT_VERSION = 348;
-=======
-				CURRENT_PROJECT_VERSION = 343;
->>>>>>> 2250a28b
 				DEAD_CODE_STRIPPING = YES;
 				DEVELOPMENT_TEAM = "";
 				"DEVELOPMENT_TEAM[sdk=macosx*]" = C8F68RFW4L;
