--- conflicted
+++ resolved
@@ -7,12 +7,6 @@
 	objects = {
 
 /* Begin PBXBuildFile section */
-<<<<<<< HEAD
-		D60FA5201E7FBE1400D9B5A5 /* main.swift in Sources */ = {isa = PBXBuildFile; fileRef = D60FA51F1E7FBE1400D9B5A5 /* main.swift */; };
-		D60FA5271E7FBE2200D9B5A5 /* config.swift in Sources */ = {isa = PBXBuildFile; fileRef = D60FA5261E7FBE2200D9B5A5 /* config.swift */; };
-		F7210C572A7809B40013C9E8 /* Migrate.swift in Sources */ = {isa = PBXBuildFile; fileRef = F7210C562A7809B40013C9E8 /* Migrate.swift */; };
-=======
->>>>>>> 3a95df0a
 		F72985C42760EF3800FCF8C9 /* Localizable.strings in Resources */ = {isa = PBXBuildFile; fileRef = F72985C62760EF3800FCF8C9 /* Localizable.strings */; };
 		F739C41A2755297F003A3CC5 /* DefaultValues.plist in Resources */ = {isa = PBXBuildFile; fileRef = F739C418275525BC003A3CC5 /* DefaultValues.plist */; };
 		F742ACF62861CB62009864DF /* AppStatistics.swift in Sources */ = {isa = PBXBuildFile; fileRef = F742ACF52861CB62009864DF /* AppStatistics.swift */; };
@@ -45,14 +39,6 @@
 /* End PBXContainerItemProxy section */
 
 /* Begin PBXFileReference section */
-<<<<<<< HEAD
-		D60FA51C1E7FBE1400D9B5A5 /* networkShareMounter */ = {isa = PBXFileReference; explicitFileType = "compiled.mach-o.executable"; includeInIndex = 0; path = networkShareMounter; sourceTree = BUILT_PRODUCTS_DIR; };
-		D60FA51F1E7FBE1400D9B5A5 /* main.swift */ = {isa = PBXFileReference; lastKnownFileType = sourcecode.swift; path = main.swift; sourceTree = "<group>"; };
-		D60FA5261E7FBE2200D9B5A5 /* config.swift */ = {isa = PBXFileReference; fileEncoding = 4; lastKnownFileType = sourcecode.swift; path = config.swift; sourceTree = "<group>"; };
-		D6BA832A1E94F289003D4762 /* de.uni-erlangen.rrze.networkShareMounter.plist */ = {isa = PBXFileReference; lastKnownFileType = text.plist.xml; path = "de.uni-erlangen.rrze.networkShareMounter.plist"; sourceTree = "<group>"; };
-		F7210C562A7809B40013C9E8 /* Migrate.swift */ = {isa = PBXFileReference; lastKnownFileType = sourcecode.swift; path = Migrate.swift; sourceTree = "<group>"; };
-=======
->>>>>>> 3a95df0a
 		F7291FEC275FD17C000A147E /* de */ = {isa = PBXFileReference; lastKnownFileType = text.plist.strings; name = de; path = de.lproj/Main.strings; sourceTree = "<group>"; };
 		F72985C12760EE3F00FCF8C9 /* en */ = {isa = PBXFileReference; lastKnownFileType = text.plist.strings; name = en; path = en.lproj/Main.strings; sourceTree = "<group>"; };
 		F72985C52760EF3800FCF8C9 /* en */ = {isa = PBXFileReference; explicitFileType = text.plist.strings; name = en; path = en.lproj/Localizable.strings; sourceTree = "<group>"; };
@@ -131,7 +117,6 @@
 				F72985C62760EF3800FCF8C9 /* Localizable.strings */,
 				F77107BA274EC7D200556B20 /* config.swift */,
 				F742ACF52861CB62009864DF /* AppStatistics.swift */,
-				F7210C562A7809B40013C9E8 /* Migrate.swift */,
 				F77107B8274EC76200556B20 /* Mounter.swift */,
 				F79B1597274E722000C322A8 /* AppDelegate.swift */,
 				F739C418275525BC003A3CC5 /* DefaultValues.plist */,
@@ -311,7 +296,6 @@
 			buildActionMask = 2147483647;
 			files = (
 				F77107B7274EC51600556B20 /* Monitor.swift in Sources */,
-				F7210C572A7809B40013C9E8 /* Migrate.swift in Sources */,
 				F79B15C4274E800C00C322A8 /* NetworkShareMounterViewController.swift in Sources */,
 				F7BA06352A49B51C00DE982F /* PopoverViewController.swift in Sources */,
 				F742ACF62861CB62009864DF /* AppStatistics.swift in Sources */,
@@ -510,7 +494,7 @@
 				CODE_SIGN_IDENTITY = "Developer ID Application";
 				CODE_SIGN_STYLE = Manual;
 				COMBINE_HIDPI_IMAGES = YES;
-				CURRENT_PROJECT_VERSION = 59;
+				CURRENT_PROJECT_VERSION = 58;
 				DEVELOPMENT_TEAM = C8F68RFW4L;
 				ENABLE_HARDENED_RUNTIME = YES;
 				GCC_C_LANGUAGE_STANDARD = gnu11;
@@ -524,8 +508,8 @@
 					"$(inherited)",
 					"@executable_path/../Frameworks",
 				);
-				MACOSX_DEPLOYMENT_TARGET = 11.0;
-				MARKETING_VERSION = 3.0.0;
+				MACOSX_DEPLOYMENT_TARGET = 10.14;
+				MARKETING_VERSION = 2.2.0;
 				MTL_ENABLE_DEBUG_INFO = INCLUDE_SOURCE;
 				MTL_FAST_MATH = YES;
 				PRODUCT_BUNDLE_IDENTIFIER = de.fau.rrze.NetworkShareMounter;
@@ -554,7 +538,7 @@
 				CODE_SIGN_IDENTITY = "Developer ID Application";
 				CODE_SIGN_STYLE = Manual;
 				COMBINE_HIDPI_IMAGES = YES;
-				CURRENT_PROJECT_VERSION = 59;
+				CURRENT_PROJECT_VERSION = 58;
 				DEVELOPMENT_TEAM = C8F68RFW4L;
 				ENABLE_HARDENED_RUNTIME = YES;
 				GCC_C_LANGUAGE_STANDARD = gnu11;
@@ -568,8 +552,8 @@
 					"$(inherited)",
 					"@executable_path/../Frameworks",
 				);
-				MACOSX_DEPLOYMENT_TARGET = 11.0;
-				MARKETING_VERSION = 3.0.0;
+				MACOSX_DEPLOYMENT_TARGET = 10.14;
+				MARKETING_VERSION = 2.2.0;
 				MTL_FAST_MATH = YES;
 				PRODUCT_BUNDLE_IDENTIFIER = de.fau.rrze.NetworkShareMounter;
 				PRODUCT_NAME = "$(TARGET_NAME)";
