// !$*UTF8*$!
{
	archiveVersion = 1;
	classes = {
	};
	objectVersion = 54;
	objects = {

/* Begin PBXBuildFile section */
		F72985C42760EF3800FCF8C9 /* Localizable.strings in Resources */ = {isa = PBXBuildFile; fileRef = F72985C62760EF3800FCF8C9 /* Localizable.strings */; };
		F739C41A2755297F003A3CC5 /* DefaultValues.plist in Resources */ = {isa = PBXBuildFile; fileRef = F739C418275525BC003A3CC5 /* DefaultValues.plist */; };
		F742ACF62861CB62009864DF /* AppStatistics.swift in Sources */ = {isa = PBXBuildFile; fileRef = F742ACF52861CB62009864DF /* AppStatistics.swift */; };
		F77107B7274EC51600556B20 /* Monitor.swift in Sources */ = {isa = PBXBuildFile; fileRef = F77107B6274EC51600556B20 /* Monitor.swift */; };
		F77107B9274EC76200556B20 /* Mounter.swift in Sources */ = {isa = PBXBuildFile; fileRef = F77107B8274EC76200556B20 /* Mounter.swift */; };
		F77107BB274EC7D200556B20 /* config.swift in Sources */ = {isa = PBXBuildFile; fileRef = F77107BA274EC7D200556B20 /* config.swift */; };
		F79B1598274E722000C322A8 /* AppDelegate.swift in Sources */ = {isa = PBXBuildFile; fileRef = F79B1597274E722000C322A8 /* AppDelegate.swift */; };
		F79B159C274E722100C322A8 /* Assets.xcassets in Resources */ = {isa = PBXBuildFile; fileRef = F79B159B274E722100C322A8 /* Assets.xcassets */; };
		F79B159F274E722100C322A8 /* Main.storyboard in Resources */ = {isa = PBXBuildFile; fileRef = F79B159D274E722100C322A8 /* Main.storyboard */; };
		F79B15C4274E800C00C322A8 /* NetworkShareMounterViewController.swift in Sources */ = {isa = PBXBuildFile; fileRef = F79B15C3274E800C00C322A8 /* NetworkShareMounterViewController.swift */; };
		F7BA06352A49B51C00DE982F /* PopoverViewController.swift in Sources */ = {isa = PBXBuildFile; fileRef = F7BA06342A49B51C00DE982F /* PopoverViewController.swift */; };
		F7BAC10D274FBA2D00B5BFF4 /* LaunchAtLogin in Frameworks */ = {isa = PBXBuildFile; productRef = F7BAC10C274FBA2D00B5BFF4 /* LaunchAtLogin */; };
/* End PBXBuildFile section */

/* Begin PBXContainerItemProxy section */
		F79B15A6274E722100C322A8 /* PBXContainerItemProxy */ = {
			isa = PBXContainerItemProxy;
			containerPortal = D60FA5141E7FBE1300D9B5A5 /* Project object */;
			proxyType = 1;
			remoteGlobalIDString = F79B1594274E722000C322A8;
			remoteInfo = "Network Share Mounter";
		};
		F79B15B0274E722100C322A8 /* PBXContainerItemProxy */ = {
			isa = PBXContainerItemProxy;
			containerPortal = D60FA5141E7FBE1300D9B5A5 /* Project object */;
			proxyType = 1;
			remoteGlobalIDString = F79B1594274E722000C322A8;
			remoteInfo = "Network Share Mounter";
		};
/* End PBXContainerItemProxy section */

/* Begin PBXFileReference section */
<<<<<<< HEAD
=======
		A0A95EB12A7A512C00B3A445 /* nl */ = {isa = PBXFileReference; lastKnownFileType = text.plist.strings; name = nl; path = nl.lproj/Main.strings; sourceTree = "<group>"; };
		A0A95EB22A7A512C00B3A445 /* nl */ = {isa = PBXFileReference; lastKnownFileType = text.plist.strings; name = nl; path = nl.lproj/Localizable.strings; sourceTree = "<group>"; };
		D60FA51C1E7FBE1400D9B5A5 /* networkShareMounter */ = {isa = PBXFileReference; explicitFileType = "compiled.mach-o.executable"; includeInIndex = 0; path = networkShareMounter; sourceTree = BUILT_PRODUCTS_DIR; };
		D60FA51F1E7FBE1400D9B5A5 /* main.swift */ = {isa = PBXFileReference; lastKnownFileType = sourcecode.swift; path = main.swift; sourceTree = "<group>"; };
		D60FA5261E7FBE2200D9B5A5 /* config.swift */ = {isa = PBXFileReference; fileEncoding = 4; lastKnownFileType = sourcecode.swift; path = config.swift; sourceTree = "<group>"; };
		D6BA832A1E94F289003D4762 /* de.uni-erlangen.rrze.networkShareMounter.plist */ = {isa = PBXFileReference; lastKnownFileType = text.plist.xml; path = "de.uni-erlangen.rrze.networkShareMounter.plist"; sourceTree = "<group>"; };
>>>>>>> aa2158db
		F7291FEC275FD17C000A147E /* de */ = {isa = PBXFileReference; lastKnownFileType = text.plist.strings; name = de; path = de.lproj/Main.strings; sourceTree = "<group>"; };
		F72985C12760EE3F00FCF8C9 /* en */ = {isa = PBXFileReference; lastKnownFileType = text.plist.strings; name = en; path = en.lproj/Main.strings; sourceTree = "<group>"; };
		F72985C52760EF3800FCF8C9 /* en */ = {isa = PBXFileReference; explicitFileType = text.plist.strings; name = en; path = en.lproj/Localizable.strings; sourceTree = "<group>"; };
		F72985C72760EF3B00FCF8C9 /* de */ = {isa = PBXFileReference; explicitFileType = text.plist.strings; name = de; path = de.lproj/Localizable.strings; sourceTree = "<group>"; };
		F739C418275525BC003A3CC5 /* DefaultValues.plist */ = {isa = PBXFileReference; lastKnownFileType = text.plist.xml; path = DefaultValues.plist; sourceTree = "<group>"; };
		F742ACF52861CB62009864DF /* AppStatistics.swift */ = {isa = PBXFileReference; lastKnownFileType = sourcecode.swift; path = AppStatistics.swift; sourceTree = "<group>"; };
		F77107B6274EC51600556B20 /* Monitor.swift */ = {isa = PBXFileReference; lastKnownFileType = sourcecode.swift; path = Monitor.swift; sourceTree = "<group>"; };
		F77107B8274EC76200556B20 /* Mounter.swift */ = {isa = PBXFileReference; lastKnownFileType = sourcecode.swift; path = Mounter.swift; sourceTree = "<group>"; };
		F77107BA274EC7D200556B20 /* config.swift */ = {isa = PBXFileReference; lastKnownFileType = sourcecode.swift; path = config.swift; sourceTree = "<group>"; };
		F79B1595274E722000C322A8 /* Network Share Mounter.app */ = {isa = PBXFileReference; explicitFileType = wrapper.application; includeInIndex = 0; path = "Network Share Mounter.app"; sourceTree = BUILT_PRODUCTS_DIR; };
		F79B1597274E722000C322A8 /* AppDelegate.swift */ = {isa = PBXFileReference; lastKnownFileType = sourcecode.swift; path = AppDelegate.swift; sourceTree = "<group>"; };
		F79B159B274E722100C322A8 /* Assets.xcassets */ = {isa = PBXFileReference; lastKnownFileType = folder.assetcatalog; path = Assets.xcassets; sourceTree = "<group>"; };
		F79B159E274E722100C322A8 /* Base */ = {isa = PBXFileReference; lastKnownFileType = file.storyboard; name = Base; path = Base.lproj/Main.storyboard; sourceTree = "<group>"; };
		F79B15A0274E722100C322A8 /* Network_Share_Mounter.entitlements */ = {isa = PBXFileReference; lastKnownFileType = text.plist.entitlements; path = Network_Share_Mounter.entitlements; sourceTree = "<group>"; };
		F79B15A5274E722100C322A8 /* Network Share MounterTests.xctest */ = {isa = PBXFileReference; explicitFileType = wrapper.cfbundle; includeInIndex = 0; path = "Network Share MounterTests.xctest"; sourceTree = BUILT_PRODUCTS_DIR; };
		F79B15AF274E722100C322A8 /* Network Share MounterUITests.xctest */ = {isa = PBXFileReference; explicitFileType = wrapper.cfbundle; includeInIndex = 0; path = "Network Share MounterUITests.xctest"; sourceTree = BUILT_PRODUCTS_DIR; };
		F79B15C2274E7D3600C322A8 /* Network-Share-Mounter-Info.plist */ = {isa = PBXFileReference; lastKnownFileType = text.plist; path = "Network-Share-Mounter-Info.plist"; sourceTree = SOURCE_ROOT; };
		F79B15C3274E800C00C322A8 /* NetworkShareMounterViewController.swift */ = {isa = PBXFileReference; lastKnownFileType = sourcecode.swift; path = NetworkShareMounterViewController.swift; sourceTree = "<group>"; };
		F7BA06342A49B51C00DE982F /* PopoverViewController.swift */ = {isa = PBXFileReference; lastKnownFileType = sourcecode.swift; path = PopoverViewController.swift; sourceTree = "<group>"; };
		F7C992A1279B1E5000CEB9B2 /* fr */ = {isa = PBXFileReference; lastKnownFileType = text.plist.strings; name = fr; path = fr.lproj/Main.strings; sourceTree = "<group>"; };
		F7C992A2279B1E5000CEB9B2 /* fr */ = {isa = PBXFileReference; explicitFileType = text.plist.strings; name = fr; path = fr.lproj/Localizable.strings; sourceTree = "<group>"; };
		F7EAB854279AF36400EED76B /* it */ = {isa = PBXFileReference; lastKnownFileType = text.plist.strings; name = it; path = it.lproj/Main.strings; sourceTree = "<group>"; };
		F7EAB855279AF36400EED76B /* it */ = {isa = PBXFileReference; explicitFileType = text.plist.strings; name = it; path = it.lproj/Localizable.strings; sourceTree = "<group>"; };
		F7EAB856279AFEDF00EED76B /* es */ = {isa = PBXFileReference; lastKnownFileType = text.plist.strings; name = es; path = es.lproj/Main.strings; sourceTree = "<group>"; };
		F7EAB857279AFEDF00EED76B /* es */ = {isa = PBXFileReference; explicitFileType = text.plist.strings; name = es; path = es.lproj/Localizable.strings; sourceTree = "<group>"; };
/* End PBXFileReference section */

/* Begin PBXFrameworksBuildPhase section */
		F79B1592274E722000C322A8 /* Frameworks */ = {
			isa = PBXFrameworksBuildPhase;
			buildActionMask = 2147483647;
			files = (
				F7BAC10D274FBA2D00B5BFF4 /* LaunchAtLogin in Frameworks */,
			);
			runOnlyForDeploymentPostprocessing = 0;
		};
		F79B15A2274E722100C322A8 /* Frameworks */ = {
			isa = PBXFrameworksBuildPhase;
			buildActionMask = 2147483647;
			files = (
			);
			runOnlyForDeploymentPostprocessing = 0;
		};
		F79B15AC274E722100C322A8 /* Frameworks */ = {
			isa = PBXFrameworksBuildPhase;
			buildActionMask = 2147483647;
			files = (
			);
			runOnlyForDeploymentPostprocessing = 0;
		};
/* End PBXFrameworksBuildPhase section */

/* Begin PBXGroup section */
		D60FA5131E7FBE1300D9B5A5 = {
			isa = PBXGroup;
			children = (
				F79B1596274E722000C322A8 /* Network Share Mounter */,
				D60FA51D1E7FBE1400D9B5A5 /* Products */,
			);
			sourceTree = "<group>";
		};
		D60FA51D1E7FBE1400D9B5A5 /* Products */ = {
			isa = PBXGroup;
			children = (
				F79B1595274E722000C322A8 /* Network Share Mounter.app */,
				F79B15A5274E722100C322A8 /* Network Share MounterTests.xctest */,
				F79B15AF274E722100C322A8 /* Network Share MounterUITests.xctest */,
			);
			name = Products;
			sourceTree = "<group>";
		};
		F79B1596274E722000C322A8 /* Network Share Mounter */ = {
			isa = PBXGroup;
			children = (
				F79B15C2274E7D3600C322A8 /* Network-Share-Mounter-Info.plist */,
				F72985C62760EF3800FCF8C9 /* Localizable.strings */,
				F77107BA274EC7D200556B20 /* config.swift */,
				F742ACF52861CB62009864DF /* AppStatistics.swift */,
				F77107B8274EC76200556B20 /* Mounter.swift */,
				F79B1597274E722000C322A8 /* AppDelegate.swift */,
				F739C418275525BC003A3CC5 /* DefaultValues.plist */,
				F77107B6274EC51600556B20 /* Monitor.swift */,
				F79B15C3274E800C00C322A8 /* NetworkShareMounterViewController.swift */,
				F7BA06342A49B51C00DE982F /* PopoverViewController.swift */,
				F79B159B274E722100C322A8 /* Assets.xcassets */,
				F79B159D274E722100C322A8 /* Main.storyboard */,
				F79B15A0274E722100C322A8 /* Network_Share_Mounter.entitlements */,
			);
			path = "Network Share Mounter";
			sourceTree = "<group>";
		};
/* End PBXGroup section */

/* Begin PBXNativeTarget section */
		F79B1594274E722000C322A8 /* Network Share Mounter */ = {
			isa = PBXNativeTarget;
			buildConfigurationList = F79B15BD274E722100C322A8 /* Build configuration list for PBXNativeTarget "Network Share Mounter" */;
			buildPhases = (
				F79B1591274E722000C322A8 /* Sources */,
				F79B1592274E722000C322A8 /* Frameworks */,
				F79B1593274E722000C322A8 /* Resources */,
				F7BAC10E274FBCB000B5BFF4 /* ShellScript */,
			);
			buildRules = (
			);
			dependencies = (
			);
			name = "Network Share Mounter";
			packageProductDependencies = (
				F7BAC10C274FBA2D00B5BFF4 /* LaunchAtLogin */,
			);
			productName = "Network Share Mounter";
			productReference = F79B1595274E722000C322A8 /* Network Share Mounter.app */;
			productType = "com.apple.product-type.application";
		};
		F79B15A4274E722100C322A8 /* Network Share MounterTests */ = {
			isa = PBXNativeTarget;
			buildConfigurationList = F79B15BE274E722100C322A8 /* Build configuration list for PBXNativeTarget "Network Share MounterTests" */;
			buildPhases = (
				F79B15A1274E722100C322A8 /* Sources */,
				F79B15A2274E722100C322A8 /* Frameworks */,
				F79B15A3274E722100C322A8 /* Resources */,
			);
			buildRules = (
			);
			dependencies = (
				F79B15A7274E722100C322A8 /* PBXTargetDependency */,
			);
			name = "Network Share MounterTests";
			productName = "Network Share MounterTests";
			productReference = F79B15A5274E722100C322A8 /* Network Share MounterTests.xctest */;
			productType = "com.apple.product-type.bundle.unit-test";
		};
		F79B15AE274E722100C322A8 /* Network Share MounterUITests */ = {
			isa = PBXNativeTarget;
			buildConfigurationList = F79B15BF274E722100C322A8 /* Build configuration list for PBXNativeTarget "Network Share MounterUITests" */;
			buildPhases = (
				F79B15AB274E722100C322A8 /* Sources */,
				F79B15AC274E722100C322A8 /* Frameworks */,
				F79B15AD274E722100C322A8 /* Resources */,
			);
			buildRules = (
			);
			dependencies = (
				F79B15B1274E722100C322A8 /* PBXTargetDependency */,
			);
			name = "Network Share MounterUITests";
			productName = "Network Share MounterUITests";
			productReference = F79B15AF274E722100C322A8 /* Network Share MounterUITests.xctest */;
			productType = "com.apple.product-type.bundle.ui-testing";
		};
/* End PBXNativeTarget section */

/* Begin PBXProject section */
		D60FA5141E7FBE1300D9B5A5 /* Project object */ = {
			isa = PBXProject;
			attributes = {
				LastSwiftUpdateCheck = 1320;
				LastUpgradeCheck = 1320;
				ORGANIZATIONNAME = "Regionales Rechenzentrum Erlangen";
				TargetAttributes = {
					F79B1594274E722000C322A8 = {
						CreatedOnToolsVersion = 13.2;
					};
					F79B15A4274E722100C322A8 = {
						CreatedOnToolsVersion = 13.2;
						DevelopmentTeam = C8F68RFW4L;
						ProvisioningStyle = Manual;
						TestTargetID = F79B1594274E722000C322A8;
					};
					F79B15AE274E722100C322A8 = {
						CreatedOnToolsVersion = 13.2;
						TestTargetID = F79B1594274E722000C322A8;
					};
				};
			};
			buildConfigurationList = D60FA5171E7FBE1300D9B5A5 /* Build configuration list for PBXProject "networkShareMounter" */;
			compatibilityVersion = "Xcode 12.0";
			developmentRegion = en;
			hasScannedForEncodings = 0;
			knownRegions = (
				en,
				Base,
				de,
				it,
				es,
				fr,
				nl,
			);
			mainGroup = D60FA5131E7FBE1300D9B5A5;
			packageReferences = (
				F7BAC10B274FBA2D00B5BFF4 /* XCRemoteSwiftPackageReference "LaunchAtLogin" */,
			);
			productRefGroup = D60FA51D1E7FBE1400D9B5A5 /* Products */;
			projectDirPath = "";
			projectRoot = "";
			targets = (
				F79B1594274E722000C322A8 /* Network Share Mounter */,
				F79B15A4274E722100C322A8 /* Network Share MounterTests */,
				F79B15AE274E722100C322A8 /* Network Share MounterUITests */,
			);
		};
/* End PBXProject section */

/* Begin PBXResourcesBuildPhase section */
		F79B1593274E722000C322A8 /* Resources */ = {
			isa = PBXResourcesBuildPhase;
			buildActionMask = 2147483647;
			files = (
				F79B159C274E722100C322A8 /* Assets.xcassets in Resources */,
				F72985C42760EF3800FCF8C9 /* Localizable.strings in Resources */,
				F739C41A2755297F003A3CC5 /* DefaultValues.plist in Resources */,
				F79B159F274E722100C322A8 /* Main.storyboard in Resources */,
			);
			runOnlyForDeploymentPostprocessing = 0;
		};
		F79B15A3274E722100C322A8 /* Resources */ = {
			isa = PBXResourcesBuildPhase;
			buildActionMask = 2147483647;
			files = (
			);
			runOnlyForDeploymentPostprocessing = 0;
		};
		F79B15AD274E722100C322A8 /* Resources */ = {
			isa = PBXResourcesBuildPhase;
			buildActionMask = 2147483647;
			files = (
			);
			runOnlyForDeploymentPostprocessing = 0;
		};
/* End PBXResourcesBuildPhase section */

/* Begin PBXShellScriptBuildPhase section */
		F7BAC10E274FBCB000B5BFF4 /* ShellScript */ = {
			isa = PBXShellScriptBuildPhase;
			buildActionMask = 2147483647;
			files = (
			);
			inputFileListPaths = (
			);
			inputPaths = (
			);
			outputFileListPaths = (
			);
			outputPaths = (
			);
			runOnlyForDeploymentPostprocessing = 0;
			shellPath = /bin/sh;
			shellScript = "# Type a script or drag a script file from your workspace to insert its path.\n\"${BUILT_PRODUCTS_DIR}/LaunchAtLogin_LaunchAtLogin.bundle/Contents/Resources/copy-helper-swiftpm.sh\"\n";
		};
/* End PBXShellScriptBuildPhase section */

/* Begin PBXSourcesBuildPhase section */
		F79B1591274E722000C322A8 /* Sources */ = {
			isa = PBXSourcesBuildPhase;
			buildActionMask = 2147483647;
			files = (
				F77107B7274EC51600556B20 /* Monitor.swift in Sources */,
				F79B15C4274E800C00C322A8 /* NetworkShareMounterViewController.swift in Sources */,
				F7BA06352A49B51C00DE982F /* PopoverViewController.swift in Sources */,
				F742ACF62861CB62009864DF /* AppStatistics.swift in Sources */,
				F77107BB274EC7D200556B20 /* config.swift in Sources */,
				F79B1598274E722000C322A8 /* AppDelegate.swift in Sources */,
				F77107B9274EC76200556B20 /* Mounter.swift in Sources */,
			);
			runOnlyForDeploymentPostprocessing = 0;
		};
		F79B15A1274E722100C322A8 /* Sources */ = {
			isa = PBXSourcesBuildPhase;
			buildActionMask = 2147483647;
			files = (
			);
			runOnlyForDeploymentPostprocessing = 0;
		};
		F79B15AB274E722100C322A8 /* Sources */ = {
			isa = PBXSourcesBuildPhase;
			buildActionMask = 2147483647;
			files = (
			);
			runOnlyForDeploymentPostprocessing = 0;
		};
/* End PBXSourcesBuildPhase section */

/* Begin PBXTargetDependency section */
		F79B15A7274E722100C322A8 /* PBXTargetDependency */ = {
			isa = PBXTargetDependency;
			target = F79B1594274E722000C322A8 /* Network Share Mounter */;
			targetProxy = F79B15A6274E722100C322A8 /* PBXContainerItemProxy */;
		};
		F79B15B1274E722100C322A8 /* PBXTargetDependency */ = {
			isa = PBXTargetDependency;
			target = F79B1594274E722000C322A8 /* Network Share Mounter */;
			targetProxy = F79B15B0274E722100C322A8 /* PBXContainerItemProxy */;
		};
/* End PBXTargetDependency section */

/* Begin PBXVariantGroup section */
		F72985C62760EF3800FCF8C9 /* Localizable.strings */ = {
			isa = PBXVariantGroup;
			children = (
				F72985C52760EF3800FCF8C9 /* en */,
				F72985C72760EF3B00FCF8C9 /* de */,
				F7EAB855279AF36400EED76B /* it */,
				F7EAB857279AFEDF00EED76B /* es */,
				F7C992A2279B1E5000CEB9B2 /* fr */,
				A0A95EB22A7A512C00B3A445 /* nl */,
			);
			name = Localizable.strings;
			sourceTree = "<group>";
		};
		F79B159D274E722100C322A8 /* Main.storyboard */ = {
			isa = PBXVariantGroup;
			children = (
				F79B159E274E722100C322A8 /* Base */,
				F7291FEC275FD17C000A147E /* de */,
				F72985C12760EE3F00FCF8C9 /* en */,
				F7EAB854279AF36400EED76B /* it */,
				F7EAB856279AFEDF00EED76B /* es */,
				F7C992A1279B1E5000CEB9B2 /* fr */,
				A0A95EB12A7A512C00B3A445 /* nl */,
			);
			name = Main.storyboard;
			sourceTree = "<group>";
		};
/* End PBXVariantGroup section */

/* Begin XCBuildConfiguration section */
		D60FA5211E7FBE1400D9B5A5 /* Debug */ = {
			isa = XCBuildConfiguration;
			buildSettings = {
				ALWAYS_SEARCH_USER_PATHS = NO;
				CLANG_ANALYZER_LOCALIZABILITY_NONLOCALIZED = YES;
				CLANG_ANALYZER_NONNULL = YES;
				CLANG_CXX_LANGUAGE_STANDARD = "compiler-default";
				CLANG_CXX_LIBRARY = "compiler-default";
				CLANG_ENABLE_MODULES = YES;
				CLANG_ENABLE_OBJC_ARC = YES;
				CLANG_WARN_BLOCK_CAPTURE_AUTORELEASING = YES;
				CLANG_WARN_BOOL_CONVERSION = YES;
				CLANG_WARN_COMMA = YES;
				CLANG_WARN_CONSTANT_CONVERSION = YES;
				CLANG_WARN_DEPRECATED_OBJC_IMPLEMENTATIONS = YES;
				CLANG_WARN_DIRECT_OBJC_ISA_USAGE = YES_ERROR;
				CLANG_WARN_DOCUMENTATION_COMMENTS = YES;
				CLANG_WARN_EMPTY_BODY = YES;
				CLANG_WARN_ENUM_CONVERSION = YES;
				CLANG_WARN_INFINITE_RECURSION = YES;
				CLANG_WARN_INT_CONVERSION = YES;
				CLANG_WARN_NON_LITERAL_NULL_CONVERSION = YES;
				CLANG_WARN_OBJC_IMPLICIT_RETAIN_SELF = YES;
				CLANG_WARN_OBJC_LITERAL_CONVERSION = YES;
				CLANG_WARN_OBJC_ROOT_CLASS = YES_ERROR;
				CLANG_WARN_QUOTED_INCLUDE_IN_FRAMEWORK_HEADER = YES;
				CLANG_WARN_RANGE_LOOP_ANALYSIS = YES;
				CLANG_WARN_STRICT_PROTOTYPES = YES;
				CLANG_WARN_SUSPICIOUS_MOVE = YES;
				CLANG_WARN_SUSPICIOUS_MOVES = YES;
				CLANG_WARN_UNREACHABLE_CODE = YES;
				CLANG_WARN__DUPLICATE_METHOD_MATCH = YES;
				CODE_SIGN_IDENTITY = "3rd Party Mac Developer Application";
				COPY_PHASE_STRIP = NO;
				DEBUG_INFORMATION_FORMAT = dwarf;
				ENABLE_STRICT_OBJC_MSGSEND = YES;
				ENABLE_TESTABILITY = YES;
				GCC_C_LANGUAGE_STANDARD = "compiler-default";
				GCC_DYNAMIC_NO_PIC = NO;
				GCC_NO_COMMON_BLOCKS = YES;
				GCC_OPTIMIZATION_LEVEL = 0;
				GCC_PREPROCESSOR_DEFINITIONS = (
					"DEBUG=1",
					"$(inherited)",
				);
				GCC_WARN_64_TO_32_BIT_CONVERSION = YES;
				GCC_WARN_ABOUT_RETURN_TYPE = YES_ERROR;
				GCC_WARN_UNDECLARED_SELECTOR = YES;
				GCC_WARN_UNINITIALIZED_AUTOS = YES_AGGRESSIVE;
				GCC_WARN_UNUSED_FUNCTION = YES;
				GCC_WARN_UNUSED_VARIABLE = YES;
				MACOSX_DEPLOYMENT_TARGET = 10.13;
				MTL_ENABLE_DEBUG_INFO = YES;
				ONLY_ACTIVE_ARCH = YES;
				SDKROOT = macosx;
				SWIFT_COMPILATION_MODE = wholemodule;
				SWIFT_OPTIMIZATION_LEVEL = "-O";
				SWIFT_VERSION = 5.0;
			};
			name = Debug;
		};
		D60FA5221E7FBE1400D9B5A5 /* Release */ = {
			isa = XCBuildConfiguration;
			buildSettings = {
				ALWAYS_SEARCH_USER_PATHS = NO;
				CLANG_ANALYZER_LOCALIZABILITY_NONLOCALIZED = YES;
				CLANG_ANALYZER_NONNULL = YES;
				CLANG_CXX_LANGUAGE_STANDARD = "compiler-default";
				CLANG_CXX_LIBRARY = "compiler-default";
				CLANG_ENABLE_MODULES = YES;
				CLANG_ENABLE_OBJC_ARC = YES;
				CLANG_WARN_BLOCK_CAPTURE_AUTORELEASING = YES;
				CLANG_WARN_BOOL_CONVERSION = YES;
				CLANG_WARN_COMMA = YES;
				CLANG_WARN_CONSTANT_CONVERSION = YES;
				CLANG_WARN_DEPRECATED_OBJC_IMPLEMENTATIONS = YES;
				CLANG_WARN_DIRECT_OBJC_ISA_USAGE = YES_ERROR;
				CLANG_WARN_DOCUMENTATION_COMMENTS = YES;
				CLANG_WARN_EMPTY_BODY = YES;
				CLANG_WARN_ENUM_CONVERSION = YES;
				CLANG_WARN_INFINITE_RECURSION = YES;
				CLANG_WARN_INT_CONVERSION = YES;
				CLANG_WARN_NON_LITERAL_NULL_CONVERSION = YES;
				CLANG_WARN_OBJC_IMPLICIT_RETAIN_SELF = YES;
				CLANG_WARN_OBJC_LITERAL_CONVERSION = YES;
				CLANG_WARN_OBJC_ROOT_CLASS = YES_ERROR;
				CLANG_WARN_QUOTED_INCLUDE_IN_FRAMEWORK_HEADER = YES;
				CLANG_WARN_RANGE_LOOP_ANALYSIS = YES;
				CLANG_WARN_STRICT_PROTOTYPES = YES;
				CLANG_WARN_SUSPICIOUS_MOVE = YES;
				CLANG_WARN_SUSPICIOUS_MOVES = YES;
				CLANG_WARN_UNREACHABLE_CODE = YES;
				CLANG_WARN__DUPLICATE_METHOD_MATCH = YES;
				CODE_SIGN_IDENTITY = "3rd Party Mac Developer Application";
				COPY_PHASE_STRIP = NO;
				DEBUG_INFORMATION_FORMAT = "dwarf-with-dsym";
				ENABLE_NS_ASSERTIONS = NO;
				ENABLE_STRICT_OBJC_MSGSEND = YES;
				GCC_C_LANGUAGE_STANDARD = "compiler-default";
				GCC_NO_COMMON_BLOCKS = YES;
				GCC_WARN_64_TO_32_BIT_CONVERSION = YES;
				GCC_WARN_ABOUT_RETURN_TYPE = YES_ERROR;
				GCC_WARN_UNDECLARED_SELECTOR = YES;
				GCC_WARN_UNINITIALIZED_AUTOS = YES_AGGRESSIVE;
				GCC_WARN_UNUSED_FUNCTION = YES;
				GCC_WARN_UNUSED_VARIABLE = YES;
				MACOSX_DEPLOYMENT_TARGET = 10.13;
				MTL_ENABLE_DEBUG_INFO = NO;
				SDKROOT = macosx;
				SWIFT_COMPILATION_MODE = wholemodule;
				SWIFT_OPTIMIZATION_LEVEL = "-O";
				SWIFT_VERSION = 5.0;
			};
			name = Release;
		};
		F79B15B7274E722100C322A8 /* Debug */ = {
			isa = XCBuildConfiguration;
			buildSettings = {
				ASSETCATALOG_COMPILER_APPICON_NAME = AppIcon;
				ASSETCATALOG_COMPILER_GLOBAL_ACCENT_COLOR_NAME = AccentColor;
				ASSETCATALOG_COMPILER_INCLUDE_ALL_APPICON_ASSETS = YES;
				CLANG_ANALYZER_NUMBER_OBJECT_CONVERSION = YES_AGGRESSIVE;
				CLANG_CXX_LANGUAGE_STANDARD = "gnu++17";
				CLANG_CXX_LIBRARY = "libc++";
				CLANG_ENABLE_OBJC_WEAK = YES;
				CLANG_WARN_QUOTED_INCLUDE_IN_FRAMEWORK_HEADER = YES;
				CLANG_WARN_UNGUARDED_AVAILABILITY = YES_AGGRESSIVE;
				CODE_SIGN_ENTITLEMENTS = "Network Share Mounter/Network_Share_Mounter.entitlements";
				CODE_SIGN_IDENTITY = "Developer ID Application";
				CODE_SIGN_STYLE = Manual;
				COMBINE_HIDPI_IMAGES = YES;
				CURRENT_PROJECT_VERSION = 58;
				DEVELOPMENT_TEAM = C8F68RFW4L;
				ENABLE_HARDENED_RUNTIME = YES;
				GCC_C_LANGUAGE_STANDARD = gnu11;
				GENERATE_INFOPLIST_FILE = YES;
				INFOPLIST_FILE = "Network-Share-Mounter-Info.plist";
				INFOPLIST_KEY_LSApplicationCategoryType = "public.app-category.productivity";
				INFOPLIST_KEY_NSHumanReadableCopyright = "Copyright © 2022 Regionales Rechenzentrum Erlangen. All rights reserved.";
				INFOPLIST_KEY_NSMainStoryboardFile = Main;
				INFOPLIST_KEY_NSPrincipalClass = NSApplication;
				LD_RUNPATH_SEARCH_PATHS = (
					"$(inherited)",
					"@executable_path/../Frameworks",
				);
				MACOSX_DEPLOYMENT_TARGET = 11.0;
				MARKETING_VERSION = 2.2.0;
				MTL_ENABLE_DEBUG_INFO = INCLUDE_SOURCE;
				MTL_FAST_MATH = YES;
				PRODUCT_BUNDLE_IDENTIFIER = de.fau.rrze.NetworkShareMounter;
				PRODUCT_NAME = "$(TARGET_NAME)";
				PROVISIONING_PROFILE_SPECIFIER = "Network Share Mounter";
				SWIFT_ACTIVE_COMPILATION_CONDITIONS = DEBUG;
				SWIFT_EMIT_LOC_STRINGS = YES;
				SWIFT_OPTIMIZATION_LEVEL = "-Onone";
				SWIFT_VERSION = 5.0;
			};
			name = Debug;
		};
		F79B15B8274E722100C322A8 /* Release */ = {
			isa = XCBuildConfiguration;
			buildSettings = {
				ASSETCATALOG_COMPILER_APPICON_NAME = AppIcon;
				ASSETCATALOG_COMPILER_GLOBAL_ACCENT_COLOR_NAME = AccentColor;
				ASSETCATALOG_COMPILER_INCLUDE_ALL_APPICON_ASSETS = YES;
				CLANG_ANALYZER_NUMBER_OBJECT_CONVERSION = YES_AGGRESSIVE;
				CLANG_CXX_LANGUAGE_STANDARD = "gnu++17";
				CLANG_CXX_LIBRARY = "libc++";
				CLANG_ENABLE_OBJC_WEAK = YES;
				CLANG_WARN_QUOTED_INCLUDE_IN_FRAMEWORK_HEADER = YES;
				CLANG_WARN_UNGUARDED_AVAILABILITY = YES_AGGRESSIVE;
				CODE_SIGN_ENTITLEMENTS = "Network Share Mounter/Network_Share_Mounter.entitlements";
				CODE_SIGN_IDENTITY = "Developer ID Application";
				CODE_SIGN_STYLE = Manual;
				COMBINE_HIDPI_IMAGES = YES;
				CURRENT_PROJECT_VERSION = 58;
				DEVELOPMENT_TEAM = C8F68RFW4L;
				ENABLE_HARDENED_RUNTIME = YES;
				GCC_C_LANGUAGE_STANDARD = gnu11;
				GENERATE_INFOPLIST_FILE = YES;
				INFOPLIST_FILE = "Network-Share-Mounter-Info.plist";
				INFOPLIST_KEY_LSApplicationCategoryType = "public.app-category.productivity";
				INFOPLIST_KEY_NSHumanReadableCopyright = "Copyright © 2022 Regionales Rechenzentrum Erlangen. All rights reserved.";
				INFOPLIST_KEY_NSMainStoryboardFile = Main;
				INFOPLIST_KEY_NSPrincipalClass = NSApplication;
				LD_RUNPATH_SEARCH_PATHS = (
					"$(inherited)",
					"@executable_path/../Frameworks",
				);
				MACOSX_DEPLOYMENT_TARGET = 11.0;
				MARKETING_VERSION = 2.2.0;
				MTL_FAST_MATH = YES;
				PRODUCT_BUNDLE_IDENTIFIER = de.fau.rrze.NetworkShareMounter;
				PRODUCT_NAME = "$(TARGET_NAME)";
				PROVISIONING_PROFILE_SPECIFIER = "Network Share Mounter";
				SWIFT_EMIT_LOC_STRINGS = YES;
				SWIFT_VERSION = 5.0;
			};
			name = Release;
		};
		F79B15B9274E722100C322A8 /* Debug */ = {
			isa = XCBuildConfiguration;
			buildSettings = {
				ALWAYS_EMBED_SWIFT_STANDARD_LIBRARIES = YES;
				BUNDLE_LOADER = "$(TEST_HOST)";
				CLANG_ANALYZER_NUMBER_OBJECT_CONVERSION = YES_AGGRESSIVE;
				CLANG_CXX_LANGUAGE_STANDARD = "gnu++17";
				CLANG_CXX_LIBRARY = "libc++";
				CLANG_ENABLE_OBJC_WEAK = YES;
				CLANG_WARN_QUOTED_INCLUDE_IN_FRAMEWORK_HEADER = YES;
				CLANG_WARN_UNGUARDED_AVAILABILITY = YES_AGGRESSIVE;
				CODE_SIGN_IDENTITY = "Apple Development";
				CODE_SIGN_STYLE = Manual;
				CURRENT_PROJECT_VERSION = 58;
				DEVELOPMENT_TEAM = C8F68RFW4L;
				GCC_C_LANGUAGE_STANDARD = gnu11;
				GENERATE_INFOPLIST_FILE = YES;
				MACOSX_DEPLOYMENT_TARGET = 12.1;
				MARKETING_VERSION = 1.0;
				MTL_ENABLE_DEBUG_INFO = INCLUDE_SOURCE;
				MTL_FAST_MATH = YES;
				PRODUCT_BUNDLE_IDENTIFIER = "de.fau.rrze.Network-Share-MounterTests";
				PRODUCT_NAME = "$(TARGET_NAME)";
				SWIFT_ACTIVE_COMPILATION_CONDITIONS = DEBUG;
				SWIFT_EMIT_LOC_STRINGS = NO;
				SWIFT_OPTIMIZATION_LEVEL = "-Onone";
				SWIFT_VERSION = 5.0;
				TEST_HOST = "$(BUILT_PRODUCTS_DIR)/Network Share Mounter.app/Contents/MacOS/Network Share Mounter";
			};
			name = Debug;
		};
		F79B15BA274E722100C322A8 /* Release */ = {
			isa = XCBuildConfiguration;
			buildSettings = {
				ALWAYS_EMBED_SWIFT_STANDARD_LIBRARIES = YES;
				BUNDLE_LOADER = "$(TEST_HOST)";
				CLANG_ANALYZER_NUMBER_OBJECT_CONVERSION = YES_AGGRESSIVE;
				CLANG_CXX_LANGUAGE_STANDARD = "gnu++17";
				CLANG_CXX_LIBRARY = "libc++";
				CLANG_ENABLE_OBJC_WEAK = YES;
				CLANG_WARN_QUOTED_INCLUDE_IN_FRAMEWORK_HEADER = YES;
				CLANG_WARN_UNGUARDED_AVAILABILITY = YES_AGGRESSIVE;
				CODE_SIGN_IDENTITY = "Apple Development";
				CODE_SIGN_STYLE = Manual;
				CURRENT_PROJECT_VERSION = 58;
				DEVELOPMENT_TEAM = C8F68RFW4L;
				GCC_C_LANGUAGE_STANDARD = gnu11;
				GENERATE_INFOPLIST_FILE = YES;
				MACOSX_DEPLOYMENT_TARGET = 12.1;
				MARKETING_VERSION = 1.0;
				MTL_FAST_MATH = YES;
				PRODUCT_BUNDLE_IDENTIFIER = "de.fau.rrze.Network-Share-MounterTests";
				PRODUCT_NAME = "$(TARGET_NAME)";
				SWIFT_EMIT_LOC_STRINGS = NO;
				SWIFT_VERSION = 5.0;
				TEST_HOST = "$(BUILT_PRODUCTS_DIR)/Network Share Mounter.app/Contents/MacOS/Network Share Mounter";
			};
			name = Release;
		};
		F79B15BB274E722100C322A8 /* Debug */ = {
			isa = XCBuildConfiguration;
			buildSettings = {
				ALWAYS_EMBED_SWIFT_STANDARD_LIBRARIES = YES;
				CLANG_ANALYZER_NUMBER_OBJECT_CONVERSION = YES_AGGRESSIVE;
				CLANG_CXX_LANGUAGE_STANDARD = "gnu++17";
				CLANG_CXX_LIBRARY = "libc++";
				CLANG_ENABLE_OBJC_WEAK = YES;
				CLANG_WARN_QUOTED_INCLUDE_IN_FRAMEWORK_HEADER = YES;
				CLANG_WARN_UNGUARDED_AVAILABILITY = YES_AGGRESSIVE;
				CODE_SIGN_IDENTITY = "Developer ID Application";
				CODE_SIGN_STYLE = Manual;
				CURRENT_PROJECT_VERSION = 58;
				DEVELOPMENT_TEAM = 73H7Y3TZRJ;
				GCC_C_LANGUAGE_STANDARD = gnu11;
				GENERATE_INFOPLIST_FILE = YES;
				MACOSX_DEPLOYMENT_TARGET = 12.1;
				MARKETING_VERSION = 1.0;
				MTL_ENABLE_DEBUG_INFO = INCLUDE_SOURCE;
				MTL_FAST_MATH = YES;
				PRODUCT_BUNDLE_IDENTIFIER = "de.fau.rrze.Network-Share-MounterUITests";
				PRODUCT_NAME = "$(TARGET_NAME)";
				PROVISIONING_PROFILE_SPECIFIER = "";
				SWIFT_ACTIVE_COMPILATION_CONDITIONS = DEBUG;
				SWIFT_EMIT_LOC_STRINGS = NO;
				SWIFT_OPTIMIZATION_LEVEL = "-Onone";
				SWIFT_VERSION = 5.0;
				TEST_TARGET_NAME = "Network Share Mounter";
			};
			name = Debug;
		};
		F79B15BC274E722100C322A8 /* Release */ = {
			isa = XCBuildConfiguration;
			buildSettings = {
				ALWAYS_EMBED_SWIFT_STANDARD_LIBRARIES = YES;
				CLANG_ANALYZER_NUMBER_OBJECT_CONVERSION = YES_AGGRESSIVE;
				CLANG_CXX_LANGUAGE_STANDARD = "gnu++17";
				CLANG_CXX_LIBRARY = "libc++";
				CLANG_ENABLE_OBJC_WEAK = YES;
				CLANG_WARN_QUOTED_INCLUDE_IN_FRAMEWORK_HEADER = YES;
				CLANG_WARN_UNGUARDED_AVAILABILITY = YES_AGGRESSIVE;
				CODE_SIGN_IDENTITY = "Developer ID Application";
				CODE_SIGN_STYLE = Manual;
				CURRENT_PROJECT_VERSION = 58;
				DEVELOPMENT_TEAM = 73H7Y3TZRJ;
				GCC_C_LANGUAGE_STANDARD = gnu11;
				GENERATE_INFOPLIST_FILE = YES;
				MACOSX_DEPLOYMENT_TARGET = 12.1;
				MARKETING_VERSION = 1.0;
				MTL_FAST_MATH = YES;
				PRODUCT_BUNDLE_IDENTIFIER = "de.fau.rrze.Network-Share-MounterUITests";
				PRODUCT_NAME = "$(TARGET_NAME)";
				PROVISIONING_PROFILE_SPECIFIER = "";
				SWIFT_EMIT_LOC_STRINGS = NO;
				SWIFT_VERSION = 5.0;
				TEST_TARGET_NAME = "Network Share Mounter";
			};
			name = Release;
		};
/* End XCBuildConfiguration section */

/* Begin XCConfigurationList section */
		D60FA5171E7FBE1300D9B5A5 /* Build configuration list for PBXProject "networkShareMounter" */ = {
			isa = XCConfigurationList;
			buildConfigurations = (
				D60FA5211E7FBE1400D9B5A5 /* Debug */,
				D60FA5221E7FBE1400D9B5A5 /* Release */,
			);
			defaultConfigurationIsVisible = 0;
			defaultConfigurationName = Release;
		};
		F79B15BD274E722100C322A8 /* Build configuration list for PBXNativeTarget "Network Share Mounter" */ = {
			isa = XCConfigurationList;
			buildConfigurations = (
				F79B15B7274E722100C322A8 /* Debug */,
				F79B15B8274E722100C322A8 /* Release */,
			);
			defaultConfigurationIsVisible = 0;
			defaultConfigurationName = Release;
		};
		F79B15BE274E722100C322A8 /* Build configuration list for PBXNativeTarget "Network Share MounterTests" */ = {
			isa = XCConfigurationList;
			buildConfigurations = (
				F79B15B9274E722100C322A8 /* Debug */,
				F79B15BA274E722100C322A8 /* Release */,
			);
			defaultConfigurationIsVisible = 0;
			defaultConfigurationName = Release;
		};
		F79B15BF274E722100C322A8 /* Build configuration list for PBXNativeTarget "Network Share MounterUITests" */ = {
			isa = XCConfigurationList;
			buildConfigurations = (
				F79B15BB274E722100C322A8 /* Debug */,
				F79B15BC274E722100C322A8 /* Release */,
			);
			defaultConfigurationIsVisible = 0;
			defaultConfigurationName = Release;
		};
/* End XCConfigurationList section */

/* Begin XCRemoteSwiftPackageReference section */
		F7BAC10B274FBA2D00B5BFF4 /* XCRemoteSwiftPackageReference "LaunchAtLogin" */ = {
			isa = XCRemoteSwiftPackageReference;
			repositoryURL = "https://github.com/sindresorhus/LaunchAtLogin";
			requirement = {
				kind = upToNextMajorVersion;
				minimumVersion = 4.2.0;
			};
		};
/* End XCRemoteSwiftPackageReference section */

/* Begin XCSwiftPackageProductDependency section */
		F7BAC10C274FBA2D00B5BFF4 /* LaunchAtLogin */ = {
			isa = XCSwiftPackageProductDependency;
			package = F7BAC10B274FBA2D00B5BFF4 /* XCRemoteSwiftPackageReference "LaunchAtLogin" */;
			productName = LaunchAtLogin;
		};
/* End XCSwiftPackageProductDependency section */
	};
	rootObject = D60FA5141E7FBE1300D9B5A5 /* Project object */;
}<|MERGE_RESOLUTION|>--- conflicted
+++ resolved
@@ -39,15 +39,12 @@
 /* End PBXContainerItemProxy section */
 
 /* Begin PBXFileReference section */
-<<<<<<< HEAD
-=======
 		A0A95EB12A7A512C00B3A445 /* nl */ = {isa = PBXFileReference; lastKnownFileType = text.plist.strings; name = nl; path = nl.lproj/Main.strings; sourceTree = "<group>"; };
 		A0A95EB22A7A512C00B3A445 /* nl */ = {isa = PBXFileReference; lastKnownFileType = text.plist.strings; name = nl; path = nl.lproj/Localizable.strings; sourceTree = "<group>"; };
 		D60FA51C1E7FBE1400D9B5A5 /* networkShareMounter */ = {isa = PBXFileReference; explicitFileType = "compiled.mach-o.executable"; includeInIndex = 0; path = networkShareMounter; sourceTree = BUILT_PRODUCTS_DIR; };
 		D60FA51F1E7FBE1400D9B5A5 /* main.swift */ = {isa = PBXFileReference; lastKnownFileType = sourcecode.swift; path = main.swift; sourceTree = "<group>"; };
 		D60FA5261E7FBE2200D9B5A5 /* config.swift */ = {isa = PBXFileReference; fileEncoding = 4; lastKnownFileType = sourcecode.swift; path = config.swift; sourceTree = "<group>"; };
 		D6BA832A1E94F289003D4762 /* de.uni-erlangen.rrze.networkShareMounter.plist */ = {isa = PBXFileReference; lastKnownFileType = text.plist.xml; path = "de.uni-erlangen.rrze.networkShareMounter.plist"; sourceTree = "<group>"; };
->>>>>>> aa2158db
 		F7291FEC275FD17C000A147E /* de */ = {isa = PBXFileReference; lastKnownFileType = text.plist.strings; name = de; path = de.lproj/Main.strings; sourceTree = "<group>"; };
 		F72985C12760EE3F00FCF8C9 /* en */ = {isa = PBXFileReference; lastKnownFileType = text.plist.strings; name = en; path = en.lproj/Main.strings; sourceTree = "<group>"; };
 		F72985C52760EF3800FCF8C9 /* en */ = {isa = PBXFileReference; explicitFileType = text.plist.strings; name = en; path = en.lproj/Localizable.strings; sourceTree = "<group>"; };
